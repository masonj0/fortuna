--- conflicted
+++ resolved
@@ -54,11 +54,7 @@
   # 2. BUILD BACKEND (Matrix: x64 & x86)
   build-backend:
     name: '🐍 Build Backend (${{ matrix.arch }})'
-<<<<<<< HEAD
     runs-on: windows-2022
-=======
-    runs-on: windows-latest
->>>>>>> 19967d48
     needs: build-frontend
     continue-on-error: ${{ matrix.arch == 'x86' }}
     strategy:
@@ -101,18 +97,11 @@
           path: dist/fortuna-core-service
           key: ${{ runner.os }}-${{ matrix.arch }}-pyi-${{ hashFiles('web_service/backend/**/*.py', 'scripts/generate_spec_dual.py', 'web_service/backend/requirements*.txt') }}
           python -m pip install --upgrade pip
-<<<<<<< HEAD
           pip install uv
 
           if ('${{ matrix.arch }}' -eq 'x86') {
             Write-Host "[BUILD] Installing x86-constrained packages first..."
             uv pip install --only-binary=:all: `
-=======
-
-          if ('${{ matrix.arch }}' -eq 'x86') {
-            Write-Host "[BUILD] Installing x86-constrained packages first..."
-            pip install --only-binary=:all: `
->>>>>>> 19967d48
               "sqlalchemy==1.4.46" `
               "greenlet==1.1.2" `
               "pandas==1.5.3" `
@@ -121,14 +110,11 @@
             if ($LASTEXITCODE -ne 0) {
               throw "[BUILD] ❌ Failed to install x86-constrained packages"
             }
-<<<<<<< HEAD
             Write-Host "[BUILD] Installing remaining dependencies for x86..."
             uv pip install -r ${{ env.BACKEND_DIR }}/requirements.txt --no-deps
           } else {
             Write-Host "[BUILD] Installing all dependencies for x64..."
             uv pip install -r ${{ env.BACKEND_DIR }}/requirements.txt
-=======
->>>>>>> 19967d48
           }
 
           if ($LASTEXITCODE -ne 0) {
@@ -257,11 +243,7 @@
   # 4. PACKAGE MSI
   package-msi:
     name: '💿 Package MSI (${{ matrix.arch }})'
-<<<<<<< HEAD
     runs-on: windows-2022
-=======
-    runs-on: windows-latest
->>>>>>> 19967d48
     needs: [build-backend, preflight-check]
     continue-on-error: ${{ matrix.arch == 'x86' }}
     strategy:
@@ -356,11 +338,7 @@
   # 5. SMOKE TEST
   smoke-test:
     name: '🔬 Smoke Test (${{ matrix.arch }})'
-<<<<<<< HEAD
     runs-on: windows-2022
-=======
-    runs-on: windows-latest
->>>>>>> 19967d48
     needs: [package-msi, preflight-check]
     continue-on-error: ${{ matrix.arch == 'x86' }}
     strategy:
