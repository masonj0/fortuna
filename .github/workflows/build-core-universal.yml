name: 🧬 Universal Core (MSI)

on:
  workflow_call:
    inputs:
      # --- VERSIONING ---
      node_version:
        description: 'Node.js version to use for the build'
        required: false
        type: string
        default: '20'
      python_version:
        description: 'Python version to use for the build'
        required: false
        type: string
        default: '3.11'
      wix_version:
        description: 'Version of the WiX Toolset to install'
        required: false
        type: string
        default: '4.0.5'

      # --- FEATURE TOGGLES ---
      enable_dietician:
        description: 'If true, runs a pre-package size analysis job'
        required: false
        type: boolean
        default: false
      enable_canary:
        description: 'If true, runs a Windows Defender malware scan on the MSI'
        required: false
        type: boolean
        default: false
      enable_paparazzi:
        description: 'If true, runs a Playwright-based visual verification test'
        required: false
        type: boolean
        default: false
      enable_forensics:
        description: 'If true, runs a deep asset verification pre-flight job'
        required: false
        type: boolean
        default: false

      # --- CONFIG ---
      service_port:
        description: 'The localhost port to use for the backend service during smoke tests'
        required: false
        type: string
        default: '8102'
      skip_tests:
        description: 'If true, skips running the unit test suite'
        required: false
        type: boolean
        default: false

    secrets:
      API_KEY:
        required: false
      TVG_API_KEY:
        required: false

# -------------------------------------------------------------------------
# 2. GLOBAL PERMISSIONS & ENV
# -------------------------------------------------------------------------
permissions:
  contents: read

env:
  DOTNET_VERSION: '8.0.x'
  FORTUNA_ENV: smoke-test

# -------------------------------------------------------------------------
# 3. JOBS DEFINITION
# -------------------------------------------------------------------------
jobs:
  # =========================================================
  # 1. PREFLIGHT DIAGNOSTICS
  # =========================================================
  preflight:
    name: 🔍 Preflight Diagnostics
    runs-on: windows-latest
    timeout-minutes: 10
    outputs:
      semver: ${{ steps.ver.outputs.semver }}
      build_timestamp: ${{ steps.env.outputs.build_timestamp }}
      short_sha: ${{ steps.env.outputs.short_sha }}
      is_tag: ${{ steps.env.outputs.is_tag }}
      branch: ${{ steps.env.outputs.branch }}
      diagnostics_passed: ${{ steps.summary.outputs.passed }}
    steps:
      - uses: actions/checkout@v4
        with:
          fetch-depth: 0

      # -------------------------------------------------------
      # ENVIRONMENT DIAGNOSTICS
      # -------------------------------------------------------
      - name: 🖥️ Environment Diagnostics
        id: env
        shell: pwsh
        run: |
          Write-Host '::group::🖥️ Runner Environment'

          $diag = @{
            runner = @{
              os = $env:RUNNER_OS
              arch = $env:PROCESSOR_ARCHITECTURE
              name = $env:RUNNER_NAME
              temp = $env:RUNNER_TEMP
              workspace = $env:GITHUB_WORKSPACE
            }
            workflow = @{
              event = $env:GITHUB_EVENT_NAME
              ref = $env:GITHUB_REF
              sha = $env:GITHUB_SHA
              actor = $env:GITHUB_ACTOR
              run_id = $env:GITHUB_RUN_ID
              run_number = $env:GITHUB_RUN_NUMBER
            }
          }

          Write-Host '┌─────────────────────────────────────────────────────────────┐'
          Write-Host '│                    RUNNER INFO                              │'
          Write-Host '├─────────────────────────────────────────────────────────────┤'
          Write-Host "│ OS:        $($diag.runner.os.PadRight(47)) │"
          Write-Host "│ Arch:      $($diag.runner.arch.PadRight(47)) │"
          Write-Host "│ Name:      $($diag.runner.name.PadRight(47)) │"
          Write-Host '└─────────────────────────────────────────────────────────────┘'

          # System Resources
          Write-Host "`n┌─────────────────────────────────────────────────────────────┐"
          Write-Host '│                  SYSTEM RESOURCES                           │'
          Write-Host '├─────────────────────────────────────────────────────────────┤'

          $disk = Get-PSDrive C
          $diskFreeGB = [math]::Round($disk.Free/1GB, 2)
          $diskUsedGB = [math]::Round($disk.Used/1GB, 2)
          $diskTotalGB = $diskFreeGB + $diskUsedGB
          $diskPct = [math]::Round(($diskUsedGB / $diskTotalGB) * 100, 1)

          $ram = Get-CimInstance Win32_OperatingSystem
          $ramTotalGB = [math]::Round($ram.TotalVisibleMemorySize/1MB, 2)
          $ramFreeGB = [math]::Round($ram.FreePhysicalMemory/1MB, 2)
          $ramUsedGB = $ramTotalGB - $ramFreeGB
          $ramPct = [math]::Round(($ramUsedGB / $ramTotalGB) * 100, 1)

          $cpuInfo = Get-CimInstance Win32_Processor | Select-Object -First 1

          Write-Host "│ CPU:       $($cpuInfo.Name.Substring(0, [Math]::Min(47, $cpuInfo.Name.Length)).PadRight(47)) │"
          Write-Host "│ Cores:     $($("$($cpuInfo.NumberOfCores) cores / $($cpuInfo.NumberOfLogicalProcessors) threads").PadRight(47)) │"
          Write-Host "│ RAM:       $($("$ramFreeGB GB free / $ramTotalGB GB total ($ramPct% used)").PadRight(47)) │"
          Write-Host "│ Disk (C:): $($("$diskFreeGB GB free / $diskTotalGB GB total ($diskPct% used)").PadRight(47)) │"
          Write-Host '└─────────────────────────────────────────────────────────────┘'

          # Resource warnings
          if ($diskFreeGB -lt 10) {
            Write-Host '::warning::Low disk space: Only $diskFreeGB GB free'
          }
          if ($ramFreeGB -lt 2) {
            Write-Host '::warning::Low memory: Only $ramFreeGB GB free'
          }

          # Outputs
          $timestamp = Get-Date -Format 'yyyy-MM-ddTHH:mm:ssZ'
          $shortSha = $env:GITHUB_SHA.Substring(0,7)

          # FIX: Use single quotes to prevent JSON escaping issues
          $isTag = 'false'
          if ($env:GITHUB_REF -like 'refs/tags/*') { $isTag = 'true' }

          $branch = $env:GITHUB_REF
          if ($env:GITHUB_REF -match '^refs/heads/') { $branch = $env:GITHUB_REF -replace 'refs/heads/','' }
          if ($env:GITHUB_REF -match '^refs/tags/') { $branch = $env:GITHUB_REF -replace 'refs/tags/','' }
<<<<<<< HEAD

          "build_timestamp=$timestamp" >> $env:GITHUB_OUTPUT
          "short_sha=$shortSha" >> $env:GITHUB_OUTPUT
          "is_tag=$isTag" >> $env:GITHUB_OUTPUT
          "branch=$branch" >> $env:GITHUB_OUTPUT

=======

          "build_timestamp=$timestamp" >> $env:GITHUB_OUTPUT
          "short_sha=$shortSha" >> $env:GITHUB_OUTPUT
          "is_tag=$isTag" >> $env:GITHUB_OUTPUT
          "branch=$branch" >> $env:GITHUB_OUTPUT

>>>>>>> 958f9ee5
          Write-Host '::endgroup::'

      # -------------------------------------------------------
      # INPUT VALIDATION
      # -------------------------------------------------------
      - name: ✅ Input Validation
        id: inputs
        shell: pwsh
        run: |
          Write-Host '::group::✅ Input Validation'

          $errors = [System.Collections.ArrayList]@()
          $warnings = [System.Collections.ArrayList]@()

          Write-Host '┌─────────────────────────────────────────────────────────────┐'
          Write-Host '│                   INPUT PARAMETERS                          │'
          Write-Host '├─────────────────────────────────────────────────────────────┤'

          # Node version
          $nodeVer = "${{ inputs.node_version }}"
          $nodeValid = $nodeVer -match '^\d+(\.\d+)?(\.\d+)?$'
          $nodeIcon = if ($nodeValid) { '✅' } else { '❌' }
          Write-Host "│ $nodeIcon Node Version:    $($nodeVer.PadRight(43)) │"
          if (-not $nodeValid) { [void]$errors.Add("Invalid node_version: $nodeVer") }

          # Python version
          $pyVer = "${{ inputs.python_version }}"
          $pyValid = $pyVer -match '^\d+\.\d+(\.\d+)?$'
          $pyIcon = if ($pyValid) { '✅' } else { '❌' }
          Write-Host "│ $pyIcon Python Version:  $($pyVer.PadRight(43)) │"
          if (-not $pyValid) { [void]$errors.Add("Invalid python_version: $pyVer") }

          # WiX version
          $wixVer = "${{ inputs.wix_version }}"
          $wixValid = $wixVer -match '^\d+\.\d+\.\d+$'
          $wixIcon = if ($wixValid) { '✅' } else { '❌' }
          Write-Host "│ $wixIcon WiX Version:     $($wixVer.PadRight(43)) │"
          if (-not $wixValid) { [void]$errors.Add("Invalid wix_version: $wixVer") }

          # Port validation
          $port = "${{ inputs.service_port }}"
          $portNum = 0
          $portValid = [int]::TryParse($port, [ref]$portNum) -and $portNum -ge 1 -and $portNum -le 65535
          $portIcon = if ($portValid) { '✅' } else { '❌' }
          Write-Host "│ $portIcon Service Port:   $($port.PadRight(43)) │"
          if (-not $portValid) {
            [void]$errors.Add("Invalid service_port: $port (must be 1-65535)")
          } elseif ($portNum -lt 1024) {
            [void]$warnings.Add("Port $port is privileged (<1024)")
          } elseif ($portNum -lt 49152) {
            # Check for common conflicts
            $commonPorts = @{ 8080='HTTP-Alt'; 3000='Dev Server'; 5000='Flask'; 8000='Django' }
            if ($commonPorts.ContainsKey($portNum)) {
              [void]$warnings.Add("Port $port commonly used by $($commonPorts[$portNum])")
            }
          }

          Write-Host '├─────────────────────────────────────────────────────────────┤'
          Write-Host '│                   FEATURE TOGGLES                           │'
          Write-Host '├─────────────────────────────────────────────────────────────┤'

          $features = @(
            @{ name = 'Dietician'; value = "${{ inputs.enable_dietician }}" },
            @{ name = 'Canary'; value = "${{ inputs.enable_canary }}" },
            @{ name = 'Paparazzi'; value = "${{ inputs.enable_paparazzi }}" },
            @{ name = 'Forensics'; value = "${{ inputs.enable_forensics }}" },
            @{ name = 'Skip Tests'; value = "${{ inputs.skip_tests }}" }
          )

          foreach ($f in $features) {
            $icon = if ($f.value -eq 'true') { '🟢' } else { '⚪' }
            $status = if ($f.value -eq 'true') { 'ENABLED' } else { 'disabled' }
            Write-Host "│ $icon $($f.name.PadRight(14)): $($status.PadRight(41)) │"
          }

          Write-Host '└─────────────────────────────────────────────────────────────┘'

          # Report warnings and errors
          if ($warnings.Count -gt 0) {
            Write-Host "`n⚠️ WARNINGS ($($warnings.Count)):"
            foreach ($w in $warnings) {
              Write-Host "  • $w"
              Write-Host "::warning::$w"
            }
          }

          if ($errors.Count -gt 0) {
            Write-Host "`n❌ ERRORS ($($errors.Count)):" -ForegroundColor Red
            foreach ($e in $errors) {
              Write-Host "  • $e" -ForegroundColor Red
              Write-Host "::error::$e"
            }
            throw "Input validation failed with $($errors.Count) error(s)"
          }

          Write-Host "`n✅ All inputs validated successfully"
          Write-Host '::endgroup::'

      # -------------------------------------------------------
      # TOOL CHAIN VERIFICATION
      # -------------------------------------------------------
      - name: 🔧 Tool Chain Verification
        shell: pwsh
        run: |
          Write-Host '::group::🔧 Tool Chain Verification'

          Write-Host '┌─────────────────────────────────────────────────────────────┐'
          Write-Host '│                   INSTALLED TOOLS                           │'
          Write-Host '├──────────────────┬──────────────────────────────────────────┤'
          Write-Host '│ Tool             │ Version / Status                         │'
          Write-Host '├──────────────────┼──────────────────────────────────────────┤'

          $tools = @(
            @{ name = 'git'; cmd = 'git --version'; parse = { $args[0] -replace 'git version ','' } },
            @{ name = 'dotnet'; cmd = 'dotnet --version'; parse = { $args[0] } },
            @{ name = 'msiexec'; cmd = 'msiexec /?'; parse = { 'Available (Windows Installer)' } },
            @{ name = 'sc.exe'; cmd = 'sc.exe query type= service'; parse = { 'Available (Service Control)' } },
            @{ name = 'PowerShell'; cmd = '$PSVersionTable.PSVersion.ToString()'; parse = { $args[0] } },
            @{ name = 'Windows SDK'; cmd = 'if (Test-Path "C:\\Program Files (x86)\\Windows Kits\\10") { "Installed" } else { "Not Found" }'; parse = { $args[0] } }
          )

          $toolStatus = @{}
          foreach ($tool in $tools) {
            try {
              $result = Invoke-Expression $tool.cmd 2>&1 | Select-Object -First 1
              $version = & $tool.parse $result
              $icon = '✅'
              $toolStatus[$tool.name] = $true
            } catch {
              $version = 'NOT AVAILABLE'
              $icon = '❌'
              $toolStatus[$tool.name] = $false
            }
            Write-Host "│ $icon $($tool.name.PadRight(14)) │ $($version.ToString().PadRight(40)) │"
          }

          Write-Host '└──────────────────┴──────────────────────────────────────────┘'

          # .NET SDKs detail
          Write-Host "`n📦 .NET SDKs Installed:"
          dotnet --list-sdks 2>$null | ForEach-Object { Write-Host "   $_" }

          # Check for critical tool failures
          $criticalTools = @('git', 'dotnet', 'msiexec')
          $missingCritical = $criticalTools | Where-Object { -not $toolStatus[$_] }
          if ($missingCritical) {
            throw "Critical tools missing: $($missingCritical -join ', ')"
          }

          Write-Host '::endgroup::'

      # -------------------------------------------------------
      # GIT STATE & VERSIONING
      # -------------------------------------------------------
      - name: 🏷️ Git State & Versioning
        id: ver
        shell: pwsh
        run: |
          Write-Host '::group::🏷️ Git State & Versioning'

          # Ensure we have all tags
          git fetch --prune --unshallow --tags 2>$null

          Write-Host '┌─────────────────────────────────────────────────────────────┐'
          Write-Host '│                    GIT STATE                                │'
          Write-Host '├─────────────────────────────────────────────────────────────┤'

          $branch = git rev-parse --abbrev-ref HEAD 2>$null
          $commit = git rev-parse HEAD 2>$null
          $shortSha = git rev-parse --short HEAD 2>$null
          $commitCount = git rev-list --count HEAD 2>$null
          $lastCommitMsg = git log -1 --pretty=format:"%s" 2>$null
          $lastCommitAuthor = git log -1 --pretty=format:"%an" 2>$null
          $lastCommitDate = git log -1 --pretty=format:"%ci" 2>$null

          Write-Host "│ Branch:      $($branch.PadRight(45)) │"
          Write-Host "│ Commit:      $($shortSha.PadRight(45)) │"
          Write-Host "│ Full SHA:    $($commit.Substring(0,40).PadRight(45)) │"
          Write-Host "│ Total:       $("$commitCount commits").PadRight(45) │"
          Write-Host '├─────────────────────────────────────────────────────────────┤'
          Write-Host "│ Last Commit: $($lastCommitMsg.Substring(0, [Math]::Min(45, $lastCommitMsg.Length)).PadRight(45)) │"
          Write-Host "│ Author:      $($lastCommitAuthor.PadRight(45)) │"
          Write-Host "│ Date:        $($lastCommitDate.PadRight(45)) │"
          Write-Host '└─────────────────────────────────────────────────────────────┘'

          # Tag analysis
          Write-Host "`n┌─────────────────────────────────────────────────────────────┐"
          Write-Host '│                   TAG ANALYSIS                              │'
          Write-Host '├─────────────────────────────────────────────────────────────┤'

          $allTags = git tag --list 2>$null
          $tagCount = if ($allTags) { ($allTags -split "`n" | Where-Object { $_ }).Count } else { 0 }

          Write-Host "│ Total Tags: $($tagCount.ToString().PadRight(46)) │"

          if ($tagCount -gt 0) {
            Write-Host '├─────────────────────────────────────────────────────────────┤'
            Write-Host '│ Recent Tags (newest first):                                 │'
            $recentTags = git tag --list --sort=-version:refname 2>$null | Select-Object -First 5
            foreach ($t in $recentTags) {
              Write-Host "│   • $($t.PadRight(53)) │"
            }
          }
          Write-Host '└─────────────────────────────────────────────────────────────┘'

          # Version detection
          Write-Host "`n🔢 VERSION DETECTION:"
          $tag = git describe --tags --abbrev=0 2>$null
          $descFull = git describe --tags --always 2>$null
          $commitsAhead = 0

          if ([string]::IsNullOrEmpty($tag)) {
            Write-Host "   ⚠️ No tags found in repository"
            Write-Host "   📦 Using fallback version: v0.0.0"
            Write-Host '::warning::No git tags found. Using default version v0.0.0'
            $tag = "v0.0.0"
          } else {
            Write-Host "   Latest Tag: $tag"
            Write-Host "   Full Describe: $descFull"

            # Check commits ahead of tag
            $commitsAhead = git rev-list "$tag..HEAD" --count 2>$null
            if ($commitsAhead -gt 0) {
              Write-Host "   ⚠️ $commitsAhead commit(s) ahead of latest tag"
            }
          }

          $semver = $tag -replace '^v',''

          # Validate semver
          if ($semver -match '^\\d+\\.\\d+\\.\\d+(-[a-zA-Z0-9.-]+)?(\\+[a-zA-Z0-9.-]+)?$') {
            Write-Host "   ✅ Valid SemVer format"
          } else {
            Write-Host "   ⚠️ Non-standard version format: $semver"
            Write-Host "::warning::Version `$semver` does not follow standard SemVer"
          }

          Write-Host ""
          Write-Host "   ╔═══════════════════════════════════════╗"
          Write-Host "   ║  📦 BUILD VERSION: $($semver.PadRight(18)) ║"
          Write-Host "   ╚═══════════════════════════════════════╝"

          "semver=$semver" >> $env:GITHUB_OUTPUT

          # Dirty state check
          Write-Host "`n🧹 WORKING DIRECTORY STATUS:"
          $status = git status --porcelain 2>$null
          if ($status) {
            $changedFiles = ($status -split "`n" | Where-Object { $_ }).Count
            Write-Host "   ⚠️ $changedFiles uncommitted change(s) detected:"
            $status -split "`n" | Select-Object -First 5 | ForEach-Object {
              Write-Host "      $_"
            }
            if ($changedFiles -gt 5) {
              Write-Host "      ... and $($changedFiles - 5) more"
            }
          } else {
            Write-Host "   ✅ Working directory is clean"
          }

          Write-Host '::endgroup::'

      - name: ✨ Runner Stabilization
        shell: pwsh
        run: |
<<<<<<< HEAD
          Write-Host "════════════════════════════════════════════════════════════"
          Write-Host "  Runner stabilization checkpoint - 2 second pause"
          Write-Host "════════════════════════════════════════════════════════════"
          Start-Sleep -Seconds 2
=======
          @echo ════════════════════════════════════════════════════════════
          @echo  Runner stabilization checkpoint - preventing shell crash
          @echo ════════════════════════════════════════════════════════════
          timeout /t 2 /nobreak
>>>>>>> 958f9ee5

      # -------------------------------------------------------
      # CORE ASSET VERIFICATION (Always runs)
      # -------------------------------------------------------
      - name: 📂 Core Asset Verification
        id: assets
        shell: pwsh
        run: |
          Write-Host '::group::📂 Core Asset Verification'

          $criticalAssets = @(
            @{ path = "electron/package.json"; desc = "Electron package manifest" },
            @{ path = "electron/package-lock.json"; desc = "Electron dependency lock" },
            @{ path = "web_service/backend/requirements.txt"; desc = "Python dependencies" },
            @{ path = "web_service/backend/service_entry.py"; desc = "Service entry point" },
            @{ path = "build_wix/Product_WithService.wxs"; desc = "WiX installer definition" }
          )

          $optionalAssets = @(
            @{ path = ".github/workflows"; desc = "GitHub Actions workflows" },
            @{ path = "README.md"; desc = "Project documentation" },
            @{ path = "LICENSE"; desc = "License file" },
            @{ path = ".gitignore"; desc = "Git ignore rules" },
            @{ path = "tests"; desc = "Test suite" }
          )

          $missing = @()

          Write-Host '┌─────────────────────────────────────────────────────────────┐'
          Write-Host '│                CRITICAL ASSETS                              │'
          Write-Host '├─────────────────────────────────────────────────────────────┤'

          foreach ($asset in $criticalAssets) {
            if (Test-Path $asset.path) {
              $item = Get-Item $asset.path
              if ($item.PSIsContainer) {
                $size = "directory"
                $files = (Get-ChildItem $asset.path -Recurse -File | Measure-Object).Count
                $size = "$files files"
              } else {
                $bytes = $item.Length
                $size = switch ($bytes) {
                  { $_ -lt 1KB } { "$bytes B" }
                  { $_ -lt 1MB } { "{0:N1} KB" -f ($_ / 1KB) }
                  default { "{0:N1} MB" -f ($_ / 1MB) }
                }
              }
              Write-Host "│ ✅ $($asset.path.PadRight(35)) ($size)"
            } else {
              Write-Host "│ ❌ $($asset.path.PadRight(35)) MISSING!" -ForegroundColor Red
              $missing += $asset
            }
          }

          Write-Host '├─────────────────────────────────────────────────────────────┤'
          Write-Host '│                OPTIONAL ASSETS                              │'
          Write-Host '├─────────────────────────────────────────────────────────────┤'

          foreach ($asset in $optionalAssets) {
            if (Test-Path $asset.path) {
              Write-Host "│ ✅ $($asset.path.PadRight(35)) present"
            } else {
              Write-Host "│ ⚪ $($asset.path.PadRight(35)) not found" -ForegroundColor Gray
            }
          }

          Write-Host '└─────────────────────────────────────────────────────────────┘'

          if ($missing.Count -gt 0) {
            Write-Host ""
            Write-Host "╔═══════════════════════════════════════════════════════════════╗" -ForegroundColor Red
            Write-Host "║  ❌ FATAL: Missing $($missing.Count) critical asset(s)!                        ║" -ForegroundColor Red
            Write-Host "╠═══════════════════════════════════════════════════════════════╣" -ForegroundColor Red
            foreach ($m in $missing) {
              Write-Host "║  • $($m.path.PadRight(30)) - $($m.desc.PadRight(20)) ║" -ForegroundColor Red
              Write-Host "::error file=$($m.path)::Missing critical asset: $($m.desc)"
            }
            Write-Host "╚═══════════════════════════════════════════════════════════════╝" -ForegroundColor Red
            throw "Missing critical assets: $($missing.path -join ', ')"
          }

          Write-Host "`n✅ All critical assets verified"
          Write-Host '::endgroup::'

      # -------------------------------------------------------
      # EXTENDED FORENSICS (Optional - Deep Analysis)
      # -------------------------------------------------------
      - name: 🔬 Extended Forensics
        if: ${{ inputs.enable_forensics == true }}
        shell: pwsh
        run: |
          Write-Host '::group::🔬 Extended Forensics Analysis'

          # ======= ELECTRON PACKAGE ANALYSIS =======
          Write-Host '┌─────────────────────────────────────────────────────────────┐'
          Write-Host '│            ELECTRON PACKAGE ANALYSIS                        │'
          Write-Host '└─────────────────────────────────────────────────────────────┘'

          $pkg = Get-Content "electron/package.json" -Raw | ConvertFrom-Json

          Write-Host "  Name:    $($pkg.name)"
          Write-Host "  Version: $($pkg.version)"
          Write-Host "  Main:    $($pkg.main)"

          Write-Host "`n  📜 Available Scripts:"
          if ($pkg.scripts) {
            $pkg.scripts.PSObject.Properties | ForEach-Object {
              $icon = if ($_.Name -eq 'build') { "⭐" } else { "  " }
              Write-Host "     $icon $($_.Name): $($_.Value)"
            }

            if (-not $pkg.scripts.build) {
              Write-Host "     ⚠️ WARNING: No 'build' script defined!" -ForegroundColor Yellow
              Write-Host "::warning file=electron/package.json::No 'build' script defined in package.json"
            }
          }

          Write-Host "`n  📦 Dependencies:"
          if ($pkg.dependencies) {
            $depCount = ($pkg.dependencies.PSObject.Properties | Measure-Object).Count
            Write-Host "     Production: $depCount packages"
            $pkg.dependencies.PSObject.Properties | Select-Object -First 10 | ForEach-Object {
              Write-Host "       • $($_.Name)@$($_.Value)"
            }
          }
          if ($pkg.devDependencies) {
            $devCount = ($pkg.devDependencies.PSObject.Properties | Measure-Object).Count
            Write-Host "     Development: $devCount packages"
          }

          # ======= PYTHON REQUIREMENTS ANALYSIS =======
          Write-Host "`n┌─────────────────────────────────────────────────────────────┐"
          Write-Host '│            PYTHON REQUIREMENTS ANALYSIS                     │'
          Write-Host '└─────────────────────────────────────────────────────────────┘'

          $reqs = Get-Content "web_service/backend/requirements.txt"
          $packages = $reqs | Where-Object { $_ -notmatch '^\\s*(#|$)' }
          $pkgCount = ($packages | Measure-Object).Count

          Write-Host "  Total packages: $pkgCount"
          Write-Host "`n  📦 Dependencies:"

          # Categorize packages
          $pinnedExact = $packages | Where-Object { $_ -match '==' }
          $pinnedMin = $packages | Where-Object { $_ -match '>=' }
          $unpinned = $packages | Where-Object { $_ -notmatch '[<>=]' }

          Write-Host "     Pinned (exact): $($pinnedExact.Count)"
          Write-Host "     Pinned (min):   $($pinnedMin.Count)"
          Write-Host "     Unpinned:       $($unpinned.Count)"

          if ($unpinned.Count -gt 0) {
            Write-Host "`n     ⚠️ Unpinned packages (potential reproducibility issues):"
            $unpinned | Select-Object -First 5 | ForEach-Object { Write-Host "        • $_" }
          }

          # Check for known problematic packages on Windows
          $winProblematic = @("pywin32", "win32", "numpy", "pandas", "scipy")
          $foundProblematic = $packages | Where-Object {
            $pkg = $_
            $winProblematic | Where-Object { $pkg -match $_ }
          }
          if ($foundProblematic) {
            Write-Host "`n     📋 Windows-sensitive packages detected:"
            $foundProblematic | ForEach-Object { Write-Host "        • $_" }
          }

          # ======= WIX CONFIGURATION ANALYSIS =======
          Write-Host "`n┌─────────────────────────────────────────────────────────────┐"
          Write-Host '│              WIX CONFIGURATION ANALYSIS                     │'
          Write-Host '└─────────────────────────────────────────────────────────────┘'

          $wxsPath = "build_wix/Product_WithService.wxs"
          $wxs = Get-Content $wxsPath -Raw

          $patterns = @{
            "UpgradeCode" = 'UpgradeCode="([^\"]+)"'
            "Product Name" = 'Name="([^\"]+)"'
            "Manufacturer" = 'Manufacturer="([^\"]+)"'
            "Version Variable" = 'Version="\\$\\(var\\.([^)]+)\\)"'
          }

          foreach ($item in $patterns.Keys) {
            if ($wxs -match $patterns[$item]) {
              Write-Host "  $item`: $($Matches[1])"
            }
          }

          # Check for service configuration
          if ($wxs -match 'ServiceInstall') {
            Write-Host "  ✅ Windows Service installation configured"
          } else {
            Write-Host "  ⚠️ No ServiceInstall element found" -ForegroundColor Yellow
          }

          # ======= DIRECTORY STRUCTURE =======
          Write-Host "`n┌─────────────────────────────────────────────────────────────┐"
          Write-Host '│              PROJECT STRUCTURE                              │'
          Write-Host '└─────────────────────────────────────────────────────────────┘'

          function Show-Tree {
            param([string]$Path, [int]$Indent = 0, [int]$MaxDepth = 2)
            if ($Indent -ge $MaxDepth) { return }

            Get-ChildItem $Path -ErrorAction SilentlyContinue | ForEach-Object {
              $prefix = "  " * $Indent
              if ($_.PSIsContainer) {
                Write-Host "$prefix📁 $($_.Name)/"
                Show-Tree $_.FullName ($Indent + 1) $MaxDepth
              } else {
                $size = switch ($_.Length) {
                  { $_ -lt 1KB } { "$($_.Length)B" }
                  { $_ -lt 1MB } { "{0:N0}KB" -f ($_ / 1KB) }
                  default { "{0:N1}MB" -f ($_ / 1MB) }
                }
                Write-Host "$prefix📄 $($_.Name) ($size)"
              }
            }
          }

          Show-Tree "." 0 2

          Write-Host '::endgroup::'

      # -------------------------------------------------------
      # SECRET & CREDENTIAL CHECK
      # -------------------------------------------------------
      - name: 🔐 Secret Availability Check
        shell: pwsh
        env:
          HAS_API_KEY: ${{ secrets.API_KEY != '' }}
          HAS_TVG_API_KEY: ${{ secrets.TVG_API_KEY != '' }}
        run: |
          Write-Host '::group::🔐 Secret Configuration'

          Write-Host '┌─────────────────────────────────────────────────────────────┐'
          Write-Host '│               SECRET AVAILABILITY                           │'
          Write-Host '├──────────────────┬────────────────────────────────────────────┤'
          Write-Host '│ Secret           │ Status                                     │'
          Write-Host '├──────────────────┼────────────────────────────────────────────┤'

          $secrets = @(
            @{ name = "API_KEY"; configured = $env:HAS_API_KEY -eq 'true'; required = $false },
            @{ name = "TVG_API_KEY"; configured = $env:HAS_TVG_API_KEY -eq 'true'; required = $false }
          )

          foreach ($s in $secrets) {
            $status = if ($s.configured) {
              "✅ Configured"
            } elseif ($s.required) {
              "❌ MISSING (Required!)"
            } else {
              "⚪ Not configured (Optional)"
            }
            Write-Host "│ $($s.name.PadRight(16)) │ $($status.PadRight(42)) │"
          }

          Write-Host '└──────────────────┴────────────────────────────────────────────┘'

          $missingRequired = $secrets | Where-Object { $_.required -and -not $_.configured }
          if ($missingRequired) {
            throw "Missing required secrets: $($missingRequired.name -join ', ')"
          }

          Write-Host '::endgroup::'

      # -------------------------------------------------------
      # NETWORK DIAGNOSTICS
      # -------------------------------------------------------
      - name: 🌐 Network Diagnostics
        shell: pwsh
        run: |
          Write-Host '::group::🌐 Network Diagnostics'

          Write-Host '┌─────────────────────────────────────────────────────────────┐'
          Write-Host '│              ENDPOINT CONNECTIVITY                          │'
          Write-Host '├──────────────────┬──────────────────────────────────────────┤'
          Write-Host '│ Endpoint         │ Status                                   │'
          Write-Host '├──────────────────┼──────────────────────────────────────────┤'

          $endpoints = @(
            @{ name = "GitHub API"; url = "https://api.github.com"; critical = $true },
            @{ name = "npm Registry"; url = "https://registry.npmjs.org"; critical = $true },
            @{ name = "PyPI"; url = "https://pypi.org/simple/"; critical = $true },
            @{ name = "NuGet"; url = "https://api.nuget.org/v3/index.json"; critical = $true }
          )

          $failures = @()

          foreach ($ep in $endpoints) {
            try {
              $start = Get-Date
              $null = Invoke-WebRequest -Uri $ep.url -Method Head -TimeoutSec 10 -UseBasicParsing
              $latency = [math]::Round(((Get-Date) - $start).TotalMilliseconds)
              $status = "✅ OK (${latency}ms)"
            } catch {
              $status = "❌ FAILED"
              if ($ep.critical) { $failures += $ep.name }
            }
            Write-Host "│ $($ep.name.PadRight(16)) │ $($status.PadRight(40)) │"
          }

          Write-Host '└──────────────────┴──────────────────────────────────────────┘'

          # Local port check
          Write-Host "`n┌─────────────────────────────────────────────────────────────┐"
          Write-Host '│              LOCAL PORT STATUS                              │'
          Write-Host '└─────────────────────────────────────────────────────────────┘'

          # FIX: Quoted the input to prevent type coercion errors
          $port = "${{ inputs.service_port }}"
          $connections = Get-NetTCPConnection -LocalPort $port -ErrorAction SilentlyContinue

          if ($connections) {
            Write-Host "  ⚠️ Port $port is currently IN USE:" -ForegroundColor Yellow
            $connections | ForEach-Object {
              $proc = Get-Process -Id $_.OwningProcess -ErrorAction SilentlyContinue
              Write-Host "     PID: $($_.OwningProcess) | Process: $($proc.ProcessName) | State: $($_.State)"
            }
            Write-Host "::warning::Port $port is already in use on the runner"
          } else {
            Write-Host "  ✅ Port $port is available"
          }

          # DNS resolution check
          Write-Host "`n  🔍 DNS Resolution:"
          try {
            $dns = Resolve-DnsName "github.com" -Type A -DnsOnly -ErrorAction Stop
            Write-Host "     ✅ github.com resolves to $($dns.IPAddress -join ', ')"
          } catch {
            Write-Host "     ❌ DNS resolution failed"
          }

          if ($failures.Count -gt 0) {
            Write-Host "::warning::Failed to reach: $($failures -join ', ')"
          }

          Write-Host '::endgroup::'

      # -------------------------------------------------------
      # PREFLIGHT SUMMARY
      # -------------------------------------------------------
      - name: 📋 Preflight Summary
        id: summary
        shell: pwsh
        run: |
          Write-Host ""
          Write-Host "╔═════════════════════════════════════════════════════════════════╗" -ForegroundColor Green
          Write-Host "║                                                                 ║" -ForegroundColor Green
          Write-Host "║          ✅  PREFLIGHT DIAGNOSTICS COMPLETE                     ║" -ForegroundColor Green
          Write-Host "║                                                                 ║" -ForegroundColor Green
          Write-Host "╠═════════════════════════════════════════════════════════════════╣" -ForegroundColor Green
          Write-Host "║                                                                 ║" -ForegroundColor Cyan
          Write-Host "║  📦 VERSION:     $($("${{ steps.ver.outputs.semver }}").PadRight(44)) ║" -ForegroundColor Cyan
          Write-Host "║  🔖 COMMIT:      $($("${{ steps.env.outputs.short_sha }}").PadRight(44)) ║" -ForegroundColor Cyan
          Write-Host "║  🌿 BRANCH:      $($("${{ steps.env.outputs.branch }}").PadRight(44)) ║" -ForegroundColor Cyan
          Write-Host "║  🏷️ IS TAG:      $($("${{ steps.env.outputs.is_tag }}").PadRight(44)) ║" -ForegroundColor Cyan
          Write-Host "║                                                                 ║" -ForegroundColor Cyan
          Write-Host "╠═════════════════════════════════════════════════════════════════╣" -ForegroundColor Green
          Write-Host "║  TOOLCHAIN                                                      ║" -ForegroundColor Yellow
          Write-Host "║  ├─ Node:   $($("${{ inputs.node_version }}").PadRight(49)) ║" -ForegroundColor White
          Write-Host "║  ├─ Python: $($("${{ inputs.python_version }}").PadRight(49)) ║" -ForegroundColor White
          Write-Host "║  └─ WiX:    $($("${{ inputs.wix_version }}").PadRight(49)) ║" -ForegroundColor White
          Write-Host "║                                                                 ║" -ForegroundColor Cyan
          Write-Host "║  CONFIGURATION                                                  ║" -ForegroundColor Yellow
          Write-Host "║  └─ Service Port: $($("${{ inputs.service_port }}").PadRight(43)) ║" -ForegroundColor White
          Write-Host "║                                                                 ║" -ForegroundColor Cyan
          Write-Host "╚═════════════════════════════════════════════════════════════════╝" -ForegroundColor Green
          Write-Host ""
          Write-Host "🚀 Ready to proceed with build pipeline!" -ForegroundColor Green
          Write-Host ""

          # --- GitHub Job Summary ---
          $summary = @"
          ## 🔍 Preflight Diagnostics Complete

          | Property | Value |
          |----------|-------|
          | 📦 **Version** | `${{ steps.ver.outputs.semver }}` |
          | 🔖 **Commit** | `${{ steps.env.outputs.short_sha }}` |
          | 🌿 **Branch** | `${{ steps.env.outputs.branch }}` |
          | 🏷️ **Is Tag** | `${{ steps.env.outputs.is_tag }}` |
          | ⏰ **Timestamp** | `${{ steps.env.outputs.build_timestamp }}` |

          ### 🛠️ Toolchain
          | Tool | Version |
          |------|---------|
          | Node.js | `${{ inputs.node_version }}` |
          | Python | `${{ inputs.python_version }}` |
          | WiX | `${{ inputs.wix_version }}` |

          ### ⚙️ Feature Toggles
          | Feature | Status |
          |---------|--------|
          | 🥗 Dietician | $(if ('${{ inputs.enable_dietician }}' -eq 'true') { '🟢 Enabled' } else { '⚪ Disabled' }) |
          | 🦜 Canary | $(if ('${{ inputs.enable_canary }}' -eq 'true') { '🟢 Enabled' } else { '⚪ Disabled' }) |
          | 📸 Paparazzi | $(if ('${{ inputs.enable_paparazzi }}' -eq 'true') { '🟢 Enabled' } else { '⚪ Disabled' }) |
          | 🔬 Forensics | $(if ('${{ inputs.enable_forensics }}' -eq 'true') { '🟢 Enabled' } else { '⚪ Disabled' }) |

          ---
          ✅ **Ready to proceed with build pipeline**
          "@

          $summary >> $env:GITHUB_STEP_SUMMARY

          "passed=true" >> $env:GITHUB_OUTPUT

  # =========================================================
  # 2. BUILD FRONTEND
  # =========================================================
  build-frontend:
    name: ⚛️ Frontend
    needs: preflight
    runs-on: windows-latest
    timeout-minutes: 20
    steps:
      - uses: actions/checkout@v4
      - uses: actions/setup-node@v4
        with:
          node-version: ${{ inputs.node_version }}
          cache: 'npm'
          cache-dependency-path: 'electron/package-lock.json'

      - name: 🔍 Verify Build Script Exists
        shell: pwsh
        working-directory: electron
        run: |
          $pkg = Get-Content package.json | ConvertFrom-Json
          if (-not $pkg.scripts.build) { throw "❌ package.json in electron/ is missing 'build' script!" }

      - name: 🏗️ Build Frontend
        working-directory: electron
        run: |
          npm ci && npm run build

      - uses: actions/upload-artifact@v4
        with:
          name: frontend-dist
          path: electron/out

  # =========================================================
  # 3. BUILD BACKEND
  # =========================================================
  build-backend:
    name: 🐍 Backend (${{ matrix.arch }})
    needs: [preflight, build-frontend]
    runs-on: windows-latest
    timeout-minutes: 30
    strategy:
      matrix:
        arch: [x64, x86]
    steps:
      - uses: actions/checkout@v4

      - uses: actions/download-artifact@v4
        with:
          name: frontend-dist
          path: electron/out

      - uses: actions/setup-python@v5
        with:
          python-version: ${{ inputs.python_version }}
          architecture: ${{ matrix.arch }}
          cache: 'pip'

      - name: 🧾 Arch Constraints
        shell: pwsh
        run: |
          if ('${{ matrix.arch }}' -eq 'x86') {
            Set-Content constraints.txt 'numpy==1.23.5'
            Add-Content constraints.txt 'pandas==1.5.3'
          } else {
            New-Item constraints.txt -Force
          }

      - name: 📦 Install Dependencies
        run: |
          pip install -r web_service/backend/requirements.txt -c constraints.txt && pip install pyinstaller

      - name: 🏗️ PyInstaller
        run: |
          pyinstaller --noconfirm --onedir --clean --name fortuna-backend `
            --hidden-import=win32timezone --hidden-import=win32serviceutil `
            --add-data "web_service/backend;backend" `
            --add-data "electron/out;ui" `
            web_service/backend/service_entry.py

      - uses: actions/upload-artifact@v4
        with:
          name: backend-${{ matrix.arch }}
          path: dist/fortuna-backend

  # =========================================================
  # 4. PACKAGE MSI
  # =========================================================
  package-msi:
    name: 📦 MSI (${{ matrix.arch }})
    needs: build-backend
    runs-on: windows-latest
    timeout-minutes: 20
    strategy:
      matrix:
        arch: [x64, x86]
    steps:
      - uses: actions/checkout@v4
      - uses: actions/download-artifact@v4
        with:
          name: backend-${{ matrix.arch }}
          path: staging/backend

      - name: 📝 Inject Restart Script
        shell: cmd
        run: |
          echo net stop FortunaWebService > staging\\backend\\restart_service.bat
          echo net start FortunaWebService >> staging\\backend\\restart_service.bat

      - name: ⚖️ The Dietician
        if: ${{ inputs.enable_dietician }}
        shell: pwsh
        run: |
          Write-Host "Payload: $((Get-ChildItem staging -Recurse | Measure-Object -Sum Length).Sum / 1MB) MB"

      - name: 🔧 Setup WiX
        run: |
          dotnet tool install --global wix --version ${{ inputs.wix_version }}
          echo "$env:USERPROFILE\\.dotnet\\tools" >> $env:GITHUB_PATH

      - name: 🏗️ Build MSI
        run: |
          wix build build_wix/Product_WithService.wxs -arch ${{ matrix.arch }} -o Fortuna-${{ matrix.arch }}.msi -d Version="${{ needs.preflight.outputs.semver }}" -d SourceDir="staging"

      - name: 🦜 The Canary
        if: ${{ inputs.enable_canary }}
        shell: pwsh
        run: |
          try {
            if (Test-Path "C:\\Program Files\\Windows Defender\\MpCmdRun.exe") {
               & "C:\\Program Files\\Windows Defender\\MpCmdRun.exe" -Scan -ScanType 3 -File "$pwd\\Fortuna-${{ matrix.arch }}.msi"
            }
          } catch { Write-Warning "Canary scan failed or skipped: $_" }

      - uses: actions/upload-artifact@v4
        with:
          name: msi-${{ matrix.arch }}
          path: Fortuna-${{ matrix.arch }}.msi

  # =========================================================
  # 5. SMOKE TEST (Fast)
  # =========================================================
  smoke-test:
    name: 🚬 Smoke (${{ matrix.arch }})
    needs: package-msi
    runs-on: windows-latest
    timeout-minutes: 15
    strategy:
      matrix:
        arch: [x64, x86]
    steps:
      # NO CHECKOUT HERE - Pure Artifacts
      - uses: actions/download-artifact@v4
        with:
          name: msi-${{ matrix.arch }}

      - name: 🧹 Clean & Install
        shell: pwsh
        run: |
          sc.exe delete "FortunaWebService" *>$null; Start-Sleep 2
          Start-Process msiexec.exe -ArgumentList "/i Fortuna-${{ matrix.arch }}.msi /quiet /norestart" -Wait

      - name: 🩺 Health Check
        shell: pwsh
        run: |
          Start-Sleep 10
          for($i=0;$i -lt 5;$i++) { try { if ((Invoke-RestMethod "http://127.0.0.1:${{ inputs.service_port }}/health").status -eq "ok") { return } } catch { Start-Sleep 5 } }
          throw "Dead Service"

      - name: 🧹 Cleanup
        if: always()
        run: |
          sc.exe delete "FortunaWebService" *>$null

  # =========================================================
  # 6. UI PROOF (Heavy/Optional)
  # =========================================================
  ui-proof:
    name: 📸 Paparazzi (${{ matrix.arch }})
    needs: smoke-test
    if: ${{ inputs.enable_paparazzi }}
    runs-on: windows-latest
    timeout-minutes: 15
    strategy:
      matrix:
        arch: [x64, x86]
    steps:
      - uses: actions/download-artifact@v4
        with:
          name: msi-${{ matrix.arch }}

      - name: 💿 Re-Install for UI
        shell: pwsh
        run: |
          Start-Process msiexec.exe -ArgumentList "/i Fortuna-${{ matrix.arch }}.msi /quiet /norestart" -Wait

      - name: 📸 Run Playwright
        shell: pwsh
        run: |
          npm install playwright; npx playwright install chromium --with-deps
          node -e "const { chromium } = require('playwright'); (async () => { const b = await chromium.launch(); const p = await b.newPage(); await p.goto('http://127.0.0.1:${{ inputs.service_port }}/docs'); await p.screenshot({path: 'proof.png'}); await b.close(); })();"

      - uses: actions/upload-artifact@v4
        with:
          name: proof-${{ matrix.arch }}
          path: proof.png

      - name: 🧹 Cleanup
        if: always()
        run: |
          sc.exe delete "FortunaWebService" *>$null<|MERGE_RESOLUTION|>--- conflicted
+++ resolved
@@ -172,21 +172,12 @@
           $branch = $env:GITHUB_REF
           if ($env:GITHUB_REF -match '^refs/heads/') { $branch = $env:GITHUB_REF -replace 'refs/heads/','' }
           if ($env:GITHUB_REF -match '^refs/tags/') { $branch = $env:GITHUB_REF -replace 'refs/tags/','' }
-<<<<<<< HEAD
 
           "build_timestamp=$timestamp" >> $env:GITHUB_OUTPUT
           "short_sha=$shortSha" >> $env:GITHUB_OUTPUT
           "is_tag=$isTag" >> $env:GITHUB_OUTPUT
           "branch=$branch" >> $env:GITHUB_OUTPUT
 
-=======
-
-          "build_timestamp=$timestamp" >> $env:GITHUB_OUTPUT
-          "short_sha=$shortSha" >> $env:GITHUB_OUTPUT
-          "is_tag=$isTag" >> $env:GITHUB_OUTPUT
-          "branch=$branch" >> $env:GITHUB_OUTPUT
-
->>>>>>> 958f9ee5
           Write-Host '::endgroup::'
 
       # -------------------------------------------------------
@@ -452,17 +443,10 @@
       - name: ✨ Runner Stabilization
         shell: pwsh
         run: |
-<<<<<<< HEAD
           Write-Host "════════════════════════════════════════════════════════════"
           Write-Host "  Runner stabilization checkpoint - 2 second pause"
           Write-Host "════════════════════════════════════════════════════════════"
           Start-Sleep -Seconds 2
-=======
-          @echo ════════════════════════════════════════════════════════════
-          @echo  Runner stabilization checkpoint - preventing shell crash
-          @echo ════════════════════════════════════════════════════════════
-          timeout /t 2 /nobreak
->>>>>>> 958f9ee5
 
       # -------------------------------------------------------
       # CORE ASSET VERIFICATION (Always runs)
