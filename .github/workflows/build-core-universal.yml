name: 🧬 Universal Core (MSI)
on:
  workflow_call:
    inputs:
      # --- VERSIONING ---
      node_version:
        type: string
        default: '20'
      python_version:
        type: string
        default: '3.11'
      wix_version:
        type: string
        default: '4.0.5'

      # --- FEATURE TOGGLES ---
      enable_dietician:
        type: boolean
        default: false
      enable_canary:
        type: boolean
        default: false
      enable_paparazzi:
        type: boolean
        default: false
      enable_forensics:
        type: boolean
        default: false

      # --- CONFIG ---
      service_port:
        type: string
        default: '8102'
      skip_tests:
        type: boolean
        default: false

    secrets:
      API_KEY:
        required: false
      TVG_API_KEY:
        required: false

env:
  DOTNET_VERSION: '8.0.x'
  FORTUNA_ENV: smoke-test

jobs:
  # =========================================================
  # 1. PREFLIGHT
  # =========================================================
  preflight:
    name: 🔍 Preflight
    runs-on: windows-latest
    outputs:
      semver: ${{ steps.ver.outputs.semver }}
    steps:
      - uses: actions/checkout@v4
<<<<<<< HEAD
        # 🟢 Corrected: Switched from inline mapping to block mapping for reliability
        with:
          fetch-depth: 0
=======
        with: { fetch-depth: 0 }
>>>>>>> f46ab935

      - name: 🏷️ Versioning
        id: ver
        shell: pwsh
        run: |
<<<<<<< HEAD
          # 🟢 Corrected: Multi-line script indentation fixed
=======
>>>>>>> f46ab935
          $tag = git describe --tags --abbrev=0 2>$null; if (-not $tag) { $tag = "v0.0.0" }
          "semver=$($tag -replace '^v','')" >> $env:GITHUB_OUTPUT

      - name: 🔎 Forensic Asset Verification
        if: ${{ inputs.enable_forensics }}
        shell: pwsh
        run: |
<<<<<<< HEAD
          # 🟢 Corrected: Multi-line script indentation fixed
          # Checking paths based on Supreme Combo structure
=======
>>>>>>> f46ab935
          $files = @("electron/package.json", "web_service/backend/requirements.txt", "build_wix/Product_WithService.wxs")
          foreach ($f in $files) { if (-not (Test-Path $f)) { throw "Missing $f" } }

  # =========================================================
  # 2. BUILD FRONTEND
  # =========================================================
  build-frontend:
    name: ⚛️ Frontend
    needs: preflight
    runs-on: windows-latest
    steps:
      - uses: actions/checkout@v4
      - uses: actions/setup-node@v4
        with:
          node-version: ${{ inputs.node_version }}
          cache: 'npm'
          cache-dependency-path: 'electron/package-lock.json'

      - name: 🔍 Verify Build Script Exists
        shell: pwsh
        working-directory: electron
        run: |
          # 🟢 Corrected: Multi-line script indentation fixed
          $pkg = Get-Content package.json | ConvertFrom-Json
          if (-not $pkg.scripts.build) { throw "❌ package.json in electron/ is missing 'build' script!" }

      - run: npm ci && npm run build
        working-directory: electron

      - uses: actions/upload-artifact@v4
        with:
          name: frontend-dist
          path: electron/out

  # =========================================================
  # 3. BUILD BACKEND
  # =========================================================
  build-backend:
    name: 🐍 Backend (${{ matrix.arch }})
    needs: [preflight, build-frontend]
    runs-on: windows-latest
    strategy:
      matrix:
        arch: [x64, x86]
    steps:
      - uses: actions/checkout@v4
      - uses: actions/download-artifact@v4
        with:
          name: frontend-dist
          path: electron/out
<<<<<<< HEAD

      - uses: actions/setup-python@v5
        # 🎯 CRITICAL FIX: Replaced inline mapping with block mapping to solve line 121 error.
        with:
          python-version: ${{ inputs.python_version }}
          architecture: ${{ matrix.arch }}
          cache: 'pip'

      - name: 🧾 Arch Constraints
        shell: pwsh
        run: |
          # 🟢 Corrected: Multi-line script indentation fixed
=======
      - uses: actions/setup-python@v5
        with: { python-version: ${{ inputs.python_version }}, architecture: ${{ matrix.arch }}, cache: 'pip' }
      # FIX: Using Block Scalar (|) to safely handle PowerShell braces
      - name: 🧾 Arch Constraints
        shell: pwsh
        run: |
          # 🚨 Indentation corrected here
>>>>>>> f46ab935
          if ('${{ matrix.arch }}' -eq 'x86') {
            Set-Content constraints.txt 'numpy==1.23.5'
            Add-Content constraints.txt 'pandas==1.5.3'
          } else {
            New-Item constraints.txt -Force
          }
      - run: pip install -r web_service/backend/requirements.txt -c constraints.txt && pip install pyinstaller
      - name: 🏗️ PyInstaller
        run: |
<<<<<<< HEAD
          # 🟢 Corrected: Multi-line script indentation fixed
=======
          # 🚨 Indentation corrected here
>>>>>>> f46ab935
          pyinstaller --noconfirm --onedir --clean --name fortuna-backend `
            --hidden-import=win32timezone --hidden-import=win32serviceutil `
            --add-data "web_service/backend;backend" `
            --add-data "electron/out;ui" `
            web_service/backend/service_entry.py

      - uses: actions/upload-artifact@v4
<<<<<<< HEAD
        # 🟢 Corrected: Switched from inline mapping to block mapping for reliability
        with:
          name: backend-${{ matrix.arch }}
          path: dist/fortuna-backend
=======
        with: { name: backend-${{ matrix.arch }}, path: dist/fortuna-backend }
>>>>>>> f46ab935

  # =========================================================
  # 4. PACKAGE MSI
  # =========================================================
  package-msi:
    name: 📦 MSI (${{ matrix.arch }})
    needs: build-backend
    runs-on: windows-latest
    strategy:
      matrix:
        arch: [x64, x86]
    steps:
      - uses: actions/checkout@v4
      - uses: actions/download-artifact@v4
<<<<<<< HEAD
        # 🟢 Corrected: Switched from inline mapping to block mapping for reliability
        with:
          name: backend-${{ matrix.arch }}
          path: staging/backend

      - name: 📝 Inject Restart Script
        shell: cmd
        run: |
          # 🟢 Corrected: Multi-line script indentation fixed
          echo net stop FortunaWebService > staging\backend\restart_service.bat
          echo net start FortunaWebService >> staging\backend\restart_service.bat

=======
        with: { name: backend-${{ matrix.arch }}, path: staging/backend }
      - name: 📝 Inject Restart Script
        shell: cmd
        run: |
          # 🚨 Indentation corrected here
          echo net stop FortunaWebService > staging\backend\restart_service.bat
          echo net start FortunaWebService >> staging\backend\restart_service.bat
>>>>>>> f46ab935
      - name: ⚖️ The Dietician
        if: ${{ inputs.enable_dietician }}
        shell: pwsh
        run: Write-Host "Payload: $((Get-ChildItem staging -Recurse | Measure-Object -Sum Length).Sum / 1MB) MB"
<<<<<<< HEAD

      - name: 🔧 Setup WiX
        run: dotnet tool install --global wix --version ${{ inputs.wix_version }} && echo "$env:USERPROFILE\.dotnet\tools" >> $env:GITHUB_PATH

=======
      - name: 🔧 Setup WiX
        run: dotnet tool install --global wix --version ${{ inputs.wix_version }} && echo "$env:USERPROFILE\.dotnet\tools" >> $env:GITHUB_PATH
>>>>>>> f46ab935
      - name: 🏗️ Build MSI
        run: wix build build_wix/Product_WithService.wxs -arch ${{ matrix.arch }} -o Fortuna-${{ matrix.arch }}.msi -d Version="${{ needs.preflight.outputs.semver }}" -d SourceDir="staging"
      - name: 🦜 The Canary
        if: ${{ inputs.enable_canary }}
        shell: pwsh
        run: |
<<<<<<< HEAD
          # 🟢 Corrected: Multi-line script indentation fixed
=======
          # 🚨 Indentation corrected here
>>>>>>> f46ab935
          try {
            if (Test-Path "C:\Program Files\Windows Defender\MpCmdRun.exe") {
               & "C:\Program Files\Windows Defender\MpCmdRun.exe" -Scan -ScanType 3 -File "$pwd\Fortuna-${{ matrix.arch }}.msi"
            }
          } catch { Write-Warning "Canary scan failed or skipped: $_" }
      - uses: actions/upload-artifact@v4
<<<<<<< HEAD
        # 🟢 Corrected: Switched from inline mapping to block mapping for reliability
        with:
          name: msi-${{ matrix.arch }}
          path: Fortuna-${{ matrix.arch }}.msi
=======
        with: { name: msi-${{ matrix.arch }}, path: Fortuna-${{ matrix.arch }}.msi }
>>>>>>> f46ab935

  # =========================================================
  # 5. SMOKE TEST (Fast)
  # =========================================================
  smoke-test:
    name: 🚬 Smoke (${{ matrix.arch }})
    needs: package-msi
    runs-on: windows-latest
    strategy:
      matrix:
        arch: [x64, x86]
    steps:
      # NO CHECKOUT HERE - Pure Artifacts
      - uses: actions/download-artifact@v4
<<<<<<< HEAD
        # 🟢 Corrected: Switched from inline mapping to block mapping for reliability
        with:
          name: msi-${{ matrix.arch }}

      - name: 🧹 Clean & Install
        shell: pwsh
        run: |
          # 🟢 Corrected: Multi-line script indentation fixed
=======
        with: { name: msi-${{ matrix.arch }} }
      - name: 🧹 Clean & Install
        shell: pwsh
        run: |
          # 🚨 Indentation corrected here
>>>>>>> f46ab935
          sc.exe delete "FortunaWebService" *>$null; Start-Sleep 2
          Start-Process msiexec.exe -ArgumentList "/i Fortuna-${{ matrix.arch }}.msi /quiet /norestart" -Wait
      - name: 🩺 Health Check
        shell: pwsh
        run: |
<<<<<<< HEAD
          # 🟢 Corrected: Multi-line script indentation fixed
=======
          # 🚨 Indentation corrected here
>>>>>>> f46ab935
          Start-Sleep 10
          for($i=0;$i -lt 5;$i++) { try { if ((Invoke-RestMethod "http://127.0.0.1:${{ inputs.service_port }}/health").status -eq "ok") { return } } catch { Start-Sleep 5 } }
          throw "Dead Service"
      - name: 🧹 Cleanup
        if: always()
        run: sc.exe delete "FortunaWebService" *>$null

  # =========================================================
  # 6. UI PROOF (Heavy/Optional)
  # =========================================================
  ui-proof:
    name: 📸 Paparazzi (${{ matrix.arch }})
    needs: smoke-test
    if: ${{ inputs.enable_paparazzi }}
    runs-on: windows-latest
    strategy:
      matrix:
        arch: [x64, x86]
    steps:
      - uses: actions/download-artifact@v4
<<<<<<< HEAD
        # 🟢 Corrected: Switched from inline mapping to block mapping for reliability
        with:
          name: msi-${{ matrix.arch }}

=======
        with: { name: msi-${{ matrix.arch }} }
>>>>>>> f46ab935
      - name: 💿 Re-Install for UI
        shell: pwsh
        run: Start-Process msiexec.exe -ArgumentList "/i Fortuna-${{ matrix.arch }}.msi /quiet /norestart" -Wait
      - name: 📸 Run Playwright
        shell: pwsh
        run: |
<<<<<<< HEAD
          # 🟢 CRITICAL FIX: Multi-line script indentation fixed
=======
          # 🚨 Indentation corrected here
>>>>>>> f46ab935
          npm install playwright; npx playwright install chromium --with-deps
          node -e "const { chromium } = require('playwright'); (async () => { const b = await chromium.launch(); const p = await b.newPage(); await p.goto('http://127.0.0.1:${{ inputs.service_port }}/docs'); await p.screenshot({path: 'proof.png'}); await b.close(); })();"
      - uses: actions/upload-artifact@v4
<<<<<<< HEAD
        # 🟢 Corrected: Switched from inline mapping to block mapping for reliability
        with:
          name: proof-${{ matrix.arch }}
          path: proof.png

=======
        with: { name: proof-${{ matrix.arch }}, path: proof.png }
>>>>>>> f46ab935
      - name: 🧹 Cleanup
        if: always()
        # 🟢 LOGICAL FIX: The previous version had run: sc.exe... outside of the steps list.
        run: sc.exe delete "FortunaWebService" *>$null<|MERGE_RESOLUTION|>--- conflicted
+++ resolved
@@ -56,22 +56,15 @@
       semver: ${{ steps.ver.outputs.semver }}
     steps:
       - uses: actions/checkout@v4
-<<<<<<< HEAD
         # 🟢 Corrected: Switched from inline mapping to block mapping for reliability
         with:
           fetch-depth: 0
-=======
-        with: { fetch-depth: 0 }
->>>>>>> f46ab935
 
       - name: 🏷️ Versioning
         id: ver
         shell: pwsh
         run: |
-<<<<<<< HEAD
-          # 🟢 Corrected: Multi-line script indentation fixed
-=======
->>>>>>> f46ab935
+          # 🟢 Corrected: Multi-line script indentation fixed
           $tag = git describe --tags --abbrev=0 2>$null; if (-not $tag) { $tag = "v0.0.0" }
           "semver=$($tag -replace '^v','')" >> $env:GITHUB_OUTPUT
 
@@ -79,11 +72,8 @@
         if: ${{ inputs.enable_forensics }}
         shell: pwsh
         run: |
-<<<<<<< HEAD
           # 🟢 Corrected: Multi-line script indentation fixed
           # Checking paths based on Supreme Combo structure
-=======
->>>>>>> f46ab935
           $files = @("electron/package.json", "web_service/backend/requirements.txt", "build_wix/Product_WithService.wxs")
           foreach ($f in $files) { if (-not (Test-Path $f)) { throw "Missing $f" } }
 
@@ -134,7 +124,6 @@
         with:
           name: frontend-dist
           path: electron/out
-<<<<<<< HEAD
 
       - uses: actions/setup-python@v5
         # 🎯 CRITICAL FIX: Replaced inline mapping with block mapping to solve line 121 error.
@@ -147,15 +136,6 @@
         shell: pwsh
         run: |
           # 🟢 Corrected: Multi-line script indentation fixed
-=======
-      - uses: actions/setup-python@v5
-        with: { python-version: ${{ inputs.python_version }}, architecture: ${{ matrix.arch }}, cache: 'pip' }
-      # FIX: Using Block Scalar (|) to safely handle PowerShell braces
-      - name: 🧾 Arch Constraints
-        shell: pwsh
-        run: |
-          # 🚨 Indentation corrected here
->>>>>>> f46ab935
           if ('${{ matrix.arch }}' -eq 'x86') {
             Set-Content constraints.txt 'numpy==1.23.5'
             Add-Content constraints.txt 'pandas==1.5.3'
@@ -165,11 +145,7 @@
       - run: pip install -r web_service/backend/requirements.txt -c constraints.txt && pip install pyinstaller
       - name: 🏗️ PyInstaller
         run: |
-<<<<<<< HEAD
-          # 🟢 Corrected: Multi-line script indentation fixed
-=======
-          # 🚨 Indentation corrected here
->>>>>>> f46ab935
+          # 🟢 Corrected: Multi-line script indentation fixed
           pyinstaller --noconfirm --onedir --clean --name fortuna-backend `
             --hidden-import=win32timezone --hidden-import=win32serviceutil `
             --add-data "web_service/backend;backend" `
@@ -177,14 +153,10 @@
             web_service/backend/service_entry.py
 
       - uses: actions/upload-artifact@v4
-<<<<<<< HEAD
         # 🟢 Corrected: Switched from inline mapping to block mapping for reliability
         with:
           name: backend-${{ matrix.arch }}
           path: dist/fortuna-backend
-=======
-        with: { name: backend-${{ matrix.arch }}, path: dist/fortuna-backend }
->>>>>>> f46ab935
 
   # =========================================================
   # 4. PACKAGE MSI
@@ -199,7 +171,6 @@
     steps:
       - uses: actions/checkout@v4
       - uses: actions/download-artifact@v4
-<<<<<<< HEAD
         # 🟢 Corrected: Switched from inline mapping to block mapping for reliability
         with:
           name: backend-${{ matrix.arch }}
@@ -212,53 +183,31 @@
           echo net stop FortunaWebService > staging\backend\restart_service.bat
           echo net start FortunaWebService >> staging\backend\restart_service.bat
 
-=======
-        with: { name: backend-${{ matrix.arch }}, path: staging/backend }
-      - name: 📝 Inject Restart Script
-        shell: cmd
-        run: |
-          # 🚨 Indentation corrected here
-          echo net stop FortunaWebService > staging\backend\restart_service.bat
-          echo net start FortunaWebService >> staging\backend\restart_service.bat
->>>>>>> f46ab935
       - name: ⚖️ The Dietician
         if: ${{ inputs.enable_dietician }}
         shell: pwsh
         run: Write-Host "Payload: $((Get-ChildItem staging -Recurse | Measure-Object -Sum Length).Sum / 1MB) MB"
-<<<<<<< HEAD
 
       - name: 🔧 Setup WiX
         run: dotnet tool install --global wix --version ${{ inputs.wix_version }} && echo "$env:USERPROFILE\.dotnet\tools" >> $env:GITHUB_PATH
 
-=======
-      - name: 🔧 Setup WiX
-        run: dotnet tool install --global wix --version ${{ inputs.wix_version }} && echo "$env:USERPROFILE\.dotnet\tools" >> $env:GITHUB_PATH
->>>>>>> f46ab935
       - name: 🏗️ Build MSI
         run: wix build build_wix/Product_WithService.wxs -arch ${{ matrix.arch }} -o Fortuna-${{ matrix.arch }}.msi -d Version="${{ needs.preflight.outputs.semver }}" -d SourceDir="staging"
       - name: 🦜 The Canary
         if: ${{ inputs.enable_canary }}
         shell: pwsh
         run: |
-<<<<<<< HEAD
-          # 🟢 Corrected: Multi-line script indentation fixed
-=======
-          # 🚨 Indentation corrected here
->>>>>>> f46ab935
+          # 🟢 Corrected: Multi-line script indentation fixed
           try {
             if (Test-Path "C:\Program Files\Windows Defender\MpCmdRun.exe") {
                & "C:\Program Files\Windows Defender\MpCmdRun.exe" -Scan -ScanType 3 -File "$pwd\Fortuna-${{ matrix.arch }}.msi"
             }
           } catch { Write-Warning "Canary scan failed or skipped: $_" }
       - uses: actions/upload-artifact@v4
-<<<<<<< HEAD
         # 🟢 Corrected: Switched from inline mapping to block mapping for reliability
         with:
           name: msi-${{ matrix.arch }}
           path: Fortuna-${{ matrix.arch }}.msi
-=======
-        with: { name: msi-${{ matrix.arch }}, path: Fortuna-${{ matrix.arch }}.msi }
->>>>>>> f46ab935
 
   # =========================================================
   # 5. SMOKE TEST (Fast)
@@ -273,7 +222,6 @@
     steps:
       # NO CHECKOUT HERE - Pure Artifacts
       - uses: actions/download-artifact@v4
-<<<<<<< HEAD
         # 🟢 Corrected: Switched from inline mapping to block mapping for reliability
         with:
           name: msi-${{ matrix.arch }}
@@ -282,23 +230,12 @@
         shell: pwsh
         run: |
           # 🟢 Corrected: Multi-line script indentation fixed
-=======
-        with: { name: msi-${{ matrix.arch }} }
-      - name: 🧹 Clean & Install
-        shell: pwsh
-        run: |
-          # 🚨 Indentation corrected here
->>>>>>> f46ab935
           sc.exe delete "FortunaWebService" *>$null; Start-Sleep 2
           Start-Process msiexec.exe -ArgumentList "/i Fortuna-${{ matrix.arch }}.msi /quiet /norestart" -Wait
       - name: 🩺 Health Check
         shell: pwsh
         run: |
-<<<<<<< HEAD
-          # 🟢 Corrected: Multi-line script indentation fixed
-=======
-          # 🚨 Indentation corrected here
->>>>>>> f46ab935
+          # 🟢 Corrected: Multi-line script indentation fixed
           Start-Sleep 10
           for($i=0;$i -lt 5;$i++) { try { if ((Invoke-RestMethod "http://127.0.0.1:${{ inputs.service_port }}/health").status -eq "ok") { return } } catch { Start-Sleep 5 } }
           throw "Dead Service"
@@ -319,37 +256,25 @@
         arch: [x64, x86]
     steps:
       - uses: actions/download-artifact@v4
-<<<<<<< HEAD
         # 🟢 Corrected: Switched from inline mapping to block mapping for reliability
         with:
           name: msi-${{ matrix.arch }}
 
-=======
-        with: { name: msi-${{ matrix.arch }} }
->>>>>>> f46ab935
       - name: 💿 Re-Install for UI
         shell: pwsh
         run: Start-Process msiexec.exe -ArgumentList "/i Fortuna-${{ matrix.arch }}.msi /quiet /norestart" -Wait
       - name: 📸 Run Playwright
         shell: pwsh
         run: |
-<<<<<<< HEAD
           # 🟢 CRITICAL FIX: Multi-line script indentation fixed
-=======
-          # 🚨 Indentation corrected here
->>>>>>> f46ab935
           npm install playwright; npx playwright install chromium --with-deps
           node -e "const { chromium } = require('playwright'); (async () => { const b = await chromium.launch(); const p = await b.newPage(); await p.goto('http://127.0.0.1:${{ inputs.service_port }}/docs'); await p.screenshot({path: 'proof.png'}); await b.close(); })();"
       - uses: actions/upload-artifact@v4
-<<<<<<< HEAD
         # 🟢 Corrected: Switched from inline mapping to block mapping for reliability
         with:
           name: proof-${{ matrix.arch }}
           path: proof.png
 
-=======
-        with: { name: proof-${{ matrix.arch }}, path: proof.png }
->>>>>>> f46ab935
       - name: 🧹 Cleanup
         if: always()
         # 🟢 LOGICAL FIX: The previous version had run: sc.exe... outside of the steps list.
