name: 🧬 Universal Core (MSI)

on:
  workflow_call:
    inputs:
      # --- VERSIONING ---
      node_version:
        type: string
        default: '20'
      python_version:
        type: string
        default: '3.11'
      wix_version:
        type: string
        default: '4.0.5'

      # --- FEATURE TOGGLES ---
      enable_dietician:
        type: boolean
        default: false
      enable_canary:
        type: boolean
        default: false
      enable_paparazzi:
        type: boolean
        default: false
      enable_forensics:
        type: boolean
        default: false

      # --- CONFIG ---
      service_port:
        type: string
        default: '8102'
      skip_tests:
        type: boolean
        default: false

    secrets:
      API_KEY:
        required: false
      TVG_API_KEY:
        required: false

env:
  DOTNET_VERSION: '8.0.x'
  FORTUNA_ENV: smoke-test

jobs:
  # =========================================================
  # 1. PREFLIGHT
  # =========================================================
  preflight:
    name: 🔍 Preflight
    runs-on: windows-latest
    outputs:
      semver: ${{ steps.ver.outputs.semver }}
    steps:
      - uses: actions/checkout@v4
        with:
          fetch-depth: 0

      - name: 🏷️ Versioning - DETAILED LOGGING
        id: ver
        shell: pwsh
        run: |
<<<<<<< HEAD
          git fetch --prune --unshallow --tags
=======
>>>>>>> 3abec152
          $tag = git describe --tags --abbrev=0 2>$null
          if ([string]::IsNullOrEmpty($tag)) { $tag = "v0.0.0" }
          $semver = $tag -replace '^v',''
          "semver=$semver" >> $env:GITHUB_OUTPUT

      - name: ✨ Runner Stabilization Step
        # Workaround for the Windows Runner crash when setting an output and immediately starting the next step.
        run: echo 'Runner stabilization complete.'

      - name: 🔎 Forensic Asset Verification
        # IMPORTANT FIX: The Runner repeatedly crashed between steps after outputting 'semver',
        # likely due to an internal Windows Runner bug when initializing the `pwsh` shell consecutively within a job.
        # Switching to the standard `cmd` shell for this step bypasses this known, unstable behavior.
        if: ${{ inputs.enable_forensics == 'true' }}
        shell: cmd
        run: |
          @echo Checking critical forensic asset paths...
          if not exist "electron/package.json" exit 1
          if not exist "web_service/backend/requirements.txt" exit 1
          if not exist "build_wix/Product_WithService.wxs" exit 1
          @echo Forensic Asset Verification passed.

  # =========================================================
  # 2. BUILD FRONTEND
  # =========================================================
  build-frontend:
    name: ⚛️ Frontend
    needs: preflight
    runs-on: windows-latest
    steps:
      - uses: actions/checkout@v4
      - uses: actions/setup-node@v4
        with:
          node-version: ${{ inputs.node_version }}
          cache: 'npm'
          cache-dependency-path: 'electron/package-lock.json'

      - name: 🔍 Verify Build Script Exists
        shell: pwsh
        working-directory: electron
        run: |
          $pkg = Get-Content package.json | ConvertFrom-Json
          if (-not $pkg.scripts.build) { throw "❌ package.json in electron/ is missing 'build' script!" }

      - run: npm ci && npm run build
        working-directory: electron

      - uses: actions/upload-artifact@v4
        with:
          name: frontend-dist
          path: electron/out

  # =========================================================
  # 3. BUILD BACKEND
  # =========================================================
  build-backend:
    name: 🐍 Backend (${{ matrix.arch }})
    needs: [preflight, build-frontend]
    runs-on: windows-latest
    strategy:
      matrix:
        arch: [x64, x86]
    steps:
      - uses: actions/checkout@v4
      - uses: actions/download-artifact@v4
        with:
          name: frontend-dist
          path: electron/out

      - uses: actions/setup-python@v5
        with:
          python-version: ${{ inputs.python_version }}
          architecture: ${{ matrix.arch }}
          cache: 'pip'

      - name: 🧾 Arch Constraints
        shell: pwsh
        run: |
          if ('${{ matrix.arch }}' -eq 'x86') {
            Set-Content constraints.txt 'numpy==1.23.5'
            Add-Content constraints.txt 'pandas==1.5.3'
          } else {
            New-Item constraints.txt -Force
          }

      - run: pip install -r web_service/backend/requirements.txt -c constraints.txt && pip install pyinstaller
      - name: 🏗️ PyInstaller
        run: |
          pyinstaller --noconfirm --onedir --clean --name fortuna-backend `
            --hidden-import=win32timezone --hidden-import=win32serviceutil `
            --add-data "web_service/backend;backend" `
            --add-data "electron/out;ui" `
            web_service/backend/service_entry.py

      - uses: actions/upload-artifact@v4
        with:
          name: backend-${{ matrix.arch }}
          path: dist/fortuna-backend

  # =========================================================
  # 4. PACKAGE MSI
  # =========================================================
  package-msi:
    name: 📦 MSI (${{ matrix.arch }})
    needs: build-backend
    runs-on: windows-latest
    strategy:
      matrix:
        arch: [x64, x86]
    steps:
      - uses: actions/checkout@v4
      - uses: actions/download-artifact@v4
        with:
          name: backend-${{ matrix.arch }}
          path: staging/backend

      - name: 📝 Inject Restart Script
        shell: cmd
        run: |
          echo net stop FortunaWebService > staging\backend\restart_service.bat
          echo net start FortunaWebService >> staging\backend\restart_service.bat

      - name: ⚖️ The Dietician
        if: ${{ inputs.enable_dietician == 'true' }}
        shell: pwsh
        run: |
          $size = (Get-ChildItem staging -Recurse | Measure-Object -Sum Length).Sum / 1MB
          Write-Host "Payload Size: $size MB"

      - name: 🔧 Setup WiX
        shell: pwsh
        run: |
          dotnet tool install --global wix --version "${{ inputs.wix_version }}"
          echo "$env:USERPROFILE\.dotnet\tools" | Out-File -FilePath $env:GITHUB_PATH -Append

      - name: 🏗️ Build MSI
        shell: pwsh
        run: |
          wix build build_wix/Product_WithService.wxs `
            -arch ${{ matrix.arch }} `
            -o Fortuna-${{ matrix.arch }}.msi `
            -d Version="${{ needs.preflight.outputs.semver }}" `
            -d SourceDir="staging"

      - name: 🦜 The Canary
        if: ${{ inputs.enable_canary == 'true' }}
        shell: pwsh
        run: |
          try {
            if (Test-Path "C:\Program Files\Windows Defender\MpCmdRun.exe") {
               & "C:\Program Files\Windows Defender\MpCmdRun.exe" -Scan -ScanType 3 -File "$pwd\Fortuna-${{ matrix.arch }}.msi"
            }
          } catch { Write-Warning "Canary scan failed or skipped: $_" }

      - uses: actions/upload-artifact@v4
        with:
          name: msi-${{ matrix.arch }}
          path: Fortuna-${{ matrix.arch }}.msi

  # =========================================================
  # 5. SMOKE TEST (Fast)
  # =========================================================
  smoke-test:
    name: 🚬 Smoke (${{ matrix.arch }})
    needs: package-msi
    runs-on: windows-latest
    strategy:
      matrix:
        arch: [x64, x86]
    steps:
      # NO CHECKOUT HERE - Pure Artifacts
      - uses: actions/download-artifact@v4
        with:
          name: msi-${{ matrix.arch }}

      - name: 🧹 Clean & Install
        shell: pwsh
        run: |
          sc.exe delete "FortunaWebService" *>$null; Start-Sleep 2
          Start-Process msiexec.exe -ArgumentList "/i Fortuna-${{ matrix.arch }}.msi /quiet /norestart" -Wait

      - name: 🩺 Health Check
        shell: pwsh
        run: |
          Start-Sleep 10
          for($i=0;$i -lt 5;$i++) { try { if ((Invoke-RestMethod "http://127.0.0.1:${{ inputs.service_port }}/health").status -eq "ok") { return } } catch { Start-Sleep 5 } }
          throw "Dead Service"

      - name: 🧹 Cleanup
        if: always()
        run: sc.exe delete "FortunaWebService" *>$null

  # =========================================================
  # 6. UI PROOF (Heavy/Optional)
  # =========================================================
  ui-proof:
    name: 📸 Paparazzi (${{ matrix.arch }})
    needs: smoke-test
    if: ${{ inputs.enable_paparazzi == 'true' }}
    runs-on: windows-latest
    strategy:
      matrix:
        arch: [x64, x86]
    steps:
      - uses: actions/download-artifact@v4
        with:
          name: msi-${{ matrix.arch }}

      - name: 💿 Re-Install for UI
        shell: pwsh
        run: Start-Process msiexec.exe -ArgumentList "/i Fortuna-${{ matrix.arch }}.msi /quiet /norestart" -Wait

      - name: 📸 Run Playwright
        shell: pwsh
        run: |
          npm install playwright; npx playwright install chromium --with-deps
          node -e "const { chromium } = require('playwright'); (async () => { const b = await chromium.launch(); const p = await b.newPage(); await p.goto('http://127.0.0.1:${{ inputs.service_port }}/docs'); await p.screenshot({path: 'proof.png'}); await b.close(); })();"

      - uses: actions/upload-artifact@v4
        with:
          name: proof-${{ matrix.arch }}
          path: proof.png

      - name: 🧹 Cleanup
        if: always()
        run: sc.exe delete "FortunaWebService" *>$null<|MERGE_RESOLUTION|>--- conflicted
+++ resolved
@@ -64,10 +64,7 @@
         id: ver
         shell: pwsh
         run: |
-<<<<<<< HEAD
           git fetch --prune --unshallow --tags
-=======
->>>>>>> 3abec152
           $tag = git describe --tags --abbrev=0 2>$null
           if ([string]::IsNullOrEmpty($tag)) { $tag = "v0.0.0" }
           $semver = $tag -replace '^v',''
