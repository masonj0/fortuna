--- conflicted
+++ resolved
@@ -5,7 +5,6 @@
     inputs:
       # --- VERSIONING ---
       node_version:
-<<<<<<< HEAD
         description: 'Node.js version to use for the build'
         required: false
         type: string
@@ -18,23 +17,11 @@
       wix_version:
         description: 'Version of the WiX Toolset to install'
         required: false
-=======
-        description: 'Node.js version to use'
-        type: string
-        default: '20'
-      python_version:
-        description: 'Python version to use'
-        type: string
-        default: '3.11'
-      wix_version:
-        description: 'WiX Toolset version'
->>>>>>> ffee3faf
         type: string
         default: '4.0.5'
 
       # --- FEATURE TOGGLES ---
       enable_dietician:
-<<<<<<< HEAD
         description: 'If true, runs a pre-package size analysis job'
         required: false
         type: boolean
@@ -52,27 +39,11 @@
       enable_forensics:
         description: 'If true, runs a deep asset verification pre-flight job'
         required: false
-=======
-        description: 'Run pre-package size analysis'
         type: boolean
         default: false
-      enable_canary:
-        description: 'Run Windows Defender malware scan'
-        type: boolean
-        default: false
-      enable_paparazzi:
-        description: 'Run Playwright visual verification'
-        type: boolean
-        default: false
-      enable_forensics:
-        description: 'Run deep asset verification pre-flight'
->>>>>>> ffee3faf
-        type: boolean
-        default: false
 
       # --- CONFIG ---
       service_port:
-<<<<<<< HEAD
         description: 'The localhost port to use for the backend service during smoke tests'
         required: false
         type: string
@@ -80,13 +51,6 @@
       skip_tests:
         description: 'If true, skips running the unit test suite'
         required: false
-=======
-        description: 'Localhost port for the backend service'
-        type: string
-        default: '8102'
-      skip_tests:
-        description: 'Skip heavy unit tests'
->>>>>>> ffee3faf
         type: boolean
         default: false
 
@@ -448,11 +412,7 @@
             Write-Host "   ✅ Valid SemVer format"
           } else {
             Write-Host "   ⚠️ Non-standard version format: $semver"
-<<<<<<< HEAD
             Write-Host "::warning::Version `$semver` does not follow standard SemVer"
-=======
-            Write-Host "::warning::Version '$semver' does not follow standard SemVer"
->>>>>>> ffee3faf
           }
 
           Write-Host ""
