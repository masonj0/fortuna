name: 🧬 Universal Core (MSI)

on:
  workflow_call:
    inputs:
      # --- VERSIONING ---
      node_version: { type: string, default: '18' }
      python_version: { type: string, default: '3.11' }
      wix_version: { type: string, default: '4.0.5' }

      # --- FEATURE TOGGLES ---
      enable_dietician: { type: boolean, default: false }
      enable_canary: { type: boolean, default: false }
      enable_paparazzi: { type: boolean, default: false }
      enable_forensics: { type: boolean, default: false }

      # --- CONFIG ---
      service_port: { type: string, default: '8102' }
      skip_tests: { type: boolean, default: false }

    secrets:
      API_KEY: { required: false }
      TVG_API_KEY: { required: false }

env:
  DOTNET_VERSION: '8.0.x'
  FORTUNA_ENV: smoke-test

jobs:
  # =========================================================
  # 1. PREFLIGHT
  # =========================================================
  preflight:
    name: 🔍 Preflight
    runs-on: windows-latest
    outputs:
      semver: ${{ steps.ver.outputs.semver }}
    steps:
      - uses: actions/checkout@v4
        with:
          fetch-depth: 0

      - name: 🏷️ Versioning
        id: ver
        shell: pwsh
        run: |
          $tag = git describe --tags --abbrev=0 2>$null; if (-not $tag) { $tag = "v0.0.0" }
          "semver=$($tag -replace '^v','')" >> $env:GITHUB_OUTPUT

      - name: 🔎 Forensic Asset Verification
        if: ${{ inputs.enable_forensics }}
        shell: pwsh
        run: |
          $files = @("web_platform/frontend/package.json", "web_service/backend/requirements.txt", "electron/package.json")
          foreach ($f in $files) { if (-not (Test-Path $f)) { throw "Missing $f" } }

  # =========================================================
  # 2. BUILD FRONTEND
  # =========================================================
  build-frontend:
    name: ⚛️ Frontend
    needs: preflight
    runs-on: windows-latest
    steps:
      - uses: actions/checkout@v4
      - uses: actions/setup-node@v4
        with:
          node-version: ${{ inputs.node_version }}
          cache: 'npm'
          cache-dependency-path: 'web_platform/frontend/package-lock.json'

      - name: 🔍 Verify Build Script Exists
        shell: pwsh
        working-directory: web_platform/frontend
        run: |
          $pkg = Get-Content package.json | ConvertFrom-Json
          if (-not $pkg.scripts.build) { throw "❌ package.json in web_platform/frontend is missing 'build' script!" }

      - run: npm ci && npm run build
        working-directory: web_platform/frontend

      - uses: actions/upload-artifact@v4
        with:
          name: frontend-dist
          path: web_platform/frontend/out

  # =========================================================
  # 3. BUILD BACKEND
  # =========================================================
  build-backend:
    name: 🐍 Backend (${{ matrix.arch }})
    needs: [preflight, build-frontend]
    runs-on: windows-latest
    strategy: { matrix: { arch: [x64, x86] } }
    steps:
      - uses: 'actions/checkout@v4'

      - uses: actions/download-artifact@v4
        with:
          name: frontend-dist
          path: web_platform/frontend/out

      - uses: actions/setup-python@v5
        with:
          python-version: ${{ inputs.python_version }}
          architecture: ${{ matrix.arch }}
          cache: 'pip'

      # FIX: Replaced fragile backtick escape with robust multi-line commands
      - name: 🧾 Arch Constraints
        shell: pwsh
        run: |
          if ('${{ matrix.arch }}' -eq 'x86') {
            "numpy==1.23.5" | Set-Content constraints.txt
            "pandas==1.5.3" | Add-Content constraints.txt
          } else {
            New-Item constraints.txt -Force
          }

      - run: pip install -r web_service/backend/requirements.txt -c constraints.txt && pip install pyinstaller

      - name: 🏗️ PyInstaller
        run: |
          pyinstaller --noconfirm --onedir --clean --name fortuna-backend `
            --hidden-import=win32timezone --hidden-import=win32serviceutil `
            --add-data "web_service/backend;backend" `
            --add-data "web_platform/frontend/out;ui" `
            web_service/backend/service_entry.py
      - uses: actions/upload-artifact@v4
        with:
          name: backend-${{ matrix.arch }}
          path: dist/fortuna-backend

  # =========================================================
  # 4. PACKAGE MSI
  # =========================================================
  package-msi:
    name: 📦 MSI (${{ matrix.arch }})
    needs: build-backend
    runs-on: windows-latest
    strategy: { matrix: { arch: [x64, x86] } }
    steps:
      - uses: actions/checkout@v4
      - uses: actions/download-artifact@v4
        with:
          name: backend-${{ matrix.arch }}
          path: staging/backend

      - name: 📝 Inject Restart Script
        run: echo net stop FortunaWebService > staging\backend\restart_service.bat & echo net start FortunaWebService >> staging\backend\restart_service.bat
        shell: cmd

      - name: ⚖️ The Dietician
        if: ${{ inputs.enable_dietician }}
        shell: pwsh
<<<<<<< HEAD
        run: |
          $sizeBytes = (Get-ChildItem staging -Recurse |
                        Measure-Object -Property Length -Sum).Sum
          $sizeMB = [math]::Round($sizeBytes / 1MB, 2)
          Write-Host "Payload: $sizeMB MB"
=======
        run: Write-Host "Payload: $((Get-ChildItem staging -Recurse | Measure-Object -Property Length -Sum).Sum / 1MB) MB"
>>>>>>> 1d92e758

      - name: 🔧 Setup WiX
        run: dotnet tool install --global wix --version ${{ inputs.wix_version }} && echo "$env:USERPROFILE\\.dotnet\\tools" >> $env:GITHUB_PATH

      - name: 🏗️ Build MSI
        run: wix build build_wix/Product_WithService.wxs -arch ${{ matrix.arch }} -o Fortuna-${{ matrix.arch }}.msi -d Version="${{ needs.preflight.outputs.semver }}" -d SourceDir="staging"

      - name: 🦜 The Canary
        if: ${{ inputs.enable_canary }}
        shell: pwsh
        run: |
          try {
            if (Test-Path "C:\Program Files\Windows Defender\MpCmdRun.exe") {
               & "C:\Program Files\Windows Defender\MpCmdRun.exe" -Scan -ScanType 3 -File "$pwd\Fortuna-${{ matrix.arch }}.msi"
            }
          } catch { Write-Warning "Canary scan failed or skipped: $_" }

      - uses: actions/upload-artifact@v4
        with:
          name: msi-${{ matrix.arch }}
          path: Fortuna-${{ matrix.arch }}.msi

  # =========================================================
  # 5. SMOKE TEST (Fast)
  # =========================================================
  smoke-test:
    name: 🚬 Smoke (${{ matrix.arch }})
    needs: package-msi
    runs-on: windows-latest
    strategy: { matrix: { arch: [x64, x86] } }
    steps:
      # NO CHECKOUT HERE - Pure Artifacts
      - uses: actions/download-artifact@v4
        with:
          name: msi-${{ matrix.arch }}

      - name: 🧹 Clean & Install
        shell: pwsh
        run: |
          sc.exe delete "FortunaWebService" *>$null; Start-Sleep 2
          Start-Process msiexec.exe -ArgumentList "/i Fortuna-${{ matrix.arch }}.msi /quiet /norestart" -Wait

      - name: 🩺 Health Check
        shell: pwsh
        run: |
          Start-Sleep 10
          for($i=0;$i -lt 5;$i++) { try { if ((Invoke-RestMethod "http://127.0.0.1:${{ inputs.service_port }}/health").status -eq "ok") { return } } catch { Start-Sleep 5 } }
          throw "Dead Service"

      - name: 🧹 Cleanup
        if: always()
        run: sc.exe delete "FortunaWebService" *>$null

  # =========================================================
  # 6. UI PROOF (Heavy/Optional)
  # =========================================================
  ui-proof:
    name: 📸 Paparazzi (${{ matrix.arch }})
    needs: smoke-test
    if: ${{ inputs.enable_paparazzi }}
    runs-on: windows-latest
    strategy: { matrix: { arch: [x64, x86] } }
    steps:
      - uses: actions/download-artifact@v4
        with:
          name: msi-${{ matrix.arch }}

      - name: 💿 Re-Install for UI
        shell: pwsh
        run: Start-Process msiexec.exe -ArgumentList "/i Fortuna-${{ matrix.arch }}.msi /quiet /norestart" -Wait

      - name: 📸 Run Playwright
        shell: pwsh
        run: |
          npm install playwright; npx playwright install chromium --with-deps
          node -e "const { chromium } = require('playwright'); (async () => { const b = await chromium.launch(); const p = await b.newPage(); await p.goto('http://127.0.0.1:${{ inputs.service_port }}/docs'); await p.screenshot({path: 'proof.png'}); await b.close(); })();"

      - uses: actions/upload-artifact@v4
        with:
          name: proof-${{ matrix.arch }}
          path: proof.png

      - name: 🧹 Cleanup
        if: always()
        run: sc.exe delete "FortunaWebService" *>$null<|MERGE_RESOLUTION|>--- conflicted
+++ resolved
@@ -153,15 +153,11 @@
       - name: ⚖️ The Dietician
         if: ${{ inputs.enable_dietician }}
         shell: pwsh
-<<<<<<< HEAD
         run: |
           $sizeBytes = (Get-ChildItem staging -Recurse |
                         Measure-Object -Property Length -Sum).Sum
           $sizeMB = [math]::Round($sizeBytes / 1MB, 2)
           Write-Host "Payload: $sizeMB MB"
-=======
-        run: Write-Host "Payload: $((Get-ChildItem staging -Recurse | Measure-Object -Property Length -Sum).Sum / 1MB) MB"
->>>>>>> 1d92e758
 
       - name: 🔧 Setup WiX
         run: dotnet tool install --global wix --version ${{ inputs.wix_version }} && echo "$env:USERPROFILE\\.dotnet\\tools" >> $env:GITHUB_PATH
