name: 🧬 Universal Core (MSI)
on:
  workflow_call:
    inputs:
      # --- VERSIONING ---
      node_version:
        type: string
        default: '20'
      python_version:
        type: string
        default: '3.11'
      wix_version:
        type: string
        default: '4.0.5'

      # --- FEATURE TOGGLES ---
      enable_dietician:
        type: boolean
        default: false
      enable_canary:
        type: boolean
        default: false
      enable_paparazzi:
        type: boolean
        default: false
      enable_forensics:
        type: boolean
        default: false

      # --- CONFIG ---
      service_port:
        type: string
        default: '8102'
      skip_tests:
        type: boolean
        default: false

    secrets:
      API_KEY:
        required: false
      TVG_API_KEY:
        required: false

env:
  DOTNET_VERSION: '8.0.x'
  FORTUNA_ENV: smoke-test

jobs:
  # =========================================================
  # 1. PREFLIGHT
  # =========================================================
  preflight:
    name: 🔍 Preflight
    runs-on: windows-latest
    outputs:
      semver: ${{ steps.ver.outputs.semver }}
    steps:
      - uses: actions/checkout@v4
        # 🟢 Corrected: Switched from inline mapping to block mapping for reliability
        with:
          fetch-depth: 0

      - name: 🏷️ Versioning
        id: ver
        shell: pwsh
        run: |
<<<<<<< HEAD
=======
          # 🟢 Corrected: Multi-line script indentation fixed
>>>>>>> fad5022e
          $tag = git describe --tags --abbrev=0 2>$null; if (-not $tag) { $tag = "v0.0.0" }
          "semver=$($tag -replace '^v','')" >> $env:GITHUB_OUTPUT

      - name: 🔎 Forensic Asset Verification
        if: ${{ inputs.enable_forensics }}
        shell: pwsh
        run: |
<<<<<<< HEAD
=======
          # 🟢 Corrected: Multi-line script indentation fixed
>>>>>>> fad5022e
          # Checking paths based on Supreme Combo structure
          $files = @("electron/package.json", "web_service/backend/requirements.txt", "build_wix/Product_WithService.wxs")
          foreach ($f in $files) { if (-not (Test-Path $f)) { throw "Missing $f" } }

  # =========================================================
  # 2. BUILD FRONTEND
  # =========================================================
  build-frontend:
    name: ⚛️ Frontend
    needs: preflight
    runs-on: windows-latest
    steps:
      - uses: actions/checkout@v4
      - uses: actions/setup-node@v4
        with:
          node-version: ${{ inputs.node_version }}
          cache: 'npm'
          cache-dependency-path: 'electron/package-lock.json'

      - name: 🔍 Verify Build Script Exists
        shell: pwsh
        working-directory: electron
        run: |
          # 🟢 Corrected: Multi-line script indentation fixed
          $pkg = Get-Content package.json | ConvertFrom-Json
          if (-not $pkg.scripts.build) { throw "❌ package.json in electron/ is missing 'build' script!" }

<<<<<<< HEAD
      - name: 🏗️ Build Frontend
        working-directory: electron
        run: |
          npm ci && npm run build
=======
      - run: npm ci && npm run build
        working-directory: electron
>>>>>>> fad5022e

      - uses: actions/upload-artifact@v4
        with:
          name: frontend-dist
          path: electron/out

  # =========================================================
  # 3. BUILD BACKEND
  # =========================================================
  build-backend:
    name: 🐍 Backend (${{ matrix.arch }})
    needs: [preflight, build-frontend]
    runs-on: windows-latest
    strategy:
      matrix:
        arch: [x64, x86]
    steps:
      - uses: actions/checkout@v4
      - uses: actions/download-artifact@v4
        with:
          name: frontend-dist
          path: electron/out

      - uses: actions/setup-python@v5
        # 🎯 CRITICAL FIX: Replaced inline mapping with block mapping to solve line 121 error.
        with:
          python-version: ${{ inputs.python_version }}
          architecture: ${{ matrix.arch }}
          cache: 'pip'

      - name: 🧾 Arch Constraints
        shell: pwsh
        run: |
          # 🟢 Corrected: Multi-line script indentation fixed
          if ('${{ matrix.arch }}' -eq 'x86') {
            Set-Content constraints.txt 'numpy==1.23.5'
            Add-Content constraints.txt 'pandas==1.5.3'
          } else {
            New-Item constraints.txt -Force
          }
<<<<<<< HEAD

      - name: 📦 Install Dependencies
        run: |
          pip install -r web_service/backend/requirements.txt -c constraints.txt && pip install pyinstaller

=======
      - run: pip install -r web_service/backend/requirements.txt -c constraints.txt && pip install pyinstaller
>>>>>>> fad5022e
      - name: 🏗️ PyInstaller
        run: |
          # 🟢 Corrected: Multi-line script indentation fixed
          pyinstaller --noconfirm --onedir --clean --name fortuna-backend `
            --hidden-import=win32timezone --hidden-import=win32serviceutil `
            --add-data "web_service/backend;backend" `
            --add-data "electron/out;ui" `
            web_service/backend/service_entry.py

      - uses: actions/upload-artifact@v4
        # 🟢 Corrected: Switched from inline mapping to block mapping for reliability
        with:
          name: backend-${{ matrix.arch }}
          path: dist/fortuna-backend

  # =========================================================
  # 4. PACKAGE MSI
  # =========================================================
  package-msi:
    name: 📦 MSI (${{ matrix.arch }})
    needs: build-backend
    runs-on: windows-latest
    strategy:
      matrix:
        arch: [x64, x86]
    steps:
      - uses: actions/checkout@v4
      - uses: actions/download-artifact@v4
        # 🟢 Corrected: Switched from inline mapping to block mapping for reliability
        with:
          name: backend-${{ matrix.arch }}
          path: staging/backend

      - name: 📝 Inject Restart Script
        shell: cmd
        run: |
<<<<<<< HEAD
=======
          # 🟢 Corrected: Multi-line script indentation fixed
>>>>>>> fad5022e
          echo net stop FortunaWebService > staging\backend\restart_service.bat
          echo net start FortunaWebService >> staging\backend\restart_service.bat

      - name: ⚖️ The Dietician
        if: ${{ inputs.enable_dietician }}
        shell: pwsh
<<<<<<< HEAD
        run: |
          # 🎯 CRITICAL FIX: Indentation corrected here.
          Write-Host "Payload: $((Get-ChildItem staging -Recurse | Measure-Object -Sum Length).Sum / 1MB) MB"

      - name: 🔧 Setup WiX
        run: |
          # 🎯 CRITICAL FIX: Indentation corrected here.
          dotnet tool install --global wix --version ${{ inputs.wix_version }}
          echo "$env:USERPROFILE\.dotnet\tools" >> $env:GITHUB_PATH

      - name: 🏗️ Build MSI
        run: |
          # 🎯 CRITICAL FIX: Indentation corrected here.
          wix build build_wix/Product_WithService.wxs -arch ${{ matrix.arch }} -o Fortuna-${{ matrix.arch }}.msi -d Version="${{ needs.preflight.outputs.semver }}" -d SourceDir="staging"

=======
        run: Write-Host "Payload: $((Get-ChildItem staging -Recurse | Measure-Object -Sum Length).Sum / 1MB) MB"

      - name: 🔧 Setup WiX
        run: dotnet tool install --global wix --version ${{ inputs.wix_version }} && echo "$env:USERPROFILE\.dotnet\tools" >> $env:GITHUB_PATH

      - name: 🏗️ Build MSI
        run: wix build build_wix/Product_WithService.wxs -arch ${{ matrix.arch }} -o Fortuna-${{ matrix.arch }}.msi -d Version="${{ needs.preflight.outputs.semver }}" -d SourceDir="staging"
>>>>>>> fad5022e
      - name: 🦜 The Canary
        if: ${{ inputs.enable_canary }}
        shell: pwsh
        run: |
          # 🟢 Corrected: Multi-line script indentation fixed
          try {
            if (Test-Path "C:\Program Files\Windows Defender\MpCmdRun.exe") {
               & "C:\Program Files\Windows Defender\MpCmdRun.exe" -Scan -ScanType 3 -File "$pwd\Fortuna-${{ matrix.arch }}.msi"
            }
          } catch { Write-Warning "Canary scan failed or skipped: $_" }
      - uses: actions/upload-artifact@v4
        # 🟢 Corrected: Switched from inline mapping to block mapping for reliability
        with:
          name: msi-${{ matrix.arch }}
          path: Fortuna-${{ matrix.arch }}.msi

  # =========================================================
  # 5. SMOKE TEST (Fast)
  # =========================================================
  smoke-test:
    name: 🚬 Smoke (${{ matrix.arch }})
    needs: package-msi
    runs-on: windows-latest
    strategy:
      matrix:
        arch: [x64, x86]
    steps:
      # NO CHECKOUT HERE - Pure Artifacts
      - uses: actions/download-artifact@v4
        # 🟢 Corrected: Switched from inline mapping to block mapping for reliability
        with:
          name: msi-${{ matrix.arch }}

      - name: 🧹 Clean & Install
        shell: pwsh
        run: |
          # 🟢 Corrected: Multi-line script indentation fixed
          sc.exe delete "FortunaWebService" *>$null; Start-Sleep 2
          Start-Process msiexec.exe -ArgumentList "/i Fortuna-${{ matrix.arch }}.msi /quiet /norestart" -Wait
      - name: 🩺 Health Check
        shell: pwsh
        run: |
          # 🟢 Corrected: Multi-line script indentation fixed
          Start-Sleep 10
          for($i=0;$i -lt 5;$i++) { try { if ((Invoke-RestMethod "http://127.0.0.1:${{ inputs.service_port }}/health").status -eq "ok") { return } } catch { Start-Sleep 5 } }
          throw "Dead Service"
      - name: 🧹 Cleanup
        if: always()
        run: |
          sc.exe delete "FortunaWebService" *>$null

  # =========================================================
  # 6. UI PROOF (Heavy/Optional)
  # =========================================================
  ui-proof:
    name: 📸 Paparazzi (${{ matrix.arch }})
    needs: smoke-test
    if: ${{ inputs.enable_paparazzi }}
    runs-on: windows-latest
    strategy:
      matrix:
        arch: [x64, x86]
    steps:
      - uses: actions/download-artifact@v4
        # 🟢 Corrected: Switched from inline mapping to block mapping for reliability
        with:
          name: msi-${{ matrix.arch }}

      - name: 💿 Re-Install for UI
        shell: pwsh
<<<<<<< HEAD
        run: |
          Start-Process msiexec.exe -ArgumentList "/i Fortuna-${{ matrix.arch }}.msi /quiet /norestart" -Wait

=======
        run: Start-Process msiexec.exe -ArgumentList "/i Fortuna-${{ matrix.arch }}.msi /quiet /norestart" -Wait
>>>>>>> fad5022e
      - name: 📸 Run Playwright
        shell: pwsh
        run: |
          # 🟢 CRITICAL FIX: Multi-line script indentation fixed
          npm install playwright; npx playwright install chromium --with-deps
          node -e "const { chromium } = require('playwright'); (async () => { const b = await chromium.launch(); const p = await b.newPage(); await p.goto('http://127.0.0.1:${{ inputs.service_port }}/docs'); await p.screenshot({path: 'proof.png'}); await b.close(); })();"
      - uses: actions/upload-artifact@v4
        # 🟢 Corrected: Switched from inline mapping to block mapping for reliability
        with:
          name: proof-${{ matrix.arch }}
          path: proof.png

      - name: 🧹 Cleanup
        if: always()
<<<<<<< HEAD
        run: |
          sc.exe delete "FortunaWebService" *>$null
=======
        # 🟢 LOGICAL FIX: The previous version had run: sc.exe... outside of the steps list.
        run: sc.exe delete "FortunaWebService" *>$null
>>>>>>> fad5022e
<|MERGE_RESOLUTION|>--- conflicted
+++ resolved
@@ -64,10 +64,6 @@
         id: ver
         shell: pwsh
         run: |
-<<<<<<< HEAD
-=======
-          # 🟢 Corrected: Multi-line script indentation fixed
->>>>>>> fad5022e
           $tag = git describe --tags --abbrev=0 2>$null; if (-not $tag) { $tag = "v0.0.0" }
           "semver=$($tag -replace '^v','')" >> $env:GITHUB_OUTPUT
 
@@ -75,10 +71,6 @@
         if: ${{ inputs.enable_forensics }}
         shell: pwsh
         run: |
-<<<<<<< HEAD
-=======
-          # 🟢 Corrected: Multi-line script indentation fixed
->>>>>>> fad5022e
           # Checking paths based on Supreme Combo structure
           $files = @("electron/package.json", "web_service/backend/requirements.txt", "build_wix/Product_WithService.wxs")
           foreach ($f in $files) { if (-not (Test-Path $f)) { throw "Missing $f" } }
@@ -106,15 +98,10 @@
           $pkg = Get-Content package.json | ConvertFrom-Json
           if (-not $pkg.scripts.build) { throw "❌ package.json in electron/ is missing 'build' script!" }
 
-<<<<<<< HEAD
       - name: 🏗️ Build Frontend
         working-directory: electron
         run: |
           npm ci && npm run build
-=======
-      - run: npm ci && npm run build
-        working-directory: electron
->>>>>>> fad5022e
 
       - uses: actions/upload-artifact@v4
         with:
@@ -155,15 +142,11 @@
           } else {
             New-Item constraints.txt -Force
           }
-<<<<<<< HEAD
 
       - name: 📦 Install Dependencies
         run: |
           pip install -r web_service/backend/requirements.txt -c constraints.txt && pip install pyinstaller
 
-=======
-      - run: pip install -r web_service/backend/requirements.txt -c constraints.txt && pip install pyinstaller
->>>>>>> fad5022e
       - name: 🏗️ PyInstaller
         run: |
           # 🟢 Corrected: Multi-line script indentation fixed
@@ -200,17 +183,12 @@
       - name: 📝 Inject Restart Script
         shell: cmd
         run: |
-<<<<<<< HEAD
-=======
-          # 🟢 Corrected: Multi-line script indentation fixed
->>>>>>> fad5022e
           echo net stop FortunaWebService > staging\backend\restart_service.bat
           echo net start FortunaWebService >> staging\backend\restart_service.bat
 
       - name: ⚖️ The Dietician
         if: ${{ inputs.enable_dietician }}
         shell: pwsh
-<<<<<<< HEAD
         run: |
           # 🎯 CRITICAL FIX: Indentation corrected here.
           Write-Host "Payload: $((Get-ChildItem staging -Recurse | Measure-Object -Sum Length).Sum / 1MB) MB"
@@ -226,15 +204,6 @@
           # 🎯 CRITICAL FIX: Indentation corrected here.
           wix build build_wix/Product_WithService.wxs -arch ${{ matrix.arch }} -o Fortuna-${{ matrix.arch }}.msi -d Version="${{ needs.preflight.outputs.semver }}" -d SourceDir="staging"
 
-=======
-        run: Write-Host "Payload: $((Get-ChildItem staging -Recurse | Measure-Object -Sum Length).Sum / 1MB) MB"
-
-      - name: 🔧 Setup WiX
-        run: dotnet tool install --global wix --version ${{ inputs.wix_version }} && echo "$env:USERPROFILE\.dotnet\tools" >> $env:GITHUB_PATH
-
-      - name: 🏗️ Build MSI
-        run: wix build build_wix/Product_WithService.wxs -arch ${{ matrix.arch }} -o Fortuna-${{ matrix.arch }}.msi -d Version="${{ needs.preflight.outputs.semver }}" -d SourceDir="staging"
->>>>>>> fad5022e
       - name: 🦜 The Canary
         if: ${{ inputs.enable_canary }}
         shell: pwsh
@@ -305,13 +274,9 @@
 
       - name: 💿 Re-Install for UI
         shell: pwsh
-<<<<<<< HEAD
         run: |
           Start-Process msiexec.exe -ArgumentList "/i Fortuna-${{ matrix.arch }}.msi /quiet /norestart" -Wait
 
-=======
-        run: Start-Process msiexec.exe -ArgumentList "/i Fortuna-${{ matrix.arch }}.msi /quiet /norestart" -Wait
->>>>>>> fad5022e
       - name: 📸 Run Playwright
         shell: pwsh
         run: |
@@ -326,10 +291,5 @@
 
       - name: 🧹 Cleanup
         if: always()
-<<<<<<< HEAD
-        run: |
-          sc.exe delete "FortunaWebService" *>$null
-=======
-        # 🟢 LOGICAL FIX: The previous version had run: sc.exe... outside of the steps list.
-        run: sc.exe delete "FortunaWebService" *>$null
->>>>>>> fad5022e
+        run: |
+          sc.exe delete "FortunaWebService" *>$null