--- conflicted
+++ resolved
@@ -74,85 +74,23 @@
     timeout-minutes: 10
     outputs:
       semver: ${{ steps.ver.outputs.semver }}
-<<<<<<< HEAD
       build_id: ${{ steps.ver.outputs.build_id }}
-=======
-      build_timestamp: ${{ steps.env.outputs.build_timestamp }}
-      short_sha: ${{ steps.env.outputs.short_sha }}
-      is_tag: ${{ steps.env.outputs.is_tag }}
-      branch: ${{ steps.env.outputs.branch }}
-      diagnostics_passed: ${{ steps.summary.outputs.passed }}
-      # 🔥 FIX: Export stable build_id
-      build_id: ${{ steps.env.outputs.build_id }}
->>>>>>> a194581c
     steps:
       - uses: actions/checkout@v4
         with:
           fetch-depth: 0
 
-<<<<<<< HEAD
       - name: 🏷️ Versioning
         id: ver
         shell: pwsh
         run: |
           $tag = git describe --tags --abbrev=0 2>$null
           if (-not $tag) { $tag = "v0.0.0" }
-=======
-      # -------------------------------------------------------
-      # ENVIRONMENT DIAGNOSTICS
-      # -------------------------------------------------------
-      - name: 🖥️ Environment Diagnostics
-        id: env
-        shell: pwsh
-        run: |
-          Write-Host '::group::🖥️ Runner Environment'
-
-          # Outputs
-          $timestamp = Get-Date -Format 'yyyy-MM-ddTHH:mm:ssZ'
-          $shortSha = $env:GITHUB_SHA.Substring(0,7)
-          $buildId = "${{ github.run_id }}"
-
-          # FIX: Use single quotes to prevent JSON escaping issues
-          $isTag = 'false'
-          if ($env:GITHUB_REF -like 'refs/tags/*') { $isTag = 'true' }
-
-          $branch = $env:GITHUB_REF
-          if ($env:GITHUB_REF -match '^refs/heads/') { $branch = $env:GITHUB_REF -replace 'refs/heads/','' }
-          if ($env:GITHUB_REF -match '^refs/tags/') { $branch = $env:GITHUB_REF -replace 'refs/tags/','' }
-
-          "build_timestamp=$timestamp" >> $env:GITHUB_OUTPUT
-          "short_sha=$shortSha" >> $env:GITHUB_OUTPUT
-          "is_tag=$isTag" >> $env:GITHUB_OUTPUT
-          "branch=$branch" >> $env:GITHUB_OUTPUT
-          "build_id=$buildId" >> $env:GITHUB_OUTPUT
-
-          Write-Host '::endgroup::'
-
-      # -------------------------------------------------------
-      # GIT STATE & VERSIONING
-      # -------------------------------------------------------
-      - name: 🏷️ Git State & Versioning
-        id: ver
-        shell: pwsh
-        run: |
-          Write-Host '::group::🏷️ Git State & Versioning'
-
-          # Ensure we have all tags
-          git fetch --prune --unshallow --tags 2>$null
-
-          # Version detection
-          $tag = git describe --tags --abbrev=0 2>$null
-          if ([string]::IsNullOrEmpty($tag)) {
-            $tag = "v0.0.0"
-          }
-
->>>>>>> a194581c
           $semver = $tag -replace '^v',''
           "semver=$semver" >> $env:GITHUB_OUTPUT
           "build_id=${{ github.run_id }}" >> $env:GITHUB_OUTPUT
           Write-Host "✅ Version: $semver"
 
-<<<<<<< HEAD
       - name: ✅ Input Validation
         shell: pwsh
         run: |
@@ -168,53 +106,6 @@
           $files = @("electron/package.json", "web_service/backend/requirements.txt", "build_wix/Product_WithService.wxs")
           foreach ($f in $files) { if (-not (Test-Path $f)) { throw "Missing $f" } }
           Write-Host "✅ Assets verified."
-=======
-          Write-Host '::endgroup::'
-
-      - name: ✨ Runner Stabilization
-        shell: cmd
-        run: |
-          @echo ════════════════════════════════════════════════════════════
-          @echo  Runner stabilization checkpoint - preventing shell crash
-          @echo ════════════════════════════════════════════════════════════
-          timeout /t 2 /nobreak >nul
-
-      # -------------------------------------------------------
-      # CORE ASSET VERIFICATION (Always runs)
-      # -------------------------------------------------------
-      - name: 📂 Core Asset Verification
-        id: assets
-        shell: pwsh
-        run: |
-          Write-Host '::group::📂 Core Asset Verification'
-
-          $criticalAssets = @(
-            @{ path = "electron/package.json"; desc = "Electron package manifest" },
-            @{ path = "electron/package-lock.json"; desc = "Electron dependency lock" },
-            @{ path = "web_service/backend/requirements.txt"; desc = "Python dependencies" },
-            @{ path = "web_service/backend/service_entry.py"; desc = "Service entry point" },
-            @{ path = "build_wix/Product_WithService.wxs"; desc = "WiX installer definition" }
-          )
-
-          foreach ($asset in $criticalAssets) {
-            if (-not (Test-Path $asset.path)) {
-              Write-Host "::error file=$($asset.path)::Missing critical asset: $($asset.desc)"
-              throw "Missing critical assets: $($asset.path)"
-            }
-          }
-
-          Write-Host "`n✅ All critical assets verified"
-          Write-Host '::endgroup::'
-
-      # -------------------------------------------------------
-      # PREFLIGHT SUMMARY
-      # -------------------------------------------------------
-      - name: 📋 Preflight Summary
-        id: summary
-        shell: pwsh
-        run: |
-          "passed=true" >> $env:GITHUB_OUTPUT
->>>>>>> a194581c
 
   # =========================================================
   # 2. BUILD FRONTEND
