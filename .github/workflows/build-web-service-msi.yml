--- conflicted
+++ resolved
@@ -6,11 +6,7 @@
   workflow_dispatch:
 
 permissions:
-<<<<<<< HEAD
   contents: write
-=======
-  contents: read
->>>>>>> 4b0c5466
   actions: read
 
 concurrency:
@@ -50,15 +46,7 @@
       - name: Verify Frontend Build
         shell: pwsh
         run: |
-<<<<<<< HEAD
           if (-not (Test-Path 'web_service/frontend/out/index.html')) { throw "❌ Missing index.html" }
-=======
-          $ErrorActionPreference = "Stop"
-          $outDir = 'web_service/frontend/out'
-          if (-not (Test-Path $outDir)) { throw "❌ FATAL: Build output directory 'out' not created" }
-          $fileCount = (Get-ChildItem -Path $outDir -Recurse -File | Measure-Object).Count
-          if ($fileCount -eq 0) { throw "❌ FATAL: Build output directory is empty" }
->>>>>>> 4b0c5466
       - name: Upload Frontend Artifact
         uses: actions/upload-artifact@v4
         with:
@@ -80,15 +68,9 @@
       SMOKE_SCREENSHOT_PATH: "smoke-test.png"
     steps:
       - name: Checkout Repository
-<<<<<<< HEAD
         uses: actions/checkout@v4
 
       # --- SETUP PYTHON ---
-=======
-        uses: actions/checkout@v4.1.1 # Pinned to SHA
-        with:
-          fetch-depth: 0
->>>>>>> 4b0c5466
       - name: Setup Python
         uses: actions/setup-python@v5.0.0 # Pinned to SHA
         with:
@@ -107,7 +89,6 @@
           $ErrorActionPreference = "Stop"
           python -m pip install --upgrade pip
           pip install -r python_service/requirements-dev.txt
-<<<<<<< HEAD
           pip install playwright pytest-playwright
 
       # --- CACHE PLAYWRIGHT BROWSERS ---
@@ -115,50 +96,11 @@
         id: playwright-version
         shell: pwsh
         run: echo "VERSION=$(python -c 'import playwright; print(playwright.__version__)')" >> $env:GITHUB_OUTPUT
-=======
-      - name: Create Missing Directories
-        shell: pwsh
-        run: |
-          $ErrorActionPreference = "Stop"
-          New-Item -ItemType Directory -Path "python_service/data" -Force | Out-Null
-          New-Item -ItemType Directory -Path "python_service/json" -Force | Out-Null
-      - name: Verify PyInstaller Entry Point
-        continue-on-error: true
-        shell: pwsh
-        run: |
-          $ErrorActionPreference = "Stop"
-          $specFile = "fortuna-webservice.spec"
-          if (-not (Test-Path $specFile)) { throw "❌ FATAL: Spec file not found: $specFile" }
-          $specContent = Get-Content $specFile -Raw
-          if ($specContent -match "Analysis\(\s*\[?'([^']+)'") {
-            $entryPoint = $matches[1]
-            $entryPointPath = $entryPoint -replace '/', '\'
-            if (Test-Path $entryPointPath) {
-              Write-Host "✅ Entry point file exists: $entryPointPath" -ForegroundColor Green
-            } else {
-              throw "❌ FATAL: Entry point file NOT found: $entryPointPath"
-            }
-          } else {
-            throw "⚠️ WARNING: Could not parse entry point from spec file"
-          }
-      - name: Backend - Build with PyInstaller
-        shell: pwsh
-        run: |
-          $ErrorActionPreference = "Stop"
-          pyinstaller fortuna-webservice.spec --noconfirm
-      - name: Upload Backend Artifact
-        uses: actions/upload-artifact@v4
-        with:
-          name: backend-executable
-          path: dist/fortuna-webservice.exe
-          retention-days: 1
->>>>>>> 4b0c5466
 
       - name: Cache Playwright Browsers
         uses: actions/cache@v4
         id: playwright-cache
         with:
-<<<<<<< HEAD
           path: ~/.cache/ms-playwright
           key: ${{ runner.os }}-playwright-${{ steps.playwright-version.outputs.VERSION }}
 
@@ -239,82 +181,6 @@
           python verify.py
 
       - name: Upload Screenshot
-=======
-          name: backend-executable
-          path: .
-      - name: '🛡️ Configure Firewall for Smoke Test'
-        shell: pwsh
-        run: |
-          $ErrorActionPreference = "Stop"
-          New-NetFirewallRule -DisplayName "Allow Fortuna Smoke Test" -Direction Inbound -Action Allow -Protocol TCP -LocalPort ${{ env.FORTUNA_PORT }}
-          Write-Host "✅ Firewall rule added for port ${{ env.FORTUNA_PORT }}."
-      - name: Run Backend
-        shell: pwsh
-        run: |
-          $ErrorActionPreference = "Stop"
-          $backendProcess = Start-Process -FilePath "./fortuna-webservice.exe" -PassThru -RedirectStandardOutput "backend-out.log" -RedirectStandardError "backend-err.log"
-          Set-Content -Path "backend.pid" -Value $backendProcess.Id
-          Start-Sleep -Seconds 10
-      - name: Deep Integration Test (Poll Health Endpoint)
-        continue-on-error: true
-        shell: pwsh
-        run: |
-          $ErrorActionPreference = "Stop"
-          $healthUrl = "${{ env.SMOKE_FRONTEND_URL }}/health"
-          $maxAttempts = 15
-          $delaySeconds = 2
-          For ($i=1; $i -le $maxAttempts; $i++) {
-            try {
-              $response = Invoke-WebRequest -Uri $healthUrl -UseBasicParsing -TimeoutSec 2
-              if ($response.StatusCode -eq 200) {
-                Write-Host "✅ Health check passed on attempt $i."
-                return
-              }
-            } catch {
-              Write-Host "Attempt $i of $maxAttempts failed. Retrying in $delaySeconds seconds..."
-              Start-Sleep -Seconds $delaySeconds
-            }
-          }
-          Write-Host "❌ Health check failed after $maxAttempts attempts."
-          exit 1
-      - name: '🕵️‍♀️ Enhanced Forensic Analysis'
-        if: always()
-        shell: pwsh
-        run: |
-          $ErrorActionPreference = "Stop"
-          $logFile = "forensic-analysis.log"
-          "--- 🕵️‍♀️ FORENSIC ANALYSIS 🕵️‍♀️ ---" | Out-File $logFile -Encoding utf8
-          "`n--- 1. SYSTEM INFORMATION ---" | Out-File $logFile -Append -Encoding utf8
-          Get-ComputerInfo | Out-String -Width 4096 | Out-File $logFile -Append -Encoding utf8
-          "`n--- 2. ENVIRONMENT VARIABLES ---" | Out-File $logFile -Append -Encoding utf8
-          Get-ChildItem Env: | Sort-Object Name | Format-Table -AutoSize | Out-String -Width 4096 | Out-File $logFile -Append -Encoding utf8
-          "`n--- 3. FILE SYSTEM SNAPSHOT ---" | Out-File $logFile -Append -Encoding utf8
-          Get-ChildItem -Recurse | Out-String -Width 4096 | Out-File $logFile -Append -Encoding utf8
-          "`n--- 4. RUNNING PROCESSES ---" | Out-File $logFile -Append -Encoding utf8
-          Get-Process | Format-Table -AutoSize | Out-String -Width 4096 | Out-File $logFile -Append -Encoding utf8
-          "`n--- 5. NETWORK PORT USAGE (netstat) ---" | Out-File $logFile -Append -Encoding utf8
-          try {
-            netstat -anb | Out-File $logFile -Append -Encoding utf8
-          } catch {
-            "  (netstat -anb failed, attempting without -b)" | Out-File $logFile -Append -Encoding utf8
-            netstat -an | Out-File $logFile -Append -Encoding utf8
-          }
-          "`n--- 6. FIREWALL RULES ---" | Out-File $logFile -Append -Encoding utf8
-          try {
-            Get-NetFirewallRule -DisplayName "Allow Fortuna Smoke Test" | Format-Table -AutoSize | Out-String -Width 4096 | Out-File $logFile -Append -Encoding utf8
-          } catch {
-            "  (Firewall rule not found or error retrieving it.)" | Out-File $logFile -Append -Encoding utf8
-          }
-          "`n--- 7. FATAL BOOT ERROR LOG (fatal_boot_error.log) ---" | Out-File $logFile -Append -Encoding utf8
-          if (Test-Path fatal_boot_error.log) { Get-Content fatal_boot_error.log -Raw | Out-File $logFile -Append -Encoding utf8 }
-          "`n--- 8. BACKEND STDOUT (backend-out.log) ---" | Out-File $logFile -Append -Encoding utf8
-          if (Test-Path backend-out.log) { Get-Content backend-out.log -Raw | Out-File $logFile -Append -Encoding utf8 }
-          "`n--- 9. BACKEND STDERR (backend-err.log) ---" | Out-File $logFile -Append -Encoding utf8
-          if (Test-Path backend-err.log) { Get-Content backend-err.log -Raw | Out-File $logFile -Append -Encoding utf8 }
-          "`n--- END OF FORENSIC ANALYSIS ---" | Out-File $logFile -Append -Encoding utf8
-          Write-Host "✅ Forensic analysis written to $logFile"
-      - name: Upload Forensic Analysis
->>>>>>> 4b0c5466
         if: always()
         uses: actions/upload-artifact@v4
         with:
@@ -328,20 +194,9 @@
         if: failure()
         shell: pwsh
         run: |
-<<<<<<< HEAD
           Write-Host "::group::Backend Error Log (Why did it crash?)"
           if (Test-Path "backend.err") { Get-Content "backend.err" } else { Write-Host "No error log found." }
           Write-Host "::endgroup::"
-=======
-          $ErrorActionPreference = "Stop"
-          pip install playwright
-          if ($LASTEXITCODE -ne 0) { throw "Playwright installation via pip failed." }
-          python -m playwright install --with-deps
-          if ($LASTEXITCODE -ne 0) { throw "Playwright browser installation failed." }
-          $scriptContent = @"
-          import sys, os
-          from playwright.sync_api import sync_playwright, expect
->>>>>>> 4b0c5466
 
           Write-Host "::group::Backend Output Log"
           if (Test-Path "backend.log") { Get-Content "backend.log" }
@@ -357,14 +212,8 @@
         if: always()
         shell: pwsh
         run: |
-<<<<<<< HEAD
           if (Test-Path "backend.pid") { Stop-Process -Id (Get-Content "backend.pid") -Force -ErrorAction SilentlyContinue }
           Remove-NetFirewallRule -DisplayName "SmokeTest" -ErrorAction SilentlyContinue
-=======
-          $ErrorActionPreference = "Stop"
-          if (Test-Path "backend.pid") { Get-Content "backend.pid" | ForEach-Object { Stop-Process -Id $_ -Force -ErrorAction SilentlyContinue } }
-
->>>>>>> 4b0c5466
 
   # ============================================================================
   # JOB 3: PACKAGE MSI
@@ -381,25 +230,9 @@
         uses: actions/download-artifact@v4
         with:
           name: backend-executable
-<<<<<<< HEAD
           path: build_wix/staging
 
       - name: Setup .NET 8 (for WiX)
-=======
-          path: ./dist
-      - name: Stage Artifacts
-        id: stage_files
-        shell: pwsh
-        run: |
-          $ErrorActionPreference = "Stop"
-          $staging = "build_wix/staging"
-          New-Item -ItemType Directory -Path $staging -Force | Out-Null
-          Move-Item -Path "./dist/fortuna-webservice.exe" -Destination "$staging/fortuna-webservice.exe" -Force
-          $msiName = "Fortuna-WebService-${{ github.ref_name }}.msi".Replace('/', '-')
-          if ($msiName -match "main") { $msiName = "Fortuna-WebService-Nightly.msi" }
-          echo "msi_name=$msiName" >> $env:GITHUB_OUTPUT
-      - name: Setup .NET 8 SDK
->>>>>>> 4b0c5466
         uses: actions/setup-dotnet@v4
         with:
           dotnet-version: '8.0.x'
@@ -407,28 +240,15 @@
       - name: Remove Conflicting WXS
         shell: pwsh
         run: |
-<<<<<<< HEAD
            if (Test-Path "build_wix/Product_WithoutService.wxs") { Remove-Item "build_wix/Product_WithoutService.wxs" -Force }
-=======
-          $ErrorActionPreference = "Stop"
-          if (Test-Path "build_wix/Product_WithoutService.wxs") {
-            Remove-Item "build_wix/Product_WithoutService.wxs" -Force
-            Write-Host "✅ Removed conflicting Product_WithoutService.wxs" -ForegroundColor Green
-          }
->>>>>>> 4b0c5466
 
       - name: Generate WiX Project File (Dynamic Name)
         working-directory: build_wix
         shell: pwsh
         run: |
-<<<<<<< HEAD
           # DYNAMIC NAMING: Appends Run Number for traceability
           $msiName = "Fortuna-WebService-${{ github.run_number }}"
 
-=======
-          $ErrorActionPreference = "Stop"
-          $msiOutputName = "${{ steps.stage_files.outputs.msi_name }}".Replace('.msi', '')
->>>>>>> 4b0c5466
           $wixProjContent = @"
           <Project Sdk="WixToolset.Sdk/4.0.5">
             <PropertyGroup>
@@ -453,20 +273,10 @@
       - name: Build MSI (Inject Version)
         working-directory: build_wix
         run: |
-<<<<<<< HEAD
           $version = "1.0.${{ github.run_number }}.0"
           dotnet build Fortuna.wixproj -c Release -p:Platform=x64 -p:Version=$version
 
       - name: Upload MSI
-=======
-          $ErrorActionPreference = "Stop"
-          dotnet build Fortuna.wixproj -c Release -p:Platform=x64
-          $msiPath = "bin/x64/Release/${{ steps.stage_files.outputs.msi_name }}"
-          if (-not (Test-Path $msiPath)) { throw "❌ Service MSI was not created." }
-          New-Item -ItemType Directory -Path "dist" -Force | Out-Null
-          Copy-Item -Path $msiPath -Destination "dist/" -Force
-      - name: Upload MSI Artifact
->>>>>>> 4b0c5466
         uses: actions/upload-artifact@v4
         with:
           name: fortuna-installer
