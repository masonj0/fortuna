--- conflicted
+++ resolved
@@ -56,7 +56,6 @@
           python-version: ${{ env.PYTHON_VERSION }}
           cache: 'pip'
           cache-dependency-path: 'python_service/requirements.txt'
-<<<<<<< HEAD
       - name: Download Frontend Artifact
         uses: actions/download-artifact@v4.1.8
         with:
@@ -76,8 +75,6 @@
           Write-Host "--- Verifying staged content: ---"
           Get-ChildItem -Path $destinationDir -Recurse | ForEach-Object { Write-Host $_.FullName }
           Write-Host "--- Verification complete. ---"
-=======
->>>>>>> b3c008d8
       - name: '✅ [MONITOR] Ensure Required Directories Exist'
         shell: pwsh
         run: |
