name: Build Fortuna Faucet Web Service Installer

on:
  push:
    branches: [main]
    tags:
      - 'v*'
  pull_request:
    branches: [main]
  workflow_dispatch:

env:
  NODE_VERSION: '20'
  PYTHON_VERSION: '3.12'

jobs:
  # ============================================================================
  # STAGE 0: VALIDATION & ENVIRONMENT SETUP
  # ============================================================================
  validate-environment:
    name: '🔍 Validate Environment & Dependencies'
    timeout-minutes: 5
    runs-on: windows-latest
    outputs:
      node-cache-hit: ${{ steps.node-cache.outputs.cache-hit }}
      python-cache-hit: ${{ steps.python-cache.outputs.cache-hit }}
    steps:
      - name: Checkout Repository
        uses: actions/checkout@v5

      - name: Validate Critical Files Exist
        shell: pwsh
        run: |
          $criticalFiles = @(
            'web_platform/frontend/package.json',
            'web_platform/frontend/package-lock.json',
            'python_service/requirements.txt',
            'python_service/requirements-dev.txt',
            'python_service/main.py',
            'fortuna-backend-webservice.spec',
            'build_wix/Product_WithService.wxs',
            'build_wix/harvest.wixproj'
          )

          $missing = @()
          foreach ($file in $criticalFiles) {
            if (-not (Test-Path $file)) {
              $missing += $file
            }
          }

          if ($missing.Count -gt 0) {
            Write-Host "❌ FATAL: Missing critical files:" -ForegroundColor Red
            $missing | ForEach-Object { Write-Host "  - $_" -ForegroundColor Red }
            exit 1
          }
          Write-Host "✅ All critical files present" -ForegroundColor Green

      - name: Validate Directory Structure
        shell: pwsh
        run: |
          $requiredDirs = @(
            'web_platform/frontend',
            'python_service',
            'build_wix'
          )

          foreach ($dir in $requiredDirs) {
            if (-not (Test-Path $dir -PathType Container)) {
              Write-Host "❌ FATAL: Missing directory: $dir" -ForegroundColor Red
              exit 1
            }
          }
          Write-Host "✅ All required directories present" -ForegroundColor Green

      - name: Check Cache Status
        id: node-cache
        shell: pwsh
        run: |
          if (Test-Path 'web_platform/frontend/node_modules') {
            Write-Host "node-cache-hit=true" >> $env:GITHUB_OUTPUT
          } else {
            Write-Host "node-cache-hit=false" >> $env:GITHUB_OUTPUT
          }

      - name: Check Python Cache Status
        id: python-cache
        shell: pwsh
        run: |
          if (Test-Path 'python_service/venv') {
            Write-Host "python-cache-hit=true" >> $env:GITHUB_OUTPUT
          } else {
            Write-Host "python-cache-hit=false" >> $env:GITHUB_OUTPUT
          }

  # ============================================================================
  # STAGE 1: FRONTEND BUILD
  # ============================================================================
  build-frontend:
    name: '📦 Build Frontend'
    timeout-minutes: 15
    needs: [validate-environment]
    runs-on: windows-latest
    steps:
      - name: Checkout Repository
        uses: actions/checkout@v5

      - name: Setup Node.js
        uses: actions/setup-node@v6
        with:
          node-version: ${{ env.NODE_VERSION }}
          cache: 'npm'
          cache-dependency-path: 'web_platform/frontend/package-lock.json'

      - name: Frontend - Install Dependencies
        shell: pwsh
        run: |
          cd web_platform/frontend
          Write-Host "Installing dependencies..." -ForegroundColor Cyan
          npm ci --verbose
          if ($LASTEXITCODE -ne 0) {
            Write-Host "❌ npm ci failed with exit code: $LASTEXITCODE" -ForegroundColor Red
            exit 1
          }
          Write-Host "✅ Dependencies installed" -ForegroundColor Green

      - name: Frontend - Security Audit
        shell: pwsh
        continue-on-error: true
        run: |
          cd web_platform/frontend
          Write-Host "Running npm audit..." -ForegroundColor Cyan
          npm audit --audit-level=moderate
          if ($LASTEXITCODE -ne 0) {
            Write-Host "⚠️ npm audit found issues (non-blocking)" -ForegroundColor Yellow
          }

      - name: Frontend - Lint (if configured)
        shell: pwsh
        continue-on-error: true
        run: |
          cd web_platform/frontend
          if (Select-String -Path 'package.json' -Pattern '"lint"' -Quiet) {
            Write-Host "Running lint..." -ForegroundColor Cyan
            npm run lint
          } else {
            Write-Host "⚠️ No lint script found" -ForegroundColor Yellow
          }

      - name: Frontend - Build
        shell: pwsh
        run: |
          cd web_platform/frontend
          Write-Host "Building frontend..." -ForegroundColor Cyan
          npm run build
          if ($LASTEXITCODE -ne 0) {
            Write-Host "❌ npm run build failed with exit code: $LASTEXITCODE" -ForegroundColor Red
            exit 1
          }

          if (-not (Test-Path 'out')) {
            Write-Host "❌ FATAL: Build output directory 'out' not created" -ForegroundColor Red
            exit 1
          }

          $fileCount = (Get-ChildItem -Path 'out' -Recurse -File | Measure-Object).Count
          if ($fileCount -eq 0) {
            Write-Host "❌ FATAL: Build output directory is empty" -ForegroundColor Red
            exit 1
          }

          Write-Host "✅ Frontend build complete ($fileCount files)" -ForegroundColor Green

      - name: Verify Frontend Build Output
        shell: pwsh
        run: |
          $outDir = 'web_platform/frontend/out'
          Write-Host "Frontend build contents:" -ForegroundColor Cyan
          Get-ChildItem -Path $outDir -Recurse | Select-Object -First 20 | ForEach-Object {
            Write-Host "  $($_.FullName.Replace($outDir, '').TrimStart('\'))"
          }

      - name: Upload Frontend Artifact
        uses: actions/upload-artifact@v4
        with:
          name: frontend-build-output-${{ github.sha }}
          path: web_platform/frontend/out
          retention-days: 1
          if-no-files-found: error

      - name: Verify Frontend Artifact Upload
        shell: pwsh
        run: |
          Write-Host "✅ Frontend artifact uploaded successfully" -ForegroundColor Green

  # ============================================================================
  # STAGE 2: BACKEND BUILD
  # ============================================================================
  build-backend:
    name: '🐍 Build Backend'
    timeout-minutes: 25
    needs: [build-frontend]
    runs-on: windows-latest
    env:
      PYTHONUTF8: "1"
    steps:
      - name: Checkout Repository
        uses: actions/checkout@v5

      - name: Setup Python
        uses: actions/setup-python@v6
        with:
          python-version: ${{ env.PYTHON_VERSION }}
          cache: 'pip'
          cache-dependency-path: 'python_service/requirements.txt'

      - name: Verify Python Installation
        shell: pwsh
        run: |
          python --version
          pip --version
          Write-Host "✅ Python environment verified" -ForegroundColor Green

      - name: Create Required Directories
        shell: pwsh
        run: |
          $requiredDirs = @(
            'python_service/adapters',
            'python_service/data',
            'python_service/json',
            'staging/ui'
          )

          foreach ($dir in $requiredDirs) {
            if (-not (Test-Path $dir)) {
              New-Item -ItemType Directory -Path $dir -Force | Out-Null
              Write-Host "✅ Created: $dir" -ForegroundColor Green
            }
          }

      - name: Download Frontend Artifact
        uses: actions/download-artifact@v4
        with:
          name: frontend-build-output-${{ github.sha }}
          path: ./temp-frontend

      - name: Verify Frontend Artifact Downloaded
        shell: pwsh
        run: |
          if (-not (Test-Path 'temp-frontend')) {
            Write-Host "❌ FATAL: Frontend artifact not downloaded" -ForegroundColor Red
            exit 1
          }
          $fileCount = (Get-ChildItem -Path 'temp-frontend' -Recurse -File | Measure-Object).Count
          if ($fileCount -eq 0) {
            Write-Host "❌ FATAL: Downloaded frontend artifact is empty" -ForegroundColor Red
            exit 1
          }
          Write-Host "✅ Frontend artifact verified ($fileCount files)" -ForegroundColor Green

      - name: Stage Frontend for PyInstaller
        shell: pwsh
        run: |
          $sourceDir = 'temp-frontend'
          $destinationDir = 'staging/ui'

          Write-Host "Staging frontend from $sourceDir to $destinationDir" -ForegroundColor Cyan

          if (Test-Path $destinationDir) {
            Remove-Item -Recurse -Force $destinationDir
          }
          New-Item -ItemType Directory -Path $destinationDir -Force | Out-Null

          Copy-Item -Path "$sourceDir/*" -Destination $destinationDir -Recurse -Force

          $stagedFileCount = (Get-ChildItem -Path $destinationDir -Recurse -File | Measure-Object).Count
          if ($stagedFileCount -eq 0) {
            Write-Host "❌ FATAL: Staging failed - destination is empty" -ForegroundColor Red
            exit 1
          }

          Write-Host "✅ Frontend staged successfully ($stagedFileCount files)" -ForegroundColor Green

      - name: Verify Critical Python Files
        shell: pwsh
        run: |
          $criticalFiles = @(
            'python_service/main.py',
            'fortuna-backend-webservice.spec'
          )

          foreach ($file in $criticalFiles) {
            if (-not (Test-Path $file)) {
              Write-Host "❌ FATAL: Missing critical file: $file" -ForegroundColor Red
              exit 1
            }
          }
          Write-Host "✅ All critical Python files present" -ForegroundColor Green

      - name: Install Python Dependencies
        shell: pwsh
        run: |
          Write-Host "Installing Python dependencies..." -ForegroundColor Cyan
          python -m pip install --upgrade pip setuptools wheel

          pip install -r python_service/requirements.txt
          if ($LASTEXITCODE -ne 0) {
            Write-Host "❌ FATAL: pip install failed" -ForegroundColor Red
            exit 1
          }

          Write-Host "✅ Python dependencies installed" -ForegroundColor Green

      - name: Install Development Dependencies
        shell: pwsh
        run: |
          Write-Host "Installing dev dependencies..." -ForegroundColor Cyan
          pip install -r python_service/requirements-dev.txt
          if ($LASTEXITCODE -ne 0) {
            Write-Host "❌ FATAL: pip install dev failed" -ForegroundColor Red
            exit 1
          }
          Write-Host "✅ Dev dependencies installed" -ForegroundColor Green

      - name: Backend - Security Audit
        shell: pwsh
        continue-on-error: true
        run: |
          Write-Host "Running pip-audit..." -ForegroundColor Cyan
          pip install pip-audit
          pip-audit -r python_service/requirements.txt --local
          if ($LASTEXITCODE -ne 0) {
            Write-Host "⚠️ pip-audit found issues (non-blocking)" -ForegroundColor Yellow
          }

      - name: Verify PyInstaller Spec
        shell: pwsh
        run: |
          $specFile = 'fortuna-backend-webservice.spec'
          $specContent = Get-Content $specFile -Raw

          if ($specContent -notmatch 'Analysis|PyInstaller') {
            Write-Host "❌ FATAL: PyInstaller spec file appears invalid" -ForegroundColor Red
            exit 1
          }
          Write-Host "✅ PyInstaller spec file validated" -ForegroundColor Green

      - name: Backend - Build with PyInstaller
        shell: pwsh
        run: |
          Write-Host "Building backend with PyInstaller..." -ForegroundColor Cyan
          pyinstaller fortuna-backend-webservice.spec --noconfirm
          if ($LASTEXITCODE -ne 0) {
            Write-Host "❌ FATAL: PyInstaller build failed" -ForegroundColor Red
            exit 1
          }

          if (-not (Test-Path 'dist/fortuna-backend.exe')) {
            Write-Host "❌ FATAL: PyInstaller did not produce fortuna-backend.exe" -ForegroundColor Red
            Get-ChildItem -Path 'dist' -Recurse | ForEach-Object { Write-Host "  Found: $_" }
            exit 1
          }

          $exeSize = (Get-Item 'dist/fortuna-backend.exe').Length / 1MB
          Write-Host "✅ Backend executable created (${exeSize:.1f} MB)" -ForegroundColor Green

      - name: Verify Backend Executable
        shell: pwsh
        run: |
          $exe = 'dist/fortuna-backend.exe'

          if (-not (Test-Path $exe)) {
            Write-Host "❌ FATAL: Executable not found at $exe" -ForegroundColor Red
            exit 1
          }

          $fileInfo = Get-Item $exe
          if ($fileInfo.Length -lt 10MB) {
            Write-Host "⚠️ WARNING: Executable is suspiciously small ($(${fileInfo.Length} / 1MB) MB)" -ForegroundColor Yellow
          }

          Write-Host "✅ Backend executable verified" -ForegroundColor Green
          Write-Host "  Size: $($fileInfo.Length / 1MB) MB" -ForegroundColor Green
          Write-Host "  Modified: $($fileInfo.LastWriteTime)" -ForegroundColor Green

      - name: Upload Backend Artifact
        uses: actions/upload-artifact@v4
        with:
          name: backend-executable-${{ github.sha }}
          path: dist/fortuna-backend.exe
          retention-days: 1
          if-no-files-found: error

      - name: Verify Backend Artifact Upload
        shell: pwsh
        run: |
          Write-Host "✅ Backend artifact uploaded successfully" -ForegroundColor Green

  # ============================================================================
  # STAGE 3: SMOKE TESTS
  # ============================================================================
  smoke-test-backend:
    name: '🧪 Smoke Test Backend Executable'
    timeout-minutes: 15
    needs: [build-backend]
    runs-on: windows-latest
    steps:
      - name: Download Backend Executable
        uses: actions/download-artifact@v4
        with:
          name: backend-executable-${{ github.sha }}
          path: ./backend-dist

      - name: Verify Executable Downloaded
        shell: pwsh
        run: |
          if (-not (Test-Path 'backend-dist/fortuna-backend.exe')) {
            Write-Host "❌ FATAL: Backend executable not found" -ForegroundColor Red
            exit 1
          }
          Write-Host "✅ Backend executable verified" -ForegroundColor Green

      - name: Run Smoke Test - Backend Health
        shell: pwsh
        timeout-minutes: 5
        env:
          API_KEY: "a_secure_test_api_key_that_is_long_enough_for_smoke_test_12345"
        run: |
          $exe = './backend-dist/fortuna-backend.exe'
          $logDir = 'logs'
          $stdOutPath = Join-Path $logDir 'backend-out.txt'
          $stdErrPath = Join-Path $logDir 'backend-err.txt'

          if (-not (Test-Path $logDir)) {
            New-Item -ItemType Directory -Path $logDir -Force | Out-Null
          }

          Write-Host "Starting backend process..." -ForegroundColor Cyan
          $process = Start-Process -FilePath $exe `
            -PassThru `
            -NoNewWindow `
            -RedirectStandardOutput $stdOutPath `
            -RedirectStandardError $stdErrPath `
            -ErrorAction Stop

          Write-Host "Backend process started (PID: $($process.Id))" -ForegroundColor Green

          $serverReady = $false
          $maxAttempts = 40
          $attemptCount = 0

          try {
            for ($i = 1; $i -le $maxAttempts; $i++) {
              $attemptCount = $i

              if ($process.HasExited) {
                Write-Host "❌ Backend process exited unexpectedly (Exit Code: $($process.ExitCode))" -ForegroundColor Red
                break
              }

              try {
                Write-Host "Attempt $i/${maxAttempts}: Checking /health endpoint..." -ForegroundColor Gray
                $response = Invoke-WebRequest `
                  -Uri 'http://127.0.0.1:8000/health' `
                  -TimeoutSec 2 `
                  -UseBasicParsing `
                  -ErrorAction SilentlyContinue

                if ($response.StatusCode -eq 200) {
                  Write-Host "✅ Health endpoint responded" -ForegroundColor Green

                  Write-Host "Checking /api/races endpoint..." -ForegroundColor Gray
                  $headers = @{ 'X-API-Key' = $env:API_KEY }
                  $apiResponse = Invoke-WebRequest `
                    -Uri 'http://127.0.0.1:8000/api/races' `
                    -Headers $headers `
                    -TimeoutSec 2 `
                    -UseBasicParsing `
                    -ErrorAction SilentlyContinue

                  if ($apiResponse.StatusCode -eq 200 -or $apiResponse.StatusCode -eq 400 -or $apiResponse.StatusCode -eq 401) {
                    Write-Host "✅ API endpoint responded (Status: $($apiResponse.StatusCode))" -ForegroundColor Green
                    $serverReady = $true
                    break
                  }
                }
              } catch {
                Write-Host "  (waiting...)" -ForegroundColor Gray
              }

              Start-Sleep -Seconds 1.5
            }
          } finally {
            Write-Host "Stopping backend process..." -ForegroundColor Cyan
            Stop-Process -Id $process.Id -Force -ErrorAction SilentlyContinue
            Start-Sleep -Milliseconds 500
          }

          if (-not $serverReady) {
            Write-Host "❌ SMOKE TEST FAILED: Backend did not become healthy" -ForegroundColor Red
            Write-Host "Attempts: ${attemptCount}/${maxAttempts}" -ForegroundColor Red

            if (Test-Path $stdOutPath) {
              Write-Host "`n--- STDOUT (last 30 lines) ---" -ForegroundColor Yellow
              Get-Content $stdOutPath -Tail 30 | Write-Host
            }
            if (Test-Path $stdErrPath) {
              Write-Host "`n--- STDERR (last 30 lines) ---" -ForegroundColor Yellow
              Get-Content $stdErrPath -Tail 30 | Write-Host
            }
            exit 1
          }

          Write-Host "`n✅ SMOKE TEST PASSED on attempt $attemptCount" -ForegroundColor Green

      - name: Upload Smoke Test Logs
        if: always()
        uses: actions/upload-artifact@v4
        with:
          name: smoke-test-logs-${{ github.sha }}
          path: logs/
          retention-days: 3

  # ============================================================================
  # STAGE 4: PACKAGING / WiX INSTALLER
  # ============================================================================
  build-wix-installer:
    name: '🔥 Build WiX Installer (v4)'
    timeout-minutes: 20
    needs: [smoke-test-backend, build-frontend]
    runs-on: windows-latest
    steps:
      - name: Checkout Repository
        uses: actions/checkout@v5

      - name: Create Staging Directory
        shell: pwsh
        run: |
          $stagingDir = 'build_wix/staging'
          if (Test-Path $stagingDir) {
            Remove-Item -Recurse -Force $stagingDir
          }
          New-Item -ItemType Directory -Path "$stagingDir/ui" -Force | Out-Null
          Write-Host "✅ Staging directory prepared" -ForegroundColor Green

      - name: Download Frontend Artifact
        uses: actions/download-artifact@v4
        with:
          name: frontend-build-output-${{ github.sha }}
          path: ./artifacts/frontend

      - name: Download Backend Artifact
        uses: actions/download-artifact@v4
        with:
          name: backend-executable-${{ github.sha }}
          path: ./artifacts/backend

      - name: Verify Downloaded Artifacts
        shell: pwsh
        run: |
          $frontendPath = './artifacts/frontend'
          $backendPath = './artifacts/backend/fortuna-backend.exe'

          if (-not (Test-Path $frontendPath)) {
            Write-Host "❌ FATAL: Frontend artifact not found" -ForegroundColor Red
            exit 1
          }

          if (-not (Test-Path $backendPath)) {
            Write-Host "❌ FATAL: Backend executable not found" -ForegroundColor Red
            exit 1
          }

          $frontendFiles = (Get-ChildItem -Path $frontendPath -Recurse -File | Measure-Object).Count
          $backendSize = (Get-Item $backendPath).Length / 1MB

          Write-Host "✅ Artifacts verified:" -ForegroundColor Green
          Write-Host "  Frontend: $frontendFiles files" -ForegroundColor Green
          Write-Host "  Backend: ${backendSize:.1f} MB" -ForegroundColor Green

      - name: Stage Artifacts for WiX
        shell: pwsh
        run: |
          $wixStaging = 'build_wix/staging'
          $uiDir = "$wixStaging/ui"

          Write-Host "Copying backend executable..." -ForegroundColor Cyan
          Copy-Item -Path './artifacts/backend/fortuna-backend.exe' `
            -Destination "$wixStaging/fortuna-backend.exe" -Force

          Write-Host "Copying frontend files..." -ForegroundColor Cyan
          Copy-Item -Path './artifacts/frontend/*' `
            -Destination $uiDir -Recurse -Force

          $backendExists = Test-Path "$wixStaging/fortuna-backend.exe"
          $frontendCount = (Get-ChildItem -Path $uiDir -Recurse -File | Measure-Object).Count

          if (-not $backendExists) {
            Write-Host "❌ FATAL: Backend not staged correctly" -ForegroundColor Red
            exit 1
          }

          if ($frontendCount -eq 0) {
            Write-Host "❌ FATAL: Frontend staging failed (0 files)" -ForegroundColor Red
            exit 1
          }

          Write-Host "✅ All artifacts staged successfully" -ForegroundColor Green
          Write-Host "  Backend: staged" -ForegroundColor Green
          Write-Host "  Frontend: $frontendCount files" -ForegroundColor Green

      - name: Setup .NET for WiX v4
        uses: actions/setup-dotnet@v4
        with:
          dotnet-version: '8.0.x'

      - name: Verify .NET Installation
        shell: pwsh
        run: |
          dotnet --version
          Write-Host "✅ .NET SDK verified" -ForegroundColor Green

      - name: Install WiX v4 Toolset
        shell: pwsh
        run: |
          Write-Host "Installing WiX toolset..." -ForegroundColor Cyan
          dotnet tool install --global wix
          if ($LASTEXITCODE -ne 0) {
            Write-Host "❌ FATAL: WiX installation failed" -ForegroundColor Red
            exit 1
          }

          wix --version
          Write-Host "✅ WiX toolset installed" -ForegroundColor Green

      - name: Add WiX Extensions
        shell: pwsh
        run: |
          Write-Host "Adding WiX extensions..." -ForegroundColor Cyan
          wix extension add WixToolset.Heat.wixext
          wix extension add WixToolset.Util.wixext
          wix extension add WixToolset.Firewall.wixext
          Write-Host "✅ Extensions installed" -ForegroundColor Green

      - name: Verify WiX Configuration Files
        shell: pwsh
        run: |
          $files = @(
            'build_wix/Product_WithService.wxs',
            'build_wix/harvest.wixproj'
          )

          foreach ($file in $files) {
            if (-not (Test-Path $file)) {
              Write-Host "❌ FATAL: Missing $file" -ForegroundColor Red
              exit 1
            }
          }
          Write-Host "✅ WiX configuration files verified" -ForegroundColor Green

      - name: Harden WiX Source File Encoding (UTF-8)
<<<<<<< HEAD
        shell: pwsh
        run: |
          $filePath = 'build_wix/Product_WithService.wxs'
          Write-Host "Normalizing encoding for $filePath..."
          (Get-Content -Path $filePath -Raw) | Set-Content -Path $filePath -Encoding Utf8 -Force
          Write-Host "✅ Encoding set to UTF-8."

      - name: Run WiX Harvest via MSBuild
        shell: pwsh
        run: |
          Write-Host "Harvesting frontend directory via MSBuild..." -ForegroundColor Cyan
=======
        shell: pwsh
        run: |
          $filePath = 'build_wix/Product_WithService.wxs'
          Write-Host "Normalizing encoding for $filePath..."
          (Get-Content -Path $filePath -Raw) | Set-Content -Path $filePath -Encoding Utf8 -Force
          Write-Host "✅ Encoding set to UTF-8."

      - name: Run WiX Heat (Frontend Harvesting)
        shell: pwsh
        run: |
          Write-Host "Harvesting frontend directory..." -ForegroundColor Cyan
>>>>>>> 8a77653a
          $uiDir = "build_wix/staging/ui"
          $outputFile = "build_wix/frontend_components.wxs"

          if (-not (Test-Path $uiDir)) {
            Write-Host "❌ FATAL: UI staging directory not found at '$uiDir'" -ForegroundColor Red
            exit 1
          }

          $fileCount = (Get-ChildItem -Path $uiDir -Recurse -File | Measure-Object).Count
          if ($fileCount -eq 0) {
            Write-Host "❌ FATAL: No files in UI directory to harvest" -ForegroundColor Red
            exit 1
          }
          Write-Host "Files to harvest: $fileCount" -ForegroundColor Green

<<<<<<< HEAD
          # Clean up old output if it exists
          if (Test-Path $outputFile) {
            Remove-Item $outputFile -Force
          }

          # Build the harvest project - this generates frontend_components.wxs
          dotnet build build_wix/harvest.wixproj -v:minimal

          if ($LASTEXITCODE -ne 0) {
            Write-Host "❌ FATAL: MSBuild harvest failed with exit code: $LASTEXITCODE" -ForegroundColor Red
            exit 1
          }

          if (-not (Test-Path $outputFile)) {
            Write-Host "❌ FATAL: Output file was not created at '$outputFile'" -ForegroundColor Red
=======
          wix harvest dir "$uiDir" -cg FrontendComponents -dr INSTALLFOLDER -srd -ag -out $outputFile
          if ($LASTEXITCODE -ne 0) {
            Write-Host "❌ FATAL: WiX harvest failed" -ForegroundColor Red
>>>>>>> 8a77653a
            exit 1
          }

          Write-Host "✅ Frontend harvest complete" -ForegroundColor Green

      - name: Validate Generated Frontend Components
        shell: pwsh
        run: |
          $filePath = 'build_wix/frontend_components.wxs'

          if (-not (Test-Path $filePath)) {
            Write-Host "❌ FATAL: frontend_components.wxs not generated" -ForegroundColor Red
            exit 1
          }

          $content = Get-Content $filePath -Raw

          if ($content -notmatch '<ComponentGroup Id="FrontendComponents">') {
            Write-Host "❌ FATAL: Missing FrontendComponents ComponentGroup" -ForegroundColor Red
            exit 1
          }

          $fileCount = ([regex]::Matches($content, '<File')).Count
          if ($fileCount -eq 0) {
            Write-Host "❌ FATAL: No files in generated WXS" -ForegroundColor Red
            exit 1
          }

          Write-Host "✅ Generated WXS validated" -ForegroundColor Green
          Write-Host "  Files: $fileCount" -ForegroundColor Green

      - name: Build MSI with WiX
        shell: pwsh
        run: |
          $sourceDir = "$PWD/build_wix/staging"
          $uiDir = "$sourceDir/ui"
          $outputDir = 'dist'
          $msiName = 'Fortuna-Full-App-Service-v4.msi'

          if (-not (Test-Path $outputDir)) {
            New-Item -ItemType Directory -Path $outputDir -Force | Out-Null
          }

          Write-Host "Building MSI..." -ForegroundColor Cyan
          Write-Host "  Source: $sourceDir" -ForegroundColor Gray
          Write-Host "  Output: $outputDir/$msiName" -ForegroundColor Gray

          wix build `
            build_wix/Product_WithService.wxs `
            build_wix/frontend_components.wxs `
            -ext WixToolset.Util.wixext `
            -ext WixToolset.Firewall.wixext `
            -d "SourceDir=$sourceDir" `
            -d "FrontendSourceDir=$uiDir" `
            -o "$outputDir/$msiName"

          if ($LASTEXITCODE -ne 0) {
            Write-Host "❌ FATAL: MSI build failed" -ForegroundColor Red
            exit 1
          }

          if (-not (Test-Path "$outputDir/$msiName")) {
            Write-Host "❌ FATAL: MSI not created at expected location" -ForegroundColor Red
            exit 1
          }

          Write-Host "✅ MSI created successfully" -ForegroundColor Green

      - name: Verify MSI
        shell: pwsh
        run: |
          $msiPath = 'dist/Fortuna-Full-App-Service-v4.msi'

          if (-not (Test-Path $msiPath)) {
            Write-Host "❌ FATAL: MSI file not found" -ForegroundColor Red
            exit 1
          }

          $msiSize = (Get-Item $msiPath).Length / 1MB

          if ($msiSize -lt 5) {
            Write-Host "⚠️ WARNING: MSI is suspiciously small (${msiSize:.1f} MB)" -ForegroundColor Yellow
          }

          Write-Host "✅ MSI verified" -ForegroundColor Green
          Write-Host "  Size: ${msiSize:.1f} MB" -ForegroundColor Green
          Write-Host "  Path: $msiPath" -ForegroundColor Green

      - name: Upload WiX MSI Artifact
        uses: actions/upload-artifact@v4
        with:
          name: fortuna-wix-installer-windows-v4
          path: dist/Fortuna-Full-App-Service-v4.msi
          retention-days: 7
          if-no-files-found: error

      - name: Create Release Summary
        shell: pwsh
        run: |
          $msiPath = 'dist/Fortuna-Full-App-Service-v4.msi'
          $msiSize = (Get-Item $msiPath).Length / 1MB
          $timestamp = Get-Date -Format 'yyyy-MM-dd HH:mm:ss'

          Write-Host "`n╔════════════════════════════════════════════════╗" -ForegroundColor Green
          Write-Host "║          BUILD COMPLETE - SUCCESS              ║" -ForegroundColor Green
          Write-Host "╚════════════════════════════════════════════════╝" -ForegroundColor Green
          Write-Host "`nBuild Summary:" -ForegroundColor Cyan
          Write-Host "  Timestamp: $timestamp" -ForegroundColor Green
          Write-Host "  Commit: ${{ github.sha }}" -ForegroundColor Green
          Write-Host "  Branch: ${{ github.ref }}" -ForegroundColor Green
          Write-Host "`nArtifacts Generated:" -ForegroundColor Cyan
          Write-Host "  ✅ Frontend Build" -ForegroundColor Green
          Write-Host "  ✅ Backend Executable" -ForegroundColor Green
          Write-Host "  ✅ Smoke Tests Passed" -ForegroundColor Green
          Write-Host "  ✅ WiX MSI Installer" -ForegroundColor Green
          Write-Host "`nInstaller Details:" -ForegroundColor Cyan
          Write-Host "  File: Fortuna-Full-App-Service-v4.msi" -ForegroundColor Green
          Write-Host "  Size: ${msiSize:.1f} MB" -ForegroundColor Green
          Write-Host "  Location: dist/" -ForegroundColor Green

  # ============================================================================
  # FINAL STAGE: BUILD STATUS & NOTIFICATIONS
  # ============================================================================
  build-status:
    name: '✅ Build Status Summary'
    timeout-minutes: 5
    needs: [build-wix-installer]
    runs-on: windows-latest
    if: always()
    steps:
      - name: Check Overall Build Status
        shell: pwsh
        run: |
          $needsContext = '${{ needs }}'
          Write-Host "Build Pipeline Summary:" -ForegroundColor Cyan
          Write-Host "  Validate Environment: ${{ needs.validate-environment.result }}" -ForegroundColor Green
          Write-Host "  Build Frontend: ${{ needs.build-frontend.result }}" -ForegroundColor Green
          Write-Host "  Build Backend: ${{ needs.build-backend.result }}" -ForegroundColor Green
          Write-Host "  Smoke Tests: ${{ needs.smoke-test-backend.result }}" -ForegroundColor Green
          Write-Host "  Build Installer: ${{ needs.build-wix-installer.result }}" -ForegroundColor Green

          if ('${{ needs.build-wix-installer.result }}' -ne 'success') {
            Write-Host "`n❌ Build pipeline failed!" -ForegroundColor Red
            exit 1
          }

          Write-Host "`n✅ All stages completed successfully!" -ForegroundColor Green

      - name: Generate Build Report
        if: success()
        shell: pwsh
        run: |
          Write-Host "`n╔════════════════════════════════════════════════╗" -ForegroundColor Green
          Write-Host "║    FORTUNA FAUCET BUILD PIPELINE SUCCESSFUL    ║" -ForegroundColor Green
          Write-Host "╚════════════════════════════════════════════════╝" -ForegroundColor Green
          Write-Host "`n✅ All stages passed:" -ForegroundColor Green
          Write-Host "  1. Environment validation" -ForegroundColor Green
          Write-Host "  2. Frontend build with security audit" -ForegroundColor Green
          Write-Host "  3. Backend build with PyInstaller" -ForegroundColor Green
          Write-Host "  4. Backend smoke tests (health + API)" -ForegroundColor Green
          Write-Host "  5. WiX installer packaging" -ForegroundColor Green
          Write-Host "`nArtifacts Ready for Release:" -ForegroundColor Cyan
          Write-Host "  📦 Fortuna-Full-App-Service-v4.msi" -ForegroundColor Green
          Write-Host "`nNext Steps:" -ForegroundColor Cyan
          Write-Host "  1. Download MSI from artifacts" -ForegroundColor Yellow
          Write-Host "  2. Test on target system" -ForegroundColor Yellow
          Write-Host "  3. Create GitHub release" -ForegroundColor Yellow
          Write-Host "  4. Publish to distribution channels" -ForegroundColor Yellow

      - name: Failure Report
        if: failure()
        shell: pwsh
        run: |
          Write-Host "`n╔════════════════════════════════════════════════╗" -ForegroundColor Red
          Write-Host "║           BUILD PIPELINE FAILED                ║" -ForegroundColor Red
          Write-Host "╚════════════════════════════════════════════════╝" -ForegroundColor Red
          Write-Host "`nFailed Jobs:" -ForegroundColor Red
          Write-Host "  Validate Environment: ${{ needs.validate-environment.result }}" -ForegroundColor $(if('${{ needs.validate-environment.result }}' -eq 'failure'){'Red'}else{'Green'})
          Write-Host "  Build Frontend: ${{ needs.build-frontend.result }}" -ForegroundColor $(if('${{ needs.build-frontend.result }}' -eq 'failure'){'Red'}else{'Green'})
          Write-Host "  Build Backend: ${{ needs.build-backend.result }}" -ForegroundColor $(if('${{ needs.build-backend.result }}' -eq 'failure'){'Red'}else{'Green'})
          Write-Host "  Smoke Tests: ${{ needs.smoke-test-backend.result }}" -ForegroundColor $(if('${{ needs.smoke-test-backend.result }}' -eq 'failure'){'Red'}else{'Green'})
          Write-Host "  Build Installer: ${{ needs.build-wix-installer.result }}" -ForegroundColor $(if('${{ needs.build-wix-installer.result }}' -eq 'failure'){'Red'}else{'Green'})
          Write-Host "`nDebugging:" -ForegroundColor Yellow
          Write-Host "  1. Check job logs for specific errors" -ForegroundColor Yellow
          Write-Host "  2. Review artifact uploads" -ForegroundColor Yellow
          Write-Host "  3. Verify environment setup" -ForegroundColor Yellow<|MERGE_RESOLUTION|>--- conflicted
+++ resolved
@@ -659,7 +659,6 @@
           Write-Host "✅ WiX configuration files verified" -ForegroundColor Green
 
       - name: Harden WiX Source File Encoding (UTF-8)
-<<<<<<< HEAD
         shell: pwsh
         run: |
           $filePath = 'build_wix/Product_WithService.wxs'
@@ -671,19 +670,6 @@
         shell: pwsh
         run: |
           Write-Host "Harvesting frontend directory via MSBuild..." -ForegroundColor Cyan
-=======
-        shell: pwsh
-        run: |
-          $filePath = 'build_wix/Product_WithService.wxs'
-          Write-Host "Normalizing encoding for $filePath..."
-          (Get-Content -Path $filePath -Raw) | Set-Content -Path $filePath -Encoding Utf8 -Force
-          Write-Host "✅ Encoding set to UTF-8."
-
-      - name: Run WiX Heat (Frontend Harvesting)
-        shell: pwsh
-        run: |
-          Write-Host "Harvesting frontend directory..." -ForegroundColor Cyan
->>>>>>> 8a77653a
           $uiDir = "build_wix/staging/ui"
           $outputFile = "build_wix/frontend_components.wxs"
 
@@ -699,7 +685,6 @@
           }
           Write-Host "Files to harvest: $fileCount" -ForegroundColor Green
 
-<<<<<<< HEAD
           # Clean up old output if it exists
           if (Test-Path $outputFile) {
             Remove-Item $outputFile -Force
@@ -715,11 +700,6 @@
 
           if (-not (Test-Path $outputFile)) {
             Write-Host "❌ FATAL: Output file was not created at '$outputFile'" -ForegroundColor Red
-=======
-          wix harvest dir "$uiDir" -cg FrontendComponents -dr INSTALLFOLDER -srd -ag -out $outputFile
-          if ($LASTEXITCODE -ne 0) {
-            Write-Host "❌ FATAL: WiX harvest failed" -ForegroundColor Red
->>>>>>> 8a77653a
             exit 1
           }
 
