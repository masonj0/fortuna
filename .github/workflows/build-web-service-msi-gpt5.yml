--- conflicted
+++ resolved
@@ -769,11 +769,7 @@
           # Step 5: Get app object
           print("\n[Step 5] Retrieving 'app' object from main...")
           try:
-<<<<<<< HEAD
               from web_service.backend.api import app
-=======
-              from web_service.backend.main import app
->>>>>>> ee574693
               print(f"✅ app object retrieved")
               print(f"   Type: {type(app)}")
               print(f"   Class: {app.__class__.__name__}")
