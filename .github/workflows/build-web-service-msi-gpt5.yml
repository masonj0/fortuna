name: Build Fortuna Faucet Web Service Installer (Omega Overkill)

on:
  push:
    branches:
      - main
    tags:
      - 'v*'
  pull_request:
    branches:
      - main
  workflow_dispatch:

permissions:
  contents: read
  actions: read
  checks: read

concurrency:
  group: ${{ github.workflow }}-${{ github.ref }}
  cancel-in-progress: true

defaults:
  run:
    shell: pwsh

env:
  NODE_VERSION: '20'
  PYTHON_VERSION: '3.12'
  DOTNET_VERSION: '8.0.x'
  PYTHONUTF8: '1'
  PIP_DISABLE_PIP_VERSION_CHECK: '1'
  PIP_NO_PYTHON_VERSION_WARNING: '1'
  NPM_CONFIG_FUND: 'false'
  NPM_CONFIG_AUDIT: 'false'
  FORCE_COLOR: '3'
  FRONTEND_DIR: 'web_service/frontend'
  FRONTEND_BUILD_DIR: 'web_service/frontend/out'
  BACKEND_DIR: 'web_service/backend'
  WIX_DIR: 'build_wix'
  BACKEND_SPEC: 'fortuna-backend-webservice.spec'
  SERVICE_PORT: '8102'
  HEALTH_ENDPOINT: '/health'
  API_KEY: 'a_secure_test_api_key_that_is_long_enough_for_smoke_test'
  MSI_STAGING_DIR: 'build_wix/staging'
  MSI_OUTPUT_DIR: 'dist'
  WIX_VERSION: '4.0.5'

jobs:
  repo-preflight:
    name: '🧪 Repo Preflight & Integrity'
    runs-on: windows-latest
    timeout-minutes: 5
    outputs:
      frontend_lock_hash: ${{ steps.hashes.outputs.frontend_lock_hash }}
      backend_requirements_hash: ${{ steps.hashes.outputs.backend_requirements_hash }}
      wix_definition_hash: ${{ steps.hashes.outputs.wix_definition_hash }}
      semver: ${{ steps.meta.outputs.semver }}
      short_sha: ${{ steps.meta.outputs.short_sha }}
    steps:
      - name: Checkout Repository
        uses: actions/checkout@v4
        with:
          fetch-depth: 0

      - name: Derive Build Metadata
        id: meta
        run: |
          Set-StrictMode -Version Latest
          $ref = "${{ github.ref }}"
          if ($ref -like 'refs/tags/v*') {
            $semver = $ref -replace 'refs/tags/v', ''
          } else {
            $semver = "0.0.${{ github.run_number }}"
          }
          $shortSha = "${{ github.sha }}".Substring(0,7)
          "semver=$semver" | Out-File $env:GITHUB_OUTPUT -Encoding utf8 -Append
          "short_sha=$shortSha" | Out-File $env:GITHUB_OUTPUT -Encoding utf8 -Append
          Write-Host "🔖 Version: $semver ($shortSha)"

      - name: Validate Critical Files Exist
        run: |
          Set-StrictMode -Version Latest
          $paths = @(
            "${{ env.FRONTEND_DIR }}/package.json",
            "${{ env.FRONTEND_DIR }}/package-lock.json",
            "${{ env.BACKEND_DIR }}/requirements.txt",
            "${{ env.BACKEND_DIR }}/main.py",
            "${{ env.BACKEND_SPEC }}",
            "${{ env.WIX_DIR }}/Product_WithService.wxs"
          )
          foreach ($path in $paths) {
            if (-not (Test-Path $path)) {
              Write-Host "❌ FATAL: Required path missing: $path" -ForegroundColor Red
              exit 1
            }
          }
          Write-Host "✅ All critical files confirmed."

      - name: Capture Integrity Hashes
        id: hashes
        run: |
          Set-StrictMode -Version Latest
          $frontend = (Get-FileHash "${{ env.FRONTEND_DIR }}/package-lock.json" -Algorithm SHA256).Hash
          $backend = (Get-FileHash "${{ env.BACKEND_DIR }}/requirements.txt" -Algorithm SHA256).Hash
          $wix = (Get-FileHash "${{ env.WIX_DIR }}/Product_WithService.wxs" -Algorithm SHA256).Hash
          "frontend_lock_hash=$frontend" | Out-File $env:GITHUB_OUTPUT -Encoding utf8 -Append
          "backend_requirements_hash=$backend" | Out-File $env:GITHUB_OUTPUT -Encoding utf8 -Append
          "wix_definition_hash=$wix" | Out-File $env:GITHUB_OUTPUT -Encoding utf8 -Append

      - name: Upload Integrity Snapshot
        uses: actions/upload-artifact@v4
        with:
          name: repo-preflight-${{ github.run_id }}
          path: |
            ${{ env.FRONTEND_DIR }}/package-lock.json
            ${{ env.BACKEND_DIR }}/requirements.txt
            ${{ env.WIX_DIR }}/Product_WithService.wxs
          retention-days: 3

  frontend-quality:
    name: '🧼 Frontend Quality Gates'
    runs-on: ubuntu-latest
    timeout-minutes: 15
    needs: repo-preflight
    steps:
      - name: Checkout Repository
        uses: actions/checkout@v4

      - name: Setup Node.js
        uses: actions/setup-node@v4
        with:
          node-version: ${{ env.NODE_VERSION }}
          cache: 'npm'
          cache-dependency-path: '${{ env.FRONTEND_DIR }}/package-lock.json'

      - name: Install Dependencies
        run: |
          Set-StrictMode -Version Latest
          cd "${{ env.FRONTEND_DIR }}"
          npm ci --prefer-offline --no-audit --no-fund

      - name: Run Lint (if defined)
        run: |
          Set-StrictMode -Version Latest
          cd "${{ env.FRONTEND_DIR }}"
          $pkg = Get-Content package.json -Raw | ConvertFrom-Json
          if ($pkg.scripts.PSObject.Properties.Name -contains 'lint') {
            Write-Host "🧹 Running npm run lint"
            npm run lint
          } else {
            Write-Host "ℹ️ No lint script defined, skipping."
          }

      - name: Run Tests (if defined)
        run: |
          Set-StrictMode -Version Latest
          cd "${{ env.FRONTEND_DIR }}"
          $pkg = Get-Content package.json -Raw | ConvertFrom-Json
          if ($pkg.scripts.PSObject.Properties.Name -contains 'test') {
            Write-Host "🧪 Running npm test -- --watch=false"
            npm test -- --watch=false
          } else {
            Write-Host "ℹ️ No test script defined, skipping."
          }

      - name: Security Audit (non-blocking)
        continue-on-error: true
        run: |
          Set-StrictMode -Version Latest
          cd "${{ env.FRONTEND_DIR }}"
          npm audit --audit-level=critical

  backend-quality:
    name: '🧯 Backend Quality Gates'
    runs-on: ubuntu-latest
    timeout-minutes: 20
    needs: repo-preflight
    env:
      BACKEND_REQUIREMENTS_HASH: ${{ needs.repo-preflight.outputs.backend_requirements_hash }}
    steps:
      - name: Checkout Repository
        uses: actions/checkout@v4

      - name: Setup Python
        uses: actions/setup-python@v5
        with:
          python-version: ${{ env.PYTHON_VERSION }}
          cache: 'pip'
          cache-dependency-path: |
            ${{ env.BACKEND_DIR }}/requirements.txt
            ${{ env.BACKEND_DIR }}/requirements-dev.txt

      - name: Install Dependencies
        run: |
          Set-StrictMode -Version Latest
          python -m pip install --upgrade pip setuptools wheel
          pip install -r "${{ env.BACKEND_DIR }}/requirements.txt"
          if (Test-Path "${{ env.BACKEND_DIR }}/requirements-dev.txt") {
            pip install -r "${{ env.BACKEND_DIR }}/requirements-dev.txt"
          } else {
            Write-Host "ℹ️ requirements-dev.txt not found, skipping."
          }

      - name: Bytecode Compile (Fail Fast)
        run: |
          Set-StrictMode -Version Latest
          python -m compileall -q "${{ env.BACKEND_DIR }}"

      - name: Run Pytest (if available)
        run: |
          Set-StrictMode -Version Latest
<<<<<<< HEAD
          python -c 'import importlib.util, sys; sys.exit(0 if importlib.util.find_spec("pytest") else 1)'
=======
          $hasPytest = python - <<'PY'
import importlib.util, sys
sys.exit(0 if importlib.util.find_spec("pytest") else 1)
PY
>>>>>>> 8c4b1cfa
          if ($LASTEXITCODE -eq 0) {
            Write-Host "🧪 pytest detected, running suite..."
            cd "${{ env.BACKEND_DIR }}"
            python -m pytest --maxfail=1 --disable-warnings
          } else {
            Write-Host "ℹ️ pytest not installed; skipping tests."
          }

      - name: pip-audit (non-blocking)
        continue-on-error: true
        run: |
          Set-StrictMode -Version Latest
          pip install pip-audit
          pip-audit -r "${{ env.BACKEND_DIR }}/requirements.txt"

  sbom:
    name: '📄 SBOM Snapshot'
    runs-on: ubuntu-latest
    timeout-minutes: 10
    needs: repo-preflight
    steps:
      - name: Checkout Repository
        uses: actions/checkout@v4

      - name: Generate SBOM (SPDX)
        uses: anchore/sbom-action@v0
        with:
          output-file: sbom.spdx.json
          format: spdx-json

      - name: Upload SBOM
        uses: actions/upload-artifact@v4
        with:
          name: sbom-${{ github.run_id }}
          path: sbom.spdx.json
          retention-days: 7

  build-frontend:
    name: '📦 Build Frontend'
    runs-on: windows-latest
    timeout-minutes: 20
    needs: [repo-preflight, frontend-quality]
    env:
      FRONTEND_LOCK_HASH: ${{ needs.repo-preflight.outputs.frontend_lock_hash }}
    steps:
      - name: Checkout Repository
        uses: actions/checkout@v4

      - name: Setup Node.js
        uses: actions/setup-node@v4
        with:
          node-version: ${{ env.NODE_VERSION }}
          cache: 'npm'
          cache-dependency-path: '${{ env.FRONTEND_DIR }}/package-lock.json'

      - name: Prime npm Cache
        uses: actions/cache@v4
        with:
          path: ~\AppData\Local\npm-cache
          key: ${{ runner.os }}-npm-${{ env.NODE_VERSION }}-${{ env.FRONTEND_LOCK_HASH }}
          restore-keys: |
            ${{ runner.os }}-npm-${{ env.NODE_VERSION }}-

      - name: Install Dependencies
        run: |
          Set-StrictMode -Version Latest
          cd "${{ env.FRONTEND_DIR }}"
          npm ci --prefer-offline --no-audit --no-fund

      - name: Build Frontend
        run: |
          Set-StrictMode -Version Latest
          cd "${{ env.FRONTEND_DIR }}"
          npm run build

      - name: Verify Build Output
        run: |
          Set-StrictMode -Version Latest
          $outDir = Resolve-Path "${{ env.FRONTEND_BUILD_DIR }}"
          if (-not (Test-Path $outDir)) {
             Write-Host "❌ FATAL: Build directory not found" -ForegroundColor Red
             exit 1
          }
          $files = Get-ChildItem -Path $outDir -Recurse -File
          if ($files.Count -eq 0) {
             Write-Host "❌ FATAL: Build directory empty" -ForegroundColor Red
             exit 1
          }
          Write-Host "✅ Frontend built: $($files.Count) files."

      - name: Generate Artifact Manifest
        run: |
          Set-StrictMode -Version Latest
          $outDir = Resolve-Path "${{ env.FRONTEND_BUILD_DIR }}"
          $manifestPath = "frontend-manifest.tsv"
          "RelativePath`tSizeBytes`tSHA256" | Out-File $manifestPath -Encoding utf8
          Get-ChildItem -Path $outDir -Recurse -File | ForEach-Object {
            $relative = $_.FullName.Substring($outDir.Path.Length).TrimStart('\','/')
            $hash = (Get-FileHash $_.FullName -Algorithm SHA256).Hash
            "$relative`t$($_.Length)`t$hash" | Out-File $manifestPath -Encoding utf8 -Append
          }

      - name: Upload Frontend Artifact
        uses: actions/upload-artifact@v4
        with:
          name: frontend-build-${{ github.run_id }}
          path: ${{ env.FRONTEND_BUILD_DIR }}
          retention-days: 3

      - name: Upload Manifest
        uses: actions/upload-artifact@v4
        with:
          name: frontend-manifest-${{ github.run_id }}
          path: frontend-manifest.tsv
          retention-days: 3

  build-backend:
    name: '🐍 Build Backend'
    runs-on: windows-latest
    timeout-minutes: 25
    needs: [repo-preflight, build-frontend, backend-quality]
    env:
      BACKEND_REQUIREMENTS_HASH: ${{ needs.repo-preflight.outputs.backend_requirements_hash }}
      BUILD_VERSION: ${{ needs.repo-preflight.outputs.semver }}
    steps:
      - name: Checkout Repository
        uses: actions/checkout@v4

      - name: Download Frontend Artifact
        uses: actions/download-artifact@v4
        with:
          name: frontend-build-${{ github.run_id }}
          path: temp-frontend

      - name: Stage Frontend for PyInstaller
        run: |
          Set-StrictMode -Version Latest
          $dest = "staging/ui"
          New-Item -ItemType Directory -Path $dest -Force | Out-Null
          Copy-Item -Path "temp-frontend/*" -Destination $dest -Recurse -Force
          Write-Host "✅ Frontend staged for inclusion."

      - name: Setup Python
        uses: actions/setup-python@v5
        with:
          python-version: ${{ env.PYTHON_VERSION }}
          cache: 'pip'
          cache-dependency-path: |
            ${{ env.BACKEND_DIR }}/requirements.txt
            ${{ env.BACKEND_DIR }}/requirements-dev.txt

      - name: Install Dependencies
        run: |
          Set-StrictMode -Version Latest
          python -m pip install --upgrade pip setuptools wheel
          pip install -r "${{ env.BACKEND_DIR }}/requirements.txt"
          if (Test-Path "${{ env.BACKEND_DIR }}/requirements-dev.txt") {
            pip install -r "${{ env.BACKEND_DIR }}/requirements-dev.txt"
          }

      - name: Freeze Dependency Snapshot
        run: |
          Set-StrictMode -Version Latest
          pip freeze | Out-File backend-freeze.txt -Encoding utf8

      - name: Build with PyInstaller
        env:
          FORTUNA_VERSION: ${{ needs.repo-preflight.outputs.semver }}
        run: |
          Set-StrictMode -Version Latest
          pyinstaller "${{ env.BACKEND_SPEC }}" --clean --log-level=WARN --noconfirm

      - name: Verify Executable
        run: |
          Set-StrictMode -Version Latest
          $exePath = "dist/fortuna-backend.exe"
          if (-not (Test-Path $exePath)) {
            Write-Host "❌ FATAL: Executable not found" -ForegroundColor Red
            exit 1
          }
          $hash = (Get-FileHash $exePath -Algorithm SHA256).Hash
          $size = (Get-Item $exePath).Length / 1MB
          "fortuna-backend.exe`t$hash" | Out-File backend-sha256.tsv -Encoding utf8
          Write-Host "✅ Backend ready: $([math]::Round($size, 2)) MB ($hash)"

      - name: Upload Backend Executable
        uses: actions/upload-artifact@v4
        with:
          name: backend-executable-${{ github.run_id }}
          path: dist/fortuna-backend.exe
          retention-days: 3

      - name: Upload Backend Metadata
        uses: actions/upload-artifact@v4
        with:
          name: backend-metadata-${{ github.run_id }}
          path: |
            backend-sha256.tsv
            backend-freeze.txt
          retention-days: 7

  smoke-test-service:
    name: '🔬 Smoke Test Service'
    runs-on: windows-latest
    timeout-minutes: 20
    needs: build-backend
    env:
      SMOKE_LOG_DIR: 'logs'
      BUILD_VERSION: ${{ needs.repo-preflight.outputs.semver }}
    steps:
      - name: Download Backend Executable
        uses: actions/download-artifact@v4
        with:
          name: backend-executable-${{ github.run_id }}
          path: .

      - name: Prepare Environment
        run: |
          Set-StrictMode -Version Latest
          New-Item -ItemType Directory -Path $env:SMOKE_LOG_DIR -Force | Out-Null
          New-Item -ItemType Directory -Path "${{ env.BACKEND_DIR }}/data" -Force | Out-Null
          New-Item -ItemType Directory -Path "${{ env.BACKEND_DIR }}/json" -Force | Out-Null
          New-NetFirewallRule -DisplayName "FortunaSmokeTest" -Direction Inbound -Action Allow -Protocol TCP -LocalPort ${{ env.SERVICE_PORT }} -ErrorAction SilentlyContinue

      - name: Start Service
        run: |
          Set-StrictMode -Version Latest
          $env:API_KEY = "${{ env.API_KEY }}"
          $env:FORTUNA_PORT = "${{ env.SERVICE_PORT }}"
          $env:FORTUNA_VERSION = "${{ needs.repo-preflight.outputs.semver }}"
          $proc = Start-Process -FilePath ".\fortuna-backend.exe" `
            -PassThru `
            -RedirectStandardOutput "$env:SMOKE_LOG_DIR/backend-out.txt" `
            -RedirectStandardError "$env:SMOKE_LOG_DIR/backend-err.txt"
          $proc.Id | Out-File backend.pid -Encoding ascii
          Write-Host "✅ Service started (PID: $($proc.Id))"

      - name: Wait for Health (Polling)
        run: |
          Set-StrictMode -Version Latest
          $url = "http://127.0.0.1:${{ env.SERVICE_PORT }}${{ env.HEALTH_ENDPOINT }}"
          $deadline = (Get-Date).AddMinutes(3)
          do {
            try {
              $resp = Invoke-WebRequest -Uri $url -UseBasicParsing -TimeoutSec 2 -ErrorAction Stop
              if ($resp.StatusCode -eq 200) { $success = $true; break }
            } catch {
              Start-Sleep -Seconds 2
            }
          } while ((Get-Date) -lt $deadline)
          if (-not $success) {
            Write-Host "❌ FATAL: Health check failed" -ForegroundColor Red
            Get-Content "$env:SMOKE_LOG_DIR/backend-err.txt" -Tail 40 | Write-Host
            exit 1
          }
          Write-Host "✅ Health check passed."

      - name: Verify API Response
        run: |
          Set-StrictMode -Version Latest
          $url = "http://127.0.0.1:${{ env.SERVICE_PORT }}/api/races"
          $headers = @{ 'X-API-Key' = "${{ env.API_KEY }}" }
          try {
            $resp = Invoke-WebRequest -Uri $url -Headers $headers -UseBasicParsing -TimeoutSec 5
            if ($resp.StatusCode -in 200,400,401) {
              Write-Host "✅ API verification successful (HTTP $($resp.StatusCode))"
            } else {
               throw "Unexpected status code: $($resp.StatusCode)"
            }
          } catch {
            Write-Host "❌ API Verification Failed: $_"
            exit 1
          }

      - name: Collect Forensics (On Failure)
        if: failure()
        run: |
          "=== PROCESSES ===" | Out-File forensics.log
          Get-Process | Sort-Object CPU -Descending | Select-Object -First 20 | Out-String | Out-File forensics.log -Append
          "=== NETSTAT ===" | Out-File forensics.log -Append
          netstat -ano | Out-File forensics.log -Append

      - name: Upload Logs
        if: always()
        uses: actions/upload-artifact@v4
        with:
          name: smoke-test-logs-${{ github.run_id }}
          path: |
            ${{ env.SMOKE_LOG_DIR }}/
            forensics.log
            backend.pid
          retention-days: 7

      - name: Teardown
        if: always()
        run: |
          if (Test-Path 'backend.pid') {
            $pid = Get-Content backend.pid
            Stop-Process -Id $pid -Force -ErrorAction SilentlyContinue
          }
          Remove-NetFirewallRule -DisplayName "FortunaSmokeTest" -ErrorAction SilentlyContinue

  package-msi-service:
    name: '💿 Package Service MSI'
    runs-on: windows-latest
    timeout-minutes: 25
    needs: [repo-preflight, smoke-test-service]
    env:
      WIX_HASH: ${{ needs.repo-preflight.outputs.wix_definition_hash }}
      BUILD_VERSION: ${{ needs.repo-preflight.outputs.semver }}
      SHORT_SHA: ${{ needs.repo-preflight.outputs.short_sha }}
    steps:
      - name: Checkout Repository
        uses: actions/checkout@v4

      - name: Download Backend
        uses: actions/download-artifact@v4
        with:
          name: backend-executable-${{ github.run_id }}
          path: dist

      - name: Stage Artifacts
        id: stage
        run: |
          Set-StrictMode -Version Latest
          $staging = "${{ env.MSI_STAGING_DIR }}"
          New-Item -ItemType Directory -Path $staging -Force | Out-Null
          Move-Item -Path "dist/fortuna-backend.exe" -Destination "$staging/fortuna-webservice.exe" -Force
          $msiName = "Fortuna-WebService-${{ env.BUILD_VERSION }}-${{ env.SHORT_SHA }}.msi".Replace('/', '-')
          "msi_name=$msiName" | Out-File $env:GITHUB_OUTPUT -Encoding utf8 -Append
          Write-Host "✅ Staged for MSI: $msiName"

      - name: Setup .NET SDK
        uses: actions/setup-dotnet@v4
        with:
          dotnet-version: ${{ env.DOTNET_VERSION }}

      - name: Cache NuGet
        uses: actions/cache@v4
        with:
          path: ~/.nuget/packages
          key: ${{ runner.os }}-nuget-${{ env.WIX_HASH }}

      - name: Prepare WiX Project
        run: |
          Set-StrictMode -Version Latest
          Copy-Item "${{ env.WIX_DIR }}/Product_WithService.wxs" "${{ env.WIX_DIR }}/Product.wxs" -Force
<<<<<<< HEAD
          $wixProj = @(
            '<Project Sdk="WixToolset.Sdk/${{ env.WIX_VERSION }}">'
            '  <PropertyGroup>'
            '    <OutputName>${{ steps.stage.outputs.msi_name }}</OutputName>'
            '    <OutputType>Package</OutputType>'
            '    <DefineConstants>SourceDir=staging</DefineConstants>'
            '    <Platforms>x64</Platforms>'
            '    <Version>${{ env.BUILD_VERSION }}</Version>'
            '  </PropertyGroup>'
            '  <ItemGroup>'
            '    <PackageReference Include="WixToolset.Util.wixext" Version="${{ env.WIX_VERSION }}" />'
            '    <PackageReference Include="WixToolset.Firewall.wixext" Version="${{ env.WIX_VERSION }}" />'
            '    <PackageReference Include="WixToolset.UI.wixext" Version="${{ env.WIX_VERSION }}" />'
            '  </ItemGroup>'
            '  <ItemGroup>'
            '    <Compile Include="Product.wxs" />'
            '  </ItemGroup>'
            '</Project>'
          )
          Set-Content "${{ env.WIX_DIR }}/Fortuna.wixproj" -Value $wixProj -Encoding utf8
=======
          $wixProj = @"
<Project Sdk="WixToolset.Sdk/${{ env.WIX_VERSION }}">
  <PropertyGroup>
    <OutputName>${{ steps.stage.outputs.msi_name }}</OutputName>
    <OutputType>Package</OutputType>
    <DefineConstants>SourceDir=staging</DefineConstants>
    <Platforms>x64</Platforms>
    <Version>${{ env.BUILD_VERSION }}</Version>
  </PropertyGroup>
  <ItemGroup>
    <PackageReference Include="WixToolset.Util.wixext" Version="${{ env.WIX_VERSION }}" />
    <PackageReference Include="WixToolset.Firewall.wixext" Version="${{ env.WIX_VERSION }}" />
    <PackageReference Include="WixToolset.UI.wixext" Version="${{ env.WIX_VERSION }}" />
  </ItemGroup>
  <ItemGroup>
    <Compile Include="Product.wxs" />
  </ItemGroup>
</Project>
"@
          Set-Content "${{ env.WIX_DIR }}/Fortuna.wixproj" $wixProj -Encoding utf8
>>>>>>> 8c4b1cfa

      - name: Build MSI
        working-directory: ${{ env.WIX_DIR }}
        run: |
          Set-StrictMode -Version Latest
          dotnet build Fortuna.wixproj -c Release -p:Platform=x64 -p:Version="${{ env.BUILD_VERSION }}"
          $msiFile = "bin/x64/Release/${{ steps.stage.outputs.msi_name }}"
          if (-not (Test-Path $msiFile)) { throw "MSI not created" }
          $hash = (Get-FileHash $msiFile -Algorithm SHA256).Hash
          $hash | Out-File "$msiFile.sha256" -Encoding utf8
          Write-Host "✅ MSI Built: $hash"

      - name: Upload MSI + Hash
        uses: actions/upload-artifact@v4
        with:
          name: fortuna-service-msi-${{ github.run_id }}
          path: |
            ${{ env.WIX_DIR }}/bin/x64/Release/*.msi
            ${{ env.WIX_DIR }}/bin/x64/Release/*.sha256
          retention-days: 10

  create-release:
    name: '🚀 Create Release'
    runs-on: ubuntu-latest
    if: startsWith(github.ref, 'refs/tags/')
    needs: package-msi-service
    permissions:
      contents: write
    steps:
      - name: Download MSI
        uses: actions/download-artifact@v4
        with:
          pattern: fortuna-service-msi-*
          merge-multiple: true
          path: assets

      - name: Download SBOM
        uses: actions/download-artifact@v4
        with:
          name: sbom-${{ github.run_id }}
          path: assets

      - name: Generate Checksums
        run: |
          cd assets
          ls *.msi
          sha256sum *.msi > SHASUMS256.txt

      - name: Publish Release
        uses: softprops/action-gh-release@v2
        with:
          files: |
            assets/*.msi
            assets/*.sha256
            assets/SHASUMS256.txt
            assets/sbom.spdx.json
          generate_release_notes: true<|MERGE_RESOLUTION|>--- conflicted
+++ resolved
@@ -210,14 +210,7 @@
       - name: Run Pytest (if available)
         run: |
           Set-StrictMode -Version Latest
-<<<<<<< HEAD
           python -c 'import importlib.util, sys; sys.exit(0 if importlib.util.find_spec("pytest") else 1)'
-=======
-          $hasPytest = python - <<'PY'
-import importlib.util, sys
-sys.exit(0 if importlib.util.find_spec("pytest") else 1)
-PY
->>>>>>> 8c4b1cfa
           if ($LASTEXITCODE -eq 0) {
             Write-Host "🧪 pytest detected, running suite..."
             cd "${{ env.BACKEND_DIR }}"
@@ -565,7 +558,6 @@
         run: |
           Set-StrictMode -Version Latest
           Copy-Item "${{ env.WIX_DIR }}/Product_WithService.wxs" "${{ env.WIX_DIR }}/Product.wxs" -Force
-<<<<<<< HEAD
           $wixProj = @(
             '<Project Sdk="WixToolset.Sdk/${{ env.WIX_VERSION }}">'
             '  <PropertyGroup>'
@@ -586,7 +578,6 @@
             '</Project>'
           )
           Set-Content "${{ env.WIX_DIR }}/Fortuna.wixproj" -Value $wixProj -Encoding utf8
-=======
           $wixProj = @"
 <Project Sdk="WixToolset.Sdk/${{ env.WIX_VERSION }}">
   <PropertyGroup>
@@ -607,7 +598,6 @@
 </Project>
 "@
           Set-Content "${{ env.WIX_DIR }}/Fortuna.wixproj" $wixProj -Encoding utf8
->>>>>>> 8c4b1cfa
 
       - name: Build MSI
         working-directory: ${{ env.WIX_DIR }}
