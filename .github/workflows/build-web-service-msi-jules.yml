# System Timestamp: 2025-11-30 10:29:10.703207
name: Build Fortuna Faucet Web Service Installer (Synthesized Overkill)

on:
  push:
    branches:
      - main

permissions:
  contents: read
  actions: read
  checks: read

concurrency:
  group: ${{ github.workflow }}-${{ github.ref }}
  cancel-in-progress: true

defaults:
  run:
    shell: pwsh

env:
  NODE_VERSION: '20'
  PYTHON_VERSION: '3.12'
  DOTNET_VERSION: '8.0.x'
  PYTHONUTF8: '1'
  PIP_DISABLE_PIP_VERSION_CHECK: '1'
  PIP_NO_PYTHON_VERSION_WARNING: '1'
  NPM_CONFIG_FUND: 'false'
  NPM_CONFIG_AUDIT: 'false'
  FORCE_COLOR: '3'
  FRONTEND_DIR: 'web_platform/frontend'
  FRONTEND_BUILD_DIR: 'web_platform/frontend/out'
  WIX_DIR: 'build_wix'
  SERVICE_PORT: '8102'
  HEALTH_ENDPOINT: '/health'
  API_KEY: ${{ secrets.TEST_API_KEY }}
  MSI_STAGING_DIR: 'build_wix/staging'
  MSI_OUTPUT_DIR: 'dist'
  WIX_VERSION: '4.0.5'

jobs:
  path-finder:
    name: '🔎 Path Finder Dynamic Backend Detection'
    runs-on: windows-latest
    outputs:
      backend_dir: ${{ steps.find-path.outputs.backend_dir }}
      backend_module_path: ${{ steps.find-path.outputs.backend_module_path }}
      spec_file: ${{ steps.find-path.outputs.spec_file }}
    steps:
      - name: Checkout Repository
        uses: actions/checkout@v4

      - name: Detect Backend Path
        id: find-path
        run: |
          Set-StrictMode -Version Latest
          $web_service_path = "web_service/backend"
          $python_service_path = "python_service"
          $backend_dir = ""
          $backend_module_path = ""
          $spec_file = ""

          Write-Host "--- Path Finding Forensics ---"
          Write-Host "Searching for the correct backend service directory..."

          # Test web_service path
          $web_service_main = Test-Path (Join-Path $web_service_path "main.py")
          $web_service_api = Test-Path (Join-Path $web_service_path "api.py")
          $web_service_init = Test-Path (Join-Path $web_service_path "__init__.py")
          Write-Host "Checking '$web_service_path':"
          Write-Host "  main.py -> $web_service_main"
          Write-Host "  api.py -> $web_service_api"
          Write-Host "  __init__.py -> $web_service_init"

          # Test python_service path
          $python_service_main = Test-Path (Join-Path $python_service_path "main.py")
          $python_service_api = Test-Path (Join-Path $python_service_path "api.py")
          $python_service_init = Test-Path (Join-Path $python_service_path "__init__.py")
          Write-Host "Checking '$python_service_path':"
          Write-Host "  main.py -> $python_service_main"
          Write-Host "  api.py -> $python_service_api"
          Write-Host "  __init__.py -> $python_service_init"

          if ($web_service_main -and $web_service_api -and $web_service_init) {
            $backend_dir = $web_service_path
            $backend_module_path = "web_service.backend"
            $spec_file = "webservice.spec"
            Write-Host "✅ Verdict: Detected 'web_service/backend' as the target." -ForegroundColor Green
          } elseif ($python_service_main -and $python_service_api -and $python_service_init) {
            $backend_dir = $python_service_path
            $backend_module_path = "python_service"
            $spec_file = "fortuna-backend-webservice.spec"
            Write-Host "✅ Verdict: Detected 'python_service' as the target." -ForegroundColor Green
          } else {
            Write-Host "❌ FATAL: Could not determine a valid backend directory. Neither 'web_service/backend' nor 'python_service' contains the required files (main.py, api.py, __init__.py)." -ForegroundColor Red
            exit 1
          }

          Write-Host "--- Outputs ---"
          Write-Host "backend_dir: $backend_dir"
          Write-Host "backend_module_path: $backend_module_path"
          Write-Host "spec_file: $spec_file"

          "backend_dir=$backend_dir" | Out-File $env:GITHUB_OUTPUT -Encoding utf8 -Append
          "backend_module_path=$backend_module_path" | Out-File $env:GITHUB_OUTPUT -Encoding utf8 -Append
          "spec_file=$spec_file" | Out-File $env:GITHUB_OUTPUT -Encoding utf8 -Append
  system-check:
    name: '⚙️ System Prerequisites'
    runs-on: windows-latest
    timeout-minutes: 5
    outputs:
      disk_free_gb: ${{ steps.system.outputs.disk_gb }}
    steps:
      - name: Verify Build Tools
        run: |
          Set-StrictMode -Version Latest
          $tools = @('dotnet', 'python', 'node', 'npm', 'git')
          foreach ($tool in $tools) {
            Write-Host "Checking for $($tool)..."
            Get-Command $tool -ErrorAction SilentlyContinue
            if (-not $?) {
              Write-Host "❌ FATAL: Build tool '$tool' not found in PATH." -ForegroundColor Red
              exit 1
            }
          }
          Write-Host "✅ All critical build tools are present." -ForegroundColor Green
      - name: Check Disk Space
        id: system
        run: |
          Set-StrictMode -Version Latest
          $disk = Get-Volume | Where-Object { $_.DriveLetter -eq 'C' }
          $freeGB = [math]::Round($disk.SizeRemaining / 1GB, 2)
          if ($freeGB -lt 10) {
            Write-Host "⚠️ WARNING: Low disk space. Only $freeGB GB free (10+ GB recommended)." -ForegroundColor Yellow
          } else {
            Write-Host "✅ Disk space check passed ($freeGB GB free)." -ForegroundColor Green
          }
          "disk_gb=$freeGB" | Out-File $env:GITHUB_OUTPUT -Encoding utf8 -Append

  repo-preflight:
    name: '🧪 Repo Preflight & Integrity'
    runs-on: windows-latest
    needs: [path-finder, system-check]
    timeout-minutes: 5
    outputs:
      frontend_lock_hash: ${{ steps.hashes.outputs.frontend_lock_hash }}
      backend_requirements_hash: ${{ steps.hashes.outputs.backend_requirements_hash }}
      wix_definition_hash: ${{ steps.hashes.outputs.wix_definition_hash }}
      semver: ${{ steps.meta.outputs.semver }}
      short_sha: ${{ steps.meta.outputs.short_sha }}
    steps:
      - name: Checkout Repository
        uses: actions/checkout@v4
        with:
          fetch-depth: 0

      - name: Derive Build Metadata
        id: meta
        run: |
          Set-StrictMode -Version Latest
          $ref = "${{ github.ref }}"
          if ($ref -like 'refs/tags/v*') {
            $semver = $ref -replace 'refs/tags/v', ''
          } else {
            $semver = "0.0.${{ github.run_number }}"
          }
          $shortSha = "${{ github.sha }}".Substring(0,7)
          "semver=$semver" | Out-File $env:GITHUB_OUTPUT -Encoding utf8 -Append
          "short_sha=$shortSha" | Out-File $env:GITHUB_OUTPUT -Encoding utf8 -Append
          Write-Host "🔖 Version: $semver ($shortSha)"

      - name: Validate Critical Files Exist
        env:
          BACKEND_DIR: ${{ needs.path-finder.outputs.backend_dir }}
        run: |
          Set-StrictMode -Version Latest
          $paths = @(
            "${{ env.FRONTEND_DIR }}/package.json",
            "${{ env.FRONTEND_DIR }}/package-lock.json",
            (Join-Path $env:BACKEND_DIR "requirements.txt"),
            (Join-Path $env:BACKEND_DIR "main.py"),
            "${{ env.WIX_DIR }}/Product_WithService.wxs"
          )
          foreach ($path in $paths) {
            if (-not (Test-Path $path)) {
              Write-Host "❌ FATAL: Required path missing: $path" -ForegroundColor Red
              exit 1
            }
          }
          Write-Host "✅ All critical files confirmed."

      - name: Capture Integrity Hashes
        id: hashes
        env:
          BACKEND_DIR: ${{ needs.path-finder.outputs.backend_dir }}
        run: |
          Set-StrictMode -Version Latest
          $frontend = (Get-FileHash "${{ env.FRONTEND_DIR }}/package-lock.json" -Algorithm SHA256).Hash
          $backend = (Get-FileHash (Join-Path $env:BACKEND_DIR "requirements.txt") -Algorithm SHA256).Hash
          $wix = (Get-FileHash "${{ env.WIX_DIR }}/Product_WithService.wxs" -Algorithm SHA256).Hash
          "frontend_lock_hash=$frontend" | Out-File $env:GITHUB_OUTPUT -Encoding utf8 -Append
          "backend_requirements_hash=$backend" | Out-File $env:GITHUB_OUTPUT -Encoding utf8 -Append
          "wix_definition_hash=$wix" | Out-File $env:GITHUB_OUTPUT -Encoding utf8 -Append

      - name: Upload Integrity Snapshot
        uses: actions/upload-artifact@v4
        with:
          name: repo-preflight-${{ github.run_id }}
          path: |
            ${{ env.FRONTEND_DIR }}/package-lock.json
            ${{ env.BACKEND_DIR }}/requirements.txt
            ${{ env.WIX_DIR }}/Product_WithService.wxs
          retention-days: 3

  frontend-quality:
    name: '🧼 Frontend Quality Gates'
    runs-on: ubuntu-latest
    timeout-minutes: 15
    needs: repo-preflight
    steps:
      - name: Checkout Repository
        uses: actions/checkout@v4

      - name: Setup Node.js
        uses: actions/setup-node@v4
        with:
          node-version: ${{ env.NODE_VERSION }}
          cache: 'npm'
          cache-dependency-path: '${{ env.FRONTEND_DIR }}/package-lock.json'

      - name: Cache Frontend Build
        id: cache-frontend
        uses: actions/cache@v4
        with:
          path: ${{ env.FRONTEND_BUILD_DIR }}
          key: ${{ runner.os }}-frontend-build-${{ hashFiles('${{ env.FRONTEND_DIR }}/**') }}

      - name: Install Dependencies
        run: |
          Set-StrictMode -Version Latest
          cd "${{ env.FRONTEND_DIR }}"
          npm ci --prefer-offline --no-audit --no-fund

      - name: Run Lint (if defined)
        run: |
          Set-StrictMode -Version Latest
          cd "${{ env.FRONTEND_DIR }}"
          $pkg = Get-Content package.json -Raw | ConvertFrom-Json
          if ($pkg.scripts.PSObject.Properties.Name -contains 'lint') {
            Write-Host "🧹 Running npm run lint"
            npm run lint
          } else {
            Write-Host "ℹ️ No lint script defined, skipping."
          }

      - name: Run Tests (if defined)
        run: |
          Set-StrictMode -Version Latest
          cd "${{ env.FRONTEND_DIR }}"
          $pkg = Get-Content package.json -Raw | ConvertFrom-Json
          if ($pkg.scripts.PSObject.Properties.Name -contains 'test') {
            Write-Host "🧪 Running npm test -- --watch=false"
            npm test -- --watch=false
          } else {
            Write-Host "ℹ️ No test script defined, skipping."
          }

      - name: Security Audit (non-blocking)
        continue-on-error: true
        run: |
          Set-StrictMode -Version Latest
          cd "${{ env.FRONTEND_DIR }}"
          npm audit --audit-level=critical

  backend-quality:
    name: '🧯 Backend Quality Gates'
    runs-on: ubuntu-latest
    timeout-minutes: 20
    needs: [path-finder, repo-preflight]
    env:
      BACKEND_REQUIREMENTS_HASH: ${{ needs.repo-preflight.outputs.backend_requirements_hash }}
      BACKEND_DIR: ${{ needs.path-finder.outputs.backend_dir }}
      BACKEND_SPEC: ${{ needs.path-finder.outputs.spec_file }}
    steps:
      - name: Checkout Repository
        uses: actions/checkout@v4

      - name: Setup Python
        uses: actions/setup-python@v5
        with:
          python-version: ${{ env.PYTHON_VERSION }}
          cache: 'pip'
          cache-dependency-path: |
            ${{ env.BACKEND_DIR }}/requirements.txt
            ${{ env.BACKEND_DIR }}/requirements-dev.txt

      - name: Cache Backend Build
        id: cache-backend
        uses: actions/cache@v4
        with:
          path: dist
          key: ${{ runner.os }}-backend-build-${{ hashFiles(format('{0}/**', env.BACKEND_DIR), format('{0}', env.BACKEND_SPEC)) }}

      - name: Install Dependencies
        run: |
          Set-StrictMode -Version Latest
          python -m pip install --upgrade pip setuptools wheel
          pip install -r (Join-Path $env:BACKEND_DIR "requirements.txt")
          if (Test-Path (Join-Path $env:BACKEND_DIR "requirements-dev.txt")) {
            pip install -r (Join-Path $env:BACKEND_DIR "requirements-dev.txt")
          } else {
            Write-Host "ℹ️ requirements-dev.txt not found, skipping."
          }

      - name: Bytecode Compile (Fail Fast)
        run: |
          Set-StrictMode -Version Latest
          python -m compileall -q "${{ env.BACKEND_DIR }}"

      - name: Run Pytest (if available)
        run: |
          Set-StrictMode -Version Latest
          python -c 'import importlib.util, sys; sys.exit(0 if importlib.util.find_spec("pytest") else 1)'
          if ($LASTEXITCODE -eq 0) {
            Write-Host "🧪 pytest detected, running suite..."
            python -m pytest "${{ env.BACKEND_DIR }}" --maxfail=1 --disable-warnings
          } else {
            Write-Host "ℹ️ pytest not installed; skipping tests."
          }

      - name: pip-audit (non-blocking)
        continue-on-error: true
        run: |
          Set-StrictMode -Version Latest
          pip install pip-audit
          pip-audit -r (Join-Path $env:BACKEND_DIR "requirements.txt")

  sbom:
    name: '📄 SBOM Snapshot'
    runs-on: ubuntu-latest
    timeout-minutes: 10
    needs: repo-preflight
    steps:
      - name: Checkout Repository
        uses: actions/checkout@v4

      - name: Generate SBOM (SPDX)
        uses: anchore/sbom-action@v0
        with:
          output-file: sbom.spdx.json
          format: spdx-json

      - name: Upload SBOM
        uses: actions/upload-artifact@v4
        with:
          name: sbom-${{ github.run_id }}
          path: sbom.spdx.json
          retention-days: 7

  build-frontend:
    name: '📦 Build Frontend'
    runs-on: windows-latest
    timeout-minutes: 20
    needs: [path-finder, repo-preflight, frontend-quality]
    env:
      FRONTEND_LOCK_HASH: ${{ needs.repo-preflight.outputs.frontend_lock_hash }}
    steps:
      - name: Checkout Repository
        uses: actions/checkout@v4

      - name: Setup Node.js
        uses: actions/setup-node@v4
        with:
          node-version: ${{ env.NODE_VERSION }}
          cache: 'npm'
          cache-dependency-path: '${{ env.FRONTEND_DIR }}/package-lock.json'

      - name: Cache Frontend Build
        id: cache-frontend
        uses: actions/cache@v4
        with:
          path: ${{ env.FRONTEND_BUILD_DIR }}
          key: ${{ runner.os }}-frontend-build-${{ hashFiles('${{ env.FRONTEND_DIR }}/**') }}
          restore-keys: |
            ${{ runner.os }}-frontend-build-

      - name: Prime npm Cache
        uses: actions/cache@v4
        with:
          path: ~\AppData\Local\npm-cache
          key: ${{ runner.os }}-npm-${{ env.NODE_VERSION }}-${{ env.FRONTEND_LOCK_HASH }}
          restore-keys: |
            ${{ runner.os }}-npm-${{ env.NODE_VERSION }}-

      - name: Install Dependencies
        run: |
          Set-StrictMode -Version Latest
          cd "${{ env.FRONTEND_DIR }}"
          npm ci --prefer-offline --no-audit --no-fund

      - name: Build Frontend
        if: steps.cache-frontend.outputs.cache-hit != 'true'
        env:
          NEXT_PUBLIC_API_URL: http://127.0.0.1:${{ env.SERVICE_PORT }}
        run: |
          Set-StrictMode -Version Latest
          cd "${{ env.FRONTEND_DIR }}"
          npm run build

      - name: Report Cache Status
        run: |
          if ('${{ steps.cache-frontend.outputs.cache-hit }}' -eq 'true') {
            Write-Host "✅ Frontend build restored from cache." -ForegroundColor Green
          } else {
            Write-Host "ℹ️ No cache hit. A new build was performed." -ForegroundColor Yellow
          }

      - name: Verify Build Output
        run: |
          Set-StrictMode -Version Latest
          $outDir = Resolve-Path "${{ env.FRONTEND_BUILD_DIR }}"
          if (-not (Test-Path $outDir)) {
             Write-Host "❌ FATAL: Build directory not found" -ForegroundColor Red
             exit 1
          }
          $files = Get-ChildItem -Path $outDir -Recurse -File
          if ($files.Count -eq 0) {
             Write-Host "❌ FATAL: Build directory empty" -ForegroundColor Red
             exit 1
          }
          Write-Host "✅ Frontend built: $($files.Count) files."

      - name: Generate Artifact Manifest
        run: |
          Set-StrictMode -Version Latest
          $outDir = Resolve-Path "${{ env.FRONTEND_BUILD_DIR }}"
          $manifestPath = "frontend-manifest.tsv"
          "RelativePath`tSizeBytes`tSHA256" | Out-File $manifestPath -Encoding utf8
          Get-ChildItem -Path $outDir -Recurse -File | ForEach-Object {
            $relative = $_.FullName.Substring($outDir.Path.Length).TrimStart('\','/')
            $hash = (Get-FileHash $_.FullName -Algorithm SHA256).Hash
            "$relative`t$($_.Length)`t$hash" | Out-File $manifestPath -Encoding utf8 -Append
          }

      - name: Upload Frontend Artifact
        uses: actions/upload-artifact@v4
        with:
          name: frontend-build-${{ github.run_id }}
          path: ${{ env.FRONTEND_BUILD_DIR }}
          retention-days: 3

      - name: Upload Manifest
        uses: actions/upload-artifact@v4
        with:
          name: frontend-manifest-${{ github.run_id }}
          path: frontend-manifest.tsv
          retention-days: 3

  build-backend:
    name: '🐍 Build Backend'
    runs-on: windows-latest
    timeout-minutes: 25
    needs: [path-finder, repo-preflight, build-frontend, backend-quality]
    env:
      BACKEND_REQUIREMENTS_HASH: ${{ needs.repo-preflight.outputs.backend_requirements_hash }}
      BUILD_VERSION: ${{ needs.repo-preflight.outputs.semver }}
      BACKEND_DIR: ${{ needs.path-finder.outputs.backend_dir }}
      BACKEND_MODULE_PATH: ${{ needs.path-finder.outputs.backend_module_path }}
      BACKEND_SPEC: ${{ needs.path-finder.outputs.spec_file }}
    steps:
      - name: Checkout Repository
        uses: actions/checkout@v4

      - name: Download Frontend Artifact
        uses: actions/download-artifact@v4
        with:
          name: frontend-build-${{ github.run_id }}
          path: temp-frontend

      - name: Cache Backend Build
        id: cache-backend
        uses: actions/cache@v4
        with:
          path: dist
          key: ${{ runner.os }}-backend-build-${{ hashFiles(format('{0}/**', env.BACKEND_DIR), format('{0}', env.BACKEND_SPEC)) }}
          restore-keys: |
            ${{ runner.os }}-backend-build-

      - name: Stage Frontend for PyInstaller
        run: |
          Set-StrictMode -Version Latest
          $dest = "staging/ui"
          New-Item -ItemType Directory -Path $dest -Force | Out-Null
          Copy-Item -Path "temp-frontend/*" -Destination $dest -Recurse -Force
          Write-Host "✅ Frontend staged for inclusion."

      - name: Setup Python
        uses: actions/setup-python@v5
        with:
          python-version: ${{ env.PYTHON_VERSION }}
          cache: 'pip'
          cache-dependency-path: |
            ${{ env.BACKEND_DIR }}/requirements.txt
            ${{ env.BACKEND_DIR }}/requirements-dev.txt

      - name: Install Dependencies
        run: |
          Set-StrictMode -Version Latest
          python -m pip install --upgrade pip setuptools wheel
          pip install -r (Join-Path $env:BACKEND_DIR "requirements.txt")
          if (Test-Path (Join-Path $env:BACKEND_DIR "requirements-dev.txt")) {
            pip install -r (Join-Path $env:BACKEND_DIR "requirements-dev.txt")
          }

      - name: Freeze Dependency Snapshot
        if: steps.cache-backend.outputs.cache-hit != 'true'
        run: |
          Set-StrictMode -Version Latest
          pip freeze | Out-File backend-freeze.txt -Encoding utf8

<<<<<<< HEAD
      - name: ☢️ NUCLEAR FIX -- Ensure Python Package Structure & Double Injection
=======
      - name: ☢️ NUCLEAR FIX: Ensure Python Package Structure & Double Injection
>>>>>>> c6da4ef4
        if: steps.cache-backend.outputs.cache-hit != 'true'
        run: |
          Set-Content -Path "web_service/__init__.py" -Value "# This file is intentionally non-empty to ensure package recognition."
          Set-Content -Path "web_service/backend/__init__.py" -Value "# This file is intentionally non-empty to ensure package recognition."
          Write-Host "✅ Ensured non-empty __init__.py files exist for package discovery."

      - name: Create Dynamic webservice.spec for PyInstaller
        if: steps.cache-backend.outputs.cache-hit != 'true'
        run: |
          Set-StrictMode -Version Latest
          $entry_point = (Join-Path $env:BACKEND_DIR "main.py").Replace('\', '/')
          $submodules = "collect_submodules('{0}')" -f $env:BACKEND_MODULE_PATH
          $main_import = "'{0}.main'" -f $env:BACKEND_MODULE_PATH
          $staging_ui_path = (Resolve-Path "staging/ui").Path.Replace('\', '/')
          $other_service = if ("${{ env.BACKEND_DIR }}" -eq "web_service/backend") { "python_service" } else { "web_service" }
          $backend_init = (Resolve-Path "web_service/backend/__init__.py").Path.Replace('\', '/')
          $parent_init = (Resolve-Path "web_service/__init__.py").Path.Replace('\', '/')

          $specContent = @(
          "# -*- mode: python ; coding: utf-8 -*-",
          "# DYNAMICALLY GENERATED SPEC - DO NOT EDIT MANUALLY",
          "import os",
          "from pathlib import Path",
          "from PyInstaller.utils.hooks import collect_data_files, collect_submodules",
          "",
          "block_cipher = None",
          "project_root = Path(os.getcwd())",
          "version_string = os.environ.get('FORTUNA_VERSION', '0.0.0')",
          "",
          "# DOUBLE INJECTION PART 1: Explicitly include the frontend UI files and critical __init__.py files",
          "datas = [",
          "    ('$staging_ui_path', 'ui'),",
          "    ('$backend_init', 'web_service/backend'),",
          "    ('$parent_init', 'web_service'),",
          "]",
          "# Include necessary data files from installed packages",
          "datas += collect_data_files('uvicorn')",
          "datas += collect_data_files('slowapi')",
          "datas += collect_data_files('structlog')",
          "datas += collect_data_files('certifi')",
          "",
          "hiddenimports = set()",
          "hiddenimports.update($submodules)",
          "hiddenimports.update([",
          "    'uvicorn.logging', 'uvicorn.loops.auto', 'uvicorn.lifespan.on',",
          "    'uvicorn.protocols.http.h11_impl', 'uvicorn.protocols.websockets.wsproto_impl',",
          "    'fastapi.routing', 'starlette.staticfiles', 'anyio._backends._asyncio',",
          "    'httpcore', 'httpx', 'slowapi', 'structlog', 'tenacity', 'aiosqlite',",
          "    'pydantic_core', 'pydantic_settings.sources', $main_import",
          "])",
          "",
          "a = Analysis(",
          "    ['$entry_point'],",
          "    pathex=[str(project_root)],",
          "    binaries=[],",
          "    datas=datas,",
          "    hiddenimports=sorted(hiddenimports),",
          "    hookspath=[],",
          "    runtime_hooks=[],",
          "    excludes=['tests', 'pytest', '$other_service'], # CRITICAL: Exclude the other service",
          "    win_no_prefer_redirects=False,",
          "    win_private_assemblies=False,",
          "    cipher=block_cipher,",
          "    noarchive=False",
          ")",
          "pyz = PYZ(a.pure, a.zipped_data, cipher=block_cipher)",
          "exe = EXE(",
          "    pyz,",
          "    a.scripts,",
          "    a.binaries,",
          "    a.zipfiles,",
          "    a.datas,",
          "    [],",
          "    name='fortuna-backend',",
          "    debug=False,",
          "    bootloader_ignore_signals=False,",
          "    strip=False,",
          "    upx=True,",
          "    runtime_tmpdir=None,",
          "    console=False,",
          "    disable_windowed_traceback=False,",
          "    argv_emulation=False,",
          "    target_arch=None,",
          "    codesign_identity=None,",
          "    entitlements_file=None",
          ")"
          )
          Set-Content -Path "${{ env.BACKEND_SPEC }}" -Value $specContent
          Write-Host "✅ Dynamically generated '${{ env.BACKEND_SPEC }}' created."

      - name: Create Required Backend Directories
        if: steps.cache-backend.outputs.cache-hit != 'true'
        run: |
          Set-StrictMode -Version Latest
          New-Item -ItemType Directory -Path (Join-Path $env:BACKEND_DIR "data") -Force | Out-Null
          New-Item -ItemType Directory -Path (Join-Path $env:BACKEND_DIR "json") -Force | Out-Null
          Write-Host "✅ Created required backend directories for PyInstaller." -ForegroundColor Green

      - name: Build with PyInstaller
        if: steps.cache-backend.outputs.cache-hit != 'true'
        env:
          FORTUNA_VERSION: ${{ needs.repo-preflight.outputs.semver }}
        run: |
          Set-StrictMode -Version Latest
          pyinstaller "${{ env.BACKEND_SPEC }}" --clean --log-level=WARN --noconfirm

<<<<<<< HEAD
      - name: ☢️ DOUBLE INJECTION PART 2 -- Surgical File Implant
=======
      - name: ☢️ DOUBLE INJECTION PART 2: Surgical File Implant
>>>>>>> c6da4ef4
        if: steps.cache-backend.outputs.cache-hit != 'true'
        shell: python
        run: |
          import zipfile
          from pathlib import Path

          exe_path = Path("dist/fortuna-backend.exe")
          implant_files = {
              "web_service/__init__.py": Path("web_service/__init__.py"),
              "web_service/backend/__init__.py": Path("web_service/backend/__init__.py")
          }

          print("--- POST-MORTEM SURGICAL IMPLANT ---")
          print(f"Target executable: {exe_path}")

          if not exe_path.exists():
              print("ERROR: Executable not found.")
              exit(1)

          try:
              with zipfile.ZipFile(exe_path, "a") as zf:
                  for archive_path, file_path in implant_files.items():
                      if not file_path.exists():
                          print(f"ERROR: Source file for implant not found: {file_path}")
                          continue

                      archive_path_std = archive_path.replace('\\', '/')
                      print(f"Injecting '{file_path}' into archive as '{archive_path_std}'...")
                      zf.write(file_path, archive_path_std)
                      print("  -> Success.")
              print("✅ All surgical implants completed successfully.")
          except Exception as e:
              print(f"❌ FAILED: An unexpected error occurred during implant: {e}")
              exit(1)

      - name: Report Cache Status
        run: |
          if ('${{ steps.cache-backend.outputs.cache-hit }}' -eq 'true') {
            Write-Host "✅ Backend build restored from cache." -ForegroundColor Green
          } else {
            Write-Host "ℹ️ No cache hit. A new build was performed." -ForegroundColor Yellow
          }

      - name: Verify Executable
        run: |
          Set-StrictMode -Version Latest
          $exePath = "dist/fortuna-backend.exe"
          if (-not (Test-Path $exePath)) {
            Write-Host "❌ FATAL: Executable not found" -ForegroundColor Red
            exit 1
          }
          $hash = (Get-FileHash $exePath -Algorithm SHA256).Hash
          $size = (Get-Item $exePath).Length / 1MB
          if ($size -lt 10) {
            Write-Host "❌ FATAL: Executable is suspiciously small: $($size) MB. Build may be incomplete." -ForegroundColor Red
            exit 1
          }
          "fortuna-backend.exe`t$hash" | Out-File backend-sha256.tsv -Encoding utf8
          Write-Host "✅ Backend ready: $([math]::Round($size, 2)) MB ($hash)"

      - name: Upload Backend Executable
        uses: actions/upload-artifact@v4
        with:
          name: backend-executable-${{ github.run_id }}
          path: dist/fortuna-backend.exe
          retention-days: 3

      - name: Upload Backend Metadata
        uses: actions/upload-artifact@v4
        with:
          name: backend-metadata-${{ github.run_id }}
          path: |
            backend-sha256.tsv
            backend-freeze.txt
          retention-days: 7

  diagnose-asgi-imports:
    name: '🔍 ASGI Import Killer Pre-Smoke Diagnostic'
    runs-on: windows-latest
    timeout-minutes: 15
    needs: [path-finder, build-backend]
    continue-on-error: true
    steps:
      - name: Checkout Repository
        uses: actions/checkout@v4
        with:
          fetch-depth: 1
      - name: 'Run ASGI Diagnostics'
        uses: ./.github/actions/run-asgi-diagnostics
        with:
          python-version: ${{ env.PYTHON_VERSION }}
          backend-dir: ${{ needs.path-finder.outputs.backend_dir }}
          backend-module-path: ${{ needs.path-finder.outputs.backend_module_path }}

  diagnose-runtime:
    name: '🔎 Diagnose PyInstaller Runtime'
    runs-on: windows-latest
    timeout-minutes: 10
    needs: [path-finder, build-backend]
    continue-on-error: true
    env:
      BACKEND_MODULE_PATH: ${{ needs.path-finder.outputs.backend_module_path }}
    steps:
      - name: 📥 Download Backend Executable
        uses: actions/download-artifact@v4
        with:
          name: backend-executable-${{ github.run_id }}
          path: dist

      - name: 🐍 Setup Python
        uses: actions/setup-python@v5
        with:
          python-version: ${{ env.PYTHON_VERSION }}

      - name: 📦 Install PyInstaller
        run: pip install pyinstaller==6.6.0

      - name: 🕵️ Extract and Analyze Executable Contents
        shell: pwsh
        run: |
          Set-StrictMode -Version Latest
          $exePath = "dist/fortuna-backend.exe"

          Write-Host "--- Executable Analysis ---"
          Write-Host "Analyzing contents of $exePath with pyi-archive_viewer..."

          $archiveContents = pyi-archive_viewer $exePath
          if ($LASTEXITCODE -ne 0) {
            Write-Error "Failed to analyze executable with pyi-archive_viewer."
            exit 1
          }

          Write-Host "\n--- Archive Contents ---"
          $archiveContents | Out-Host

          # Normalize expected path to forward slashes
          $expectedInitFile = ($env:BACKEND_MODULE_PATH.Replace('.', '/') + '/__init__.py')
          Write-Host "\n--- Verification ---"
          Write-Host "Searching for key module file: '$expectedInitFile'..."

          # FIX: Normalize the archive output to forward slashes before matching
          $found = $archiveContents | ForEach-Object { $_.Replace('\', '/') } | Select-String -Pattern $expectedInitFile -SimpleMatch -Quiet

          if ($found) {
            Write-Host "✅ SUCCESS: Key module file found inside the executable archive." -ForegroundColor Green
          } else {
            Write-Error "❌ FAILURE: Key module file '$expectedInitFile' NOT found inside the executable."
            # Don't exit 1 here if you want to trust the injection step, but for now let's keep it strict
            exit 1
          }

      - name: 📤 Upload Extracted Artifacts
        if: always()
        uses: actions/upload-artifact@v4
        with:
          name: extracted-executable-${{ github.run_id }}
          path: extracted_exe/
          retention-days: 7

  smoke-test:
    name: '🔬 Smoke Test Diagnostic Overkill'
    runs-on: windows-latest
    timeout-minutes: 30
    needs: [path-finder, build-frontend, build-backend, diagnose-asgi-imports, diagnose-runtime]
    env:
      PYTHONUTF8: '1'
      FORTUNA_ENV: 'smoke-test'
      BACKEND_DIR: ${{ needs.path-finder.outputs.backend_dir }}
    steps:
      - name: Checkout Repository
        uses: actions/checkout@v4

      # ═════════════════════════════════════════════════════════════════════════
      # PHASE 0: PRE-EXECUTION FORENSICS
      # ═════════════════════════════════════════════════════════════════════════
      - name: 📥 Download Backend Executable
        uses: actions/download-artifact@v4
        with:
          name: backend-executable-${{ github.run_id }}
          path: dist

      - name: 📥 Download Frontend Build
        uses: actions/download-artifact@v4
        with:
          name: frontend-build-${{ github.run_id }}
          path: frontend-dist

      - name: 🏗️ Setup Directories & Capture Baseline
        run: |
          Set-StrictMode -Version Latest

          # Create diagnostic structure
          New-Item -ItemType Directory -Path "service-logs" -Force | Out-Null
          New-Item -ItemType Directory -Path "diagnostics" -Force | Out-Null
          New-Item -ItemType Directory -Path "diagnostics/exe-analysis" -Force | Out-Null
          New-Item -ItemType Directory -Path "diagnostics/runtime-trace" -Force | Out-Null
          New-Item -ItemType Directory -Path "diagnostics/import-analysis" -Force | Out-Null
          New-Item -ItemType Directory -Path "diagnostics/environment" -Force | Out-Null
          New-Item -ItemType Directory -Path "data" -Force | Out-Null
          New-Item -ItemType Directory -Path "json" -Force | Out-Null
          New-Item -ItemType Directory -Path "logs" -Force | Out-Null

          # Baseline system state
          Get-Process | Out-File "diagnostics/baseline-processes.txt"
          Get-NetTCPConnection -ErrorAction SilentlyContinue | Out-File "diagnostics/baseline-network.txt"
          [Environment]::GetEnvironmentVariables() | Out-File "diagnostics/baseline-env.txt"

          Write-Host "✅ Diagnostic directories created" -ForegroundColor Green

      - name: 🔬 Analyze Executable (Pre-Execution)
        run: |
          Set-StrictMode -Version Latest

          $exe = "dist/fortuna-backend.exe"

          # File properties
          $info = Get-Item $exe
          $size = $info.Length / 1MB

          $exeAnalysis = @(
            "=== EXECUTABLE ANALYSIS ===",
            "Path: $($info.FullName)",
            "Size: $([math]::Round($size, 2)) MB",
            "Created: $($info.CreationTime)",
            "Modified: $($info.LastWriteTime)",
            "Attributes: $($info.Attributes)"
          )
          $exeAnalysis | Tee-Object "diagnostics/exe-analysis/exe-properties.txt"

          # PE signature check
          $bytes = [System.IO.File]::ReadAllBytes($exe)
          $peSignature = "{0:X2}{1:X2}" -f $bytes[0], $bytes[1]
          if ($peSignature -eq "4D5A") {
            Write-Host "✅ Valid PE signature: $peSignature" -ForegroundColor Green
          } else {
            Write-Host "❌ INVALID PE signature: $peSignature (expected 4D5A)" -ForegroundColor Red
            exit 1
          }

          # Check for embedded dependencies (more robustly)
          $searchString = "uvicorn"
          # Use Select-String instead of findstr to avoid exit code 1 issues
          if (Select-String -Path $exe -Pattern $searchString -Quiet -SimpleMatch) {
              Write-Host "✅ Found '$searchString' reference."
          } else {
              Write-Host "ℹ️ '$searchString' not found in binary (likely packed). Continuing..." -ForegroundColor Gray
          }

      - name: 🔒 Configure Firewall & Network
        run: |
          Set-StrictMode -Version Latest

          # Create firewall rule
          try {
            New-NetFirewallRule `
              -DisplayName "FortunaSmoke" `
              -Direction Inbound `
              -Action Allow `
              -Protocol TCP `
              -LocalPort ${{ env.SERVICE_PORT }} `
              -ErrorAction Stop
            Write-Host "✅ Firewall rule created" -ForegroundColor Green
          } catch {
            Write-Host "⚠️  Firewall rule may exist: $_" -ForegroundColor Yellow
          }

          # Allow port in Windows Defender
          try {
            netsh advfirewall firewall add rule name="FortunaSmokeHTTP" dir=in action=allow protocol=tcp localport=${{ env.SERVICE_PORT }} | Out-File "diagnostics/firewall-netsh.log"
          } catch {
            Write-Host "⚠️  netsh command issue (non-critical)" -ForegroundColor Yellow
          }

          # Baseline netstat
          netstat -ano | Out-File "diagnostics/network-baseline.txt"

      # ═════════════════════════════════════════════════════════════════════════
      # PHASE 1: PRE-LAUNCH PYTHON/ASGI VALIDATION
      # ═════════════════════════════════════════════════════════════════════════
      - name: Setup Python for Pre-Launch Check
        uses: actions/setup-python@v5
        with:
          python-version: ${{ env.PYTHON_VERSION }}

      - name: Install Dependencies for Pre-Launch Check
        run: |
          Set-StrictMode -Version Latest
          python -m pip install --upgrade pip
          pip install -r (Join-Path $env:BACKEND_DIR "requirements.txt")
          if (Test-Path (Join-Path $env:BACKEND_DIR "requirements-dev.txt")) {
            pip install -r (Join-Path $env:BACKEND_DIR "requirements-dev.txt")
          }

      - name: 🐍 Set PYTHONPATH for Pre-Launch Check
        run: |
          echo "PYTHONPATH=${{ github.workspace }}" | Out-File -FilePath $env:GITHUB_ENV -Encoding utf8 -Append
          Write-Host "PYTHONPATH set to ${{ github.workspace }}"

      - name: 🐍 Test PyInstaller Python Environment (Mimic Executable)
        env:
          BACKEND_MODULE_PATH: ${{ needs.path-finder.outputs.backend_module_path }}
        run: |
          Set-StrictMode -Version Latest

          # Create a test script that mimics what the executable should do
          $testScript = @(
            'import sys, os, traceback, importlib',
            'print("=" * 80)',
            'print("PRE-LAUNCH PYTHON ENVIRONMENT CHECK")',
            'print("=" * 80)',
            'print("\n1. PYTHON ENVIRONMENT:")',
            'print(f"   Python: {sys.executable}")',
            'print(f"   Version: {sys.version}")',
            'print(f"   Platform: {sys.platform}")',
            'print(f"   Prefix: {sys.prefix}")',
            'print("\n2. MODULE SEARCH PATHS:")',
            'for i, p in enumerate(sys.path):',
            '    print(f"   [{i}] {p}")',
            'critical_modules = [',
            "    'fastapi', 'uvicorn', 'pydantic', 'pydantic_core', 'pydantic_settings',",
            "    'aiosqlite', 'slowapi', 'structlog', 'starlette', 'starlette.staticfiles',",
            "    'anyio', 'httpcore', 'httpx'",
            ']',
            'print("\n3. CRITICAL MODULE IMPORTS:")',
            'failed = []',
            'for mod in critical_modules:',
            '    try:',
            '        __import__(mod)',
            '        print(f"   ✅ {mod}")',
            '    except ImportError as e:',
            '        print(f"   ❌ {mod}: {e}")',
            '        failed.append((mod, str(e)))',
            '    except Exception as e:',
            '        print(f"   ⚠️  {mod}: {type(e).__name__}: {e}")',
            'backend_module_path = "${{ env.BACKEND_MODULE_PATH }}"',
            'print(f"\n4. APPLICATION MODULES ({backend_module_path}):")',
            "app_modules = [",
            "    backend_module_path,",
            "    f'{backend_module_path}.main',",
            "    f'{backend_module_path}.api',",
            "]",
            'for mod in app_modules:',
            '    try:',
            '        importlib.import_module(mod)',
            '        print(f"   ✅ {mod}")',
            '    except ImportError as e:',
            '        print(f"   ❌ {mod}: {e}")',
            '        failed.append((mod, str(e)))',
            '        traceback.print_exc()',
            '    except Exception as e:',
            '        print(f"   ⚠️  {mod}: {type(e).__name__}: {e}")',
            '        traceback.print_exc()',
            'print("\n5. ASGI APP INSTANTIATION:")',
            'try:',
            '    api_module = importlib.import_module(f"{backend_module_path}.api")',
            '    app = getattr(api_module, "app")',
            '    print(f"   ✅ Successfully imported app from {backend_module_path}.api")',
            '    print(f"   App type: {type(app)}")',
            '    print(f"   App class: {app.__class__.__name__}")',
            'except (ImportError, AttributeError) as e:',
            '    print(f"   ❌ Failed to import app: {e}")',
            '    traceback.print_exc()',
            '    failed.append(("app_import", str(e)))',
            'except Exception as e:',
            '    print(f"   ⚠️  {type(e).__name__}: {e}")',
            '    traceback.print_exc()',
            'print("\n" + "=" * 80)',
            'if failed:',
            '    print(f"FAILURES: {len(failed)} module(s) failed")',
            '    for mod, err in failed:',
            '        print(f"  - {mod}")',
            '        print(f"    {err[:100]}")',
            '    sys.exit(1)',
            'else:',
            '    print("✅ ALL CHECKS PASSED")',
            '    sys.exit(0)',
            ''
          )
          $testScript | Out-File "diagnostics/import-analysis/pre-launch-test.py" -Encoding utf8

          python "diagnostics/import-analysis/pre-launch-test.py" 2>&1 | Tee-Object "diagnostics/import-analysis/pre-launch-output.txt"

          if ($LASTEXITCODE -ne 0) {
            Write-Host "⚠️  Pre-launch Python check failed (but executable may still work)" -ForegroundColor Yellow
          }

      - name: 🔍 Inspect Executable Contents (Strings Dump)
        run: |
          Set-StrictMode -Version Latest

          $exe = "dist/fortuna-backend.exe"

          # Extract strings from executable (look for module names, ports, etc.)
          # Note: This requires PowerShell Get-Content binary reading
          $content = [System.IO.File]::ReadAllBytes($exe)
          $text = [System.Text.Encoding]::ASCII.GetString($content)

          # Extract readable strings
          $strings = [regex]::Matches($text, '[A-Za-z0-9_.\-/]+') | ForEach-Object { $_.Value } | Sort-Object -Unique

          # Filter for interesting ones
          $interestingStrings = $strings | Where-Object {
            $_ -match '(uvicorn|fastapi|web_service|backend|main|api|asgi|starlette)' -or
            $_.Length -gt 20 -and $_ -match '(\.py|\.so|\.dll|Protocol|http)'
          }

          Write-Host "Found $($interestingStrings.Count) interesting strings in executable" -ForegroundColor Cyan
          $interestingStrings | Out-File "diagnostics/exe-analysis/interesting-strings.txt"
          $interestingStrings | Out-Host

      - name: 📊 Capture Environment for Service Launch
        run: |
          Set-StrictMode -Version Latest

          Get-ChildItem Env: | Out-File "diagnostics/environment/launch-environment.txt"

          $envVars = @{
            'API_KEY' = $env:API_KEY
            'FORTUNA_PORT' = $env:FORTUNA_PORT
            'FORTUNA_ENV' = $env:FORTUNA_ENV
            'PYTHONPATH' = $env:PYTHONPATH
            'PATH' = $env:PATH
            'TEMP' = $env:TEMP
            'TMP' = $env:TMP
          }

          @"
          === SERVICE LAUNCH ENVIRONMENT ===
          API_KEY: $($envVars['API_KEY'] ? '***SET***' : 'NOT SET')
          FORTUNA_PORT: $($envVars['FORTUNA_PORT'])
          FORTUNA_ENV: $($envVars['FORTUNA_ENV'])
          PYTHONPATH: $($envVars['PYTHONPATH'])
          TEMP: $($envVars['TEMP'])

          Full environment:
          "@ | Out-File "diagnostics/environment/service-environment.txt"

          $envVars.GetEnumerator() | ForEach-Object {
            "$($_.Key)=$($_.Value)" | Out-File -Append "diagnostics/environment/service-environment.txt"
          }

      # ═════════════════════════════════════════════════════════════════════════
      # PHASE 2 & 3: THE SOCKET HANDOVER (LAUNCH & VERIFY)
      # ═════════════════════════════════════════════════════════════════════════
<<<<<<< HEAD
      - name: 🚀 Launch Service & Verify Health (Socket Handover)
        uses: ./.github/actions/run-smoke-test
        with:
          exe-path: 'dist/fortuna-backend.exe'
          service-port: '8102'
          health-endpoint: '/health'
          api-key: ${{ env.API_KEY }}
=======
      - name: 🧪 Smoke Test via Native Python
        shell: python
        run: |
          import subprocess
          import time
          import socket
          import sys
          import os
          import urllib.request

          EXE_PATH = r'dist/fortuna-backend.exe'
          PORT = 8102
          API_KEY = os.environ.get('API_KEY', '')

          def wait_for_port(port, timeout=60):
              start_time = time.time()
              while time.time() - start_time < timeout:
                  try:
                      with socket.create_connection(('127.0.0.1', port), timeout=1):
                          return True
                  except (ConnectionRefusedError, socket.timeout):
                      time.sleep(0.5)
              return False

          print(f"--- Native Python Smoke Test ---")
          print(f"🚀 Launching executable: {EXE_PATH}")

          # Set up environment for the subprocess
          env = os.environ.copy()
          env['PYTHONUNBUFFERED'] = '1'
          env['HOST'] = '0.0.0.0'
          env['PORT'] = str(PORT)
          env['API_KEY'] = API_KEY
          env['FORTUNA_ENV'] = 'smoke-test'

          # Launch the backend executable
          try:
            process = subprocess.Popen(
                [EXE_PATH],
                env=env,
                stdout=subprocess.PIPE,
                stderr=subprocess.PIPE,
                text=True,
                encoding='utf-8',
                errors='replace'
            )
          except FileNotFoundError:
            print(f"❌ FATAL: Executable not found at '{EXE_PATH}'")
            sys.exit(1)
          except Exception as e:
            print(f"❌ FATAL: Failed to launch process: {e}")
            sys.exit(1)


          print(f"⏳ Waiting for port {PORT} to become available (timeout: 60s)...")
          if wait_for_port(PORT):
              print(f"✅ Port {PORT} is open. Service appears to be running.")
              # Simple health check
              try:
                  url = f'http://127.0.0.1:{PORT}/health'
                  print(f"🔬 Performing health check against {url}...")
                  with urllib.request.urlopen(url, timeout=10) as response:
                      if response.status == 200:
                          print(f"✅ Health check successful (HTTP {response.status}).")
                      else:
                          print(f"❌ Health check failed with status: {response.status}")
                          process.terminate()
                          sys.exit(1)
              except Exception as e:
                  print(f"❌ Health check request failed: {e}")
                  process.terminate()
                  sys.exit(1)
          else:
              print(f"❌ TIMEOUT: Service failed to bind to port {PORT} within the time limit.")
              # Attempt to get output from the failed process
              try:
                  outs, errs = process.communicate(timeout=10)
                  print("\n--- Process STDOUT ---")
                  print(outs)
                  print("\n--- Process STDERR ---")
                  print(errs)
                  print("----------------------")
              except Exception as e:
                  print(f"Could not get process output: {e}")
              process.terminate()
              sys.exit(1)

          # If we get here, the service is running. Write the PID to a file.
          with open('service.pid', 'w') as f:
              f.write(str(process.pid))

          print(f"✅ Service running in background with PID: {process.pid}. PID written to service.pid.")
          # Do not terminate, let it run for subsequent steps
>>>>>>> c6da4ef4

      - name: 🔌 Test API Endpoint
        run: |
          Set-StrictMode -Version Latest

          $url = "http://127.0.0.1:${{ env.SERVICE_PORT }}/api/races"
          $headers = @{ 'X-API-Key' = "${{ env.API_KEY }}" }

          Write-Host "Testing API endpoint: $url" -ForegroundColor Cyan

          try {
            $response = Invoke-WebRequest `
              -Uri $url `
              -Headers $headers `
              -UseBasicParsing `
              -TimeoutSec 10

            Write-Host "✅ API Response: HTTP $($response.StatusCode)" -ForegroundColor Green
            Write-Host "Response size: $($response.Content.Length) bytes" -ForegroundColor Cyan
            $response.Content | Out-File "diagnostics/runtime-trace/api-response.json"

          } catch {
            Write-Host "⚠️  API call failed (service running, but endpoint issue): $_" -ForegroundColor Yellow
          }

      # ═════════════════════════════════════════════════════════════════════════
      # PHASE 4: FRONTEND UI VERIFICATION
      # ═════════════════════════════════════════════════════════════════════════
      - name: '⚙️ Setup Node.js for Frontend Server'
        uses: actions/setup-node@v4
        with:
          node-version: ${{ env.NODE_VERSION }}

      - name: '📦 Install Serve for Static Hosting'
        run: npm install -g serve

      - name: '🚀 Start Frontend Server'
        run: |
          serve -s frontend-dist -l 3000 > frontend-server.log 2>&1 &
          Start-Sleep -Seconds 5
          $proc = Get-Process -Name "serve"
          $frontendPid = $proc.Id
          Write-Host "✅ Frontend server started with PID: $frontendPid"
          $frontendPid | Out-File "frontend.pid" -Encoding ascii
          Start-Sleep -Seconds 3

      - name: '🧪 Frontend UI Verification'
        shell: pwsh
        run: |
          Set-StrictMode -Version Latest
          pip install playwright==1.48.2
          python -m playwright install chromium
          $scriptContent = @(
            'import sys, os, time',
            'from playwright.sync_api import sync_playwright, expect',
            '',
            'def run_verification():',
            '    url = "http://127.0.0.1:3000"  # FRONTEND port, not backend!',
            '',
            '    with sync_playwright() as p:',
            '        browser = p.chromium.launch()',
            '        page = browser.new_page()',
            '        page.tracing.start(screenshots=True, snapshots=True)',
            '',
            '        try:',
            '            print(f"[1] Navigating to {url}")',
            "            page.goto(url, wait_until='networkidle', timeout=20000)",
            '',
            '            print(f"[2] Page title: {page.title()}")',
            '            print(f"[3] Page URL: {page.url}")',
            '',
            '            # Diagnostic: Get all h1 tags',
            '            h1_elements = page.locator("h1").all()',
            '            print(f"[4] Found {len(h1_elements)} h1 tag(s)")',
            '            for i, elem in enumerate(h1_elements):',
            '                text = elem.text_content()',
            '                print(f"     h1[{i}] = \'{text}\'")',
            '',
            '            # Diagnostic: Check page content',
            '            content = page.content()',
            '            if "Fortuna Faucet" in content:',
            '                print("[5] ✅ \'Fortuna Faucet\' in HTML")',
            '            else:',
            '                print("[5] ❌ \'Fortuna Faucet\' NOT in HTML")',
            '                print(f"     Page length: {len(content)} bytes")',
            '                print(f"     First 500 chars: {content[:500]}")',
            '',
            '            # Assertion',
            "            heading = page.locator(\"h1:has-text('Fortuna Faucet')\")",
            '            expect(heading).to_be_visible(timeout=10000)',
            '',
            '            print("[6] ✅ UI test PASSED")',
            '            page.screenshot(path="smoke-test-screenshot.png")',
            '            page.tracing.stop(path="trace-success.zip")',
            '            sys.exit(0)',
            '',
            '        except Exception as e:',
            '            print(f"[ERROR] {type(e).__name__}: {e}", file=sys.stderr)',
            '            page.screenshot(path="smoke-test-screenshot-FAILURE.png")',
            '            page.tracing.stop(path="trace-failure.zip")',
            '            sys.exit(1)',
            '        finally:',
            '            browser.close()',
            '',
            'if __name__ == "__main__":',
            '    run_verification()',
            ''
          )
          Set-Content -Path "verify_frontend.py" -Value $scriptContent
          python verify_frontend.py

      # ═════════════════════════════════════════════════════════════════════════
      # PHASE 4: POST-EXECUTION FORENSICS
      # ═════════════════════════════════════════════════════════════════════════
      - name: 📊 Post-Test Forensics
        if: failure()
        run: |
          Set-StrictMode -Version Latest

          "=== TOP PROCESSES ===" | Out-File "diagnostics/forensics.log"
          Get-Process | Sort-Object CPU -Descending | Select-Object -First 20 | Out-File -Append "diagnostics/forensics.log"

          "=== NETWORK CONNECTIONS ===" | Out-File -Append "diagnostics/forensics.log"
          netstat -ano | Out-File -Append "diagnostics/forensics.log"

          "=== EVENT VIEWER (Last 20 errors) ===" | Out-File -Append "diagnostics/forensics.log"
          Get-EventLog -LogName System -EntryType Error -Newest 20 -ErrorAction SilentlyContinue | Out-File -Append "diagnostics/forensics.log"

          "=== DISK SPACE ===" | Out-File -Append "diagnostics/forensics.log"
          Get-Volume | Out-File -Append "diagnostics/forensics.log"

          "=== REGISTRY (FortunaWebService) ===" | Out-File -Append "diagnostics/forensics.log"
          Get-ItemProperty -Path "HKLM:\Software\FortunaWebService" -ErrorAction SilentlyContinue | Out-File -Append "diagnostics/forensics.log"

      - name: 📤 Upload All Diagnostics
        if: always()
        uses: actions/upload-artifact@v4
        with:
          name: smoke-test-diagnostics-${{ github.run_id }}
          path: |
            service-logs/
            diagnostics/
            service.pid
            frontend.pid
            frontend-server.log
            smoke-test-screenshot*.png
            trace-*.zip
          retention-days: 30
          if-no-files-found: warn

      - name: 🧹 Cleanup
        if: always()
        run: |
          if (Test-Path 'service.pid') {
            try {
              $backendPid = Get-Content 'service.pid' -Raw
              Stop-Process -Id $backendPid -Force -ErrorAction SilentlyContinue
              Write-Host "✅ Backend service process terminated"
            } catch {
              Write-Host "⚠️  Could not terminate backend process"
            }
          }
          if (Test-Path 'frontend.pid') {
            try {
              $frontendPid = Get-Content 'frontend.pid' -Raw
              Stop-Process -Id $frontendPid -Force -ErrorAction SilentlyContinue
              Write-Host "✅ Frontend server process terminated"
            } catch {
              Write-Host "⚠️  Could not terminate frontend process"
            }
          }
          Remove-NetFirewallRule -DisplayName "FortunaSmoke" -ErrorAction SilentlyContinue
          Remove-NetFirewallRule -DisplayName "FortunaSmokeHTTP" -ErrorAction SilentlyContinue

  package-msi-service:
    name: '💿 Package Service MSI'
    runs-on: windows-latest
    timeout-minutes: 25
    needs: [path-finder, repo-preflight, smoke-test]
    env:
      WIX_HASH: ${{ needs.repo-preflight.outputs.wix_definition_hash }}
      BUILD_VERSION: ${{ needs.repo-preflight.outputs.semver }}
      SHORT_SHA: ${{ needs.repo-preflight.outputs.short_sha }}
    steps:
      - name: Checkout Repository
        uses: actions/checkout@v4

      - name: Download Backend
        uses: actions/download-artifact@v4
        with:
          name: backend-executable-${{ github.run_id }}
          path: dist

      - name: Stage Artifacts
        id: stage
        run: |
          Set-StrictMode -Version Latest
          $staging = "${{ env.MSI_STAGING_DIR }}"
          New-Item -ItemType Directory -Path $staging -Force | Out-Null
          # Rename the executable to match the service name defined in the WiX project
          Move-Item -Path "dist/fortuna-backend.exe" -Destination "$staging/fortuna-webservice.exe" -Force
          $msiName = "Fortuna-WebService-${{ env.BUILD_VERSION }}-${{ env.SHORT_SHA }}.msi".Replace('/', '-')
          "msi_name=$msiName" | Out-File $env:GITHUB_OUTPUT -Encoding utf8 -Append
          Write-Host "✅ Staged for MSI: $msiName"

      - name: Setup .NET SDK
        uses: actions/setup-dotnet@v4
        with:
          dotnet-version: ${{ env.DOTNET_VERSION }}

      - name: Cache NuGet
        uses: actions/cache@v4
        with:
          path: ~/.nuget/packages
          key: ${{ runner.os }}-nuget-${{ env.WIX_HASH }}

      - name: Prepare WiX Project
        run: |
          Set-StrictMode -Version Latest
          Copy-Item "${{ env.WIX_DIR }}/Product_WithService.wxs" "${{ env.WIX_DIR }}/Product.wxs" -Force
          $wixProj = @(
            '<Project Sdk="WixToolset.Sdk/${{ env.WIX_VERSION }}">'
            '  <PropertyGroup>'
            '    <OutputName>${{ steps.stage.outputs.msi_name }}</OutputName>'
            '    <OutputType>Package</OutputType>'
            '    <DefineConstants>SourceDir=staging;Version=${{ env.BUILD_VERSION }}</DefineConstants>'
            '    <Platforms>x64</Platforms>'
            '    <Version>${{ env.BUILD_VERSION }}</Version>'
            '  </PropertyGroup>'
            '  <ItemGroup>'
            '    <PackageReference Include="WixToolset.Util.wixext" Version="${{ env.WIX_VERSION }}" />'
            '    <PackageReference Include="WixToolset.Firewall.wixext" Version="${{ env.WIX_VERSION }}" />'
            '    <PackageReference Include="WixToolset.UI.wixext" Version="${{ env.WIX_VERSION }}" />'
            '  </ItemGroup>'
            '  <ItemGroup>'
            '    <Compile Include="Product.wxs" />'
            '  </ItemGroup>'
            '</Project>'
          )
          Set-Content "${{ env.WIX_DIR }}/Fortuna.wixproj" -Value $wixProj -Encoding utf8

      - name: Build MSI
        working-directory: ${{ env.WIX_DIR }}
        run: |
          Set-StrictMode -Version Latest
          dotnet build Fortuna.wixproj -c Release -p:Platform=x64 -p:Version="${{ env.BUILD_VERSION }}"
          $msiFile = "bin/x64/Release/${{ steps.stage.outputs.msi_name }}"
          if (-not (Test-Path $msiFile)) { throw "MSI not created" }
          $hash = (Get-FileHash $msiFile -Algorithm SHA256).Hash
          $hash | Out-File "$msiFile.sha256" -Encoding utf8
          Write-Host "✅ MSI Built: $hash"

      - name: Upload MSI + Hash
        uses: actions/upload-artifact@v4
        with:
          name: fortuna-service-msi-${{ github.run_id }}
          path: |
            ${{ env.WIX_DIR }}/bin/x64/Release/*.msi
            ${{ env.WIX_DIR }}/bin/x64/Release/*.sha256
          retention-days: 10

  create-release:
    name: '🚀 Create Release'
    runs-on: ubuntu-latest
    if: startsWith(github.ref, 'refs/tags/')
    needs: package-msi-service
    permissions:
      contents: write
    steps:
      - name: Download MSI
        uses: actions/download-artifact@v4
        with:
          pattern: fortuna-service-msi-*
          merge-multiple: true
          path: assets

      - name: Download SBOM
        uses: actions/download-artifact@v4
        with:
          name: sbom-${{ github.run_id }}
          path: assets

      - name: Generate Checksums
        run: |
          cd assets
          ls *.msi
          sha256sum *.msi > SHASUMS256.txt

      - name: Publish Release
        uses: softprops/action-gh-release@v2
        with:
          files: |
            assets/*.msi
            assets/*.sha256
            assets/SHASUMS256.txt
            assets/sbom.spdx.json
          generate_release_notes: true

  stage-release-artifacts:
    name: '📦 Stage Release Artifacts'
    runs-on: windows-latest
    timeout-minutes: 5
    needs: [package-msi-service]
    steps:
      - name: 📥 Download MSI Installer
        uses: actions/download-artifact@v4
        with:
          name: fortuna-service-msi-${{ github.run_id }}
          path: msi-installer

      - name: 📤 Upload Final MSI Artifact
        uses: actions/upload-artifact@v4
        with:
          name: Final-MSI-Artifact
          path: msi-installer/
          retention-days: 90<|MERGE_RESOLUTION|>--- conflicted
+++ resolved
@@ -519,11 +519,7 @@
           Set-StrictMode -Version Latest
           pip freeze | Out-File backend-freeze.txt -Encoding utf8
 
-<<<<<<< HEAD
       - name: ☢️ NUCLEAR FIX -- Ensure Python Package Structure & Double Injection
-=======
-      - name: ☢️ NUCLEAR FIX: Ensure Python Package Structure & Double Injection
->>>>>>> c6da4ef4
         if: steps.cache-backend.outputs.cache-hit != 'true'
         run: |
           Set-Content -Path "web_service/__init__.py" -Value "# This file is intentionally non-empty to ensure package recognition."
@@ -630,11 +626,7 @@
           Set-StrictMode -Version Latest
           pyinstaller "${{ env.BACKEND_SPEC }}" --clean --log-level=WARN --noconfirm
 
-<<<<<<< HEAD
       - name: ☢️ DOUBLE INJECTION PART 2 -- Surgical File Implant
-=======
-      - name: ☢️ DOUBLE INJECTION PART 2: Surgical File Implant
->>>>>>> c6da4ef4
         if: steps.cache-backend.outputs.cache-hit != 'true'
         shell: python
         run: |
@@ -1079,7 +1071,6 @@
       # ═════════════════════════════════════════════════════════════════════════
       # PHASE 2 & 3: THE SOCKET HANDOVER (LAUNCH & VERIFY)
       # ═════════════════════════════════════════════════════════════════════════
-<<<<<<< HEAD
       - name: 🚀 Launch Service & Verify Health (Socket Handover)
         uses: ./.github/actions/run-smoke-test
         with:
@@ -1087,101 +1078,6 @@
           service-port: '8102'
           health-endpoint: '/health'
           api-key: ${{ env.API_KEY }}
-=======
-      - name: 🧪 Smoke Test via Native Python
-        shell: python
-        run: |
-          import subprocess
-          import time
-          import socket
-          import sys
-          import os
-          import urllib.request
-
-          EXE_PATH = r'dist/fortuna-backend.exe'
-          PORT = 8102
-          API_KEY = os.environ.get('API_KEY', '')
-
-          def wait_for_port(port, timeout=60):
-              start_time = time.time()
-              while time.time() - start_time < timeout:
-                  try:
-                      with socket.create_connection(('127.0.0.1', port), timeout=1):
-                          return True
-                  except (ConnectionRefusedError, socket.timeout):
-                      time.sleep(0.5)
-              return False
-
-          print(f"--- Native Python Smoke Test ---")
-          print(f"🚀 Launching executable: {EXE_PATH}")
-
-          # Set up environment for the subprocess
-          env = os.environ.copy()
-          env['PYTHONUNBUFFERED'] = '1'
-          env['HOST'] = '0.0.0.0'
-          env['PORT'] = str(PORT)
-          env['API_KEY'] = API_KEY
-          env['FORTUNA_ENV'] = 'smoke-test'
-
-          # Launch the backend executable
-          try:
-            process = subprocess.Popen(
-                [EXE_PATH],
-                env=env,
-                stdout=subprocess.PIPE,
-                stderr=subprocess.PIPE,
-                text=True,
-                encoding='utf-8',
-                errors='replace'
-            )
-          except FileNotFoundError:
-            print(f"❌ FATAL: Executable not found at '{EXE_PATH}'")
-            sys.exit(1)
-          except Exception as e:
-            print(f"❌ FATAL: Failed to launch process: {e}")
-            sys.exit(1)
-
-
-          print(f"⏳ Waiting for port {PORT} to become available (timeout: 60s)...")
-          if wait_for_port(PORT):
-              print(f"✅ Port {PORT} is open. Service appears to be running.")
-              # Simple health check
-              try:
-                  url = f'http://127.0.0.1:{PORT}/health'
-                  print(f"🔬 Performing health check against {url}...")
-                  with urllib.request.urlopen(url, timeout=10) as response:
-                      if response.status == 200:
-                          print(f"✅ Health check successful (HTTP {response.status}).")
-                      else:
-                          print(f"❌ Health check failed with status: {response.status}")
-                          process.terminate()
-                          sys.exit(1)
-              except Exception as e:
-                  print(f"❌ Health check request failed: {e}")
-                  process.terminate()
-                  sys.exit(1)
-          else:
-              print(f"❌ TIMEOUT: Service failed to bind to port {PORT} within the time limit.")
-              # Attempt to get output from the failed process
-              try:
-                  outs, errs = process.communicate(timeout=10)
-                  print("\n--- Process STDOUT ---")
-                  print(outs)
-                  print("\n--- Process STDERR ---")
-                  print(errs)
-                  print("----------------------")
-              except Exception as e:
-                  print(f"Could not get process output: {e}")
-              process.terminate()
-              sys.exit(1)
-
-          # If we get here, the service is running. Write the PID to a file.
-          with open('service.pid', 'w') as f:
-              f.write(str(process.pid))
-
-          print(f"✅ Service running in background with PID: {process.pid}. PID written to service.pid.")
-          # Do not terminate, let it run for subsequent steps
->>>>>>> c6da4ef4
 
       - name: 🔌 Test API Endpoint
         run: |
