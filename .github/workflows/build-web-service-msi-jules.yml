# System Timestamp: 2025-12-04 16:01:12.318079
name: Build Fortuna Faucet Web Service Installer (Synthesized Overkill)

on:
  push:
    branches:
      - main

permissions:
  contents: read
  actions: read
  checks: read

concurrency:
  group: ${{ github.workflow }}-${{ github.ref }}
  cancel-in-progress: true

defaults:
  run:
    shell: pwsh

env:
  NODE_VERSION: '20'
  PYTHON_VERSION: '3.12'
  DOTNET_VERSION: '8.0.x'
  PYTHONUTF8: '1'
  PIP_DISABLE_PIP_VERSION_CHECK: '1'
  PIP_NO_PYTHON_VERSION_WARNING: '1'
  NPM_CONFIG_FUND: 'false'
  NPM_CONFIG_AUDIT: 'false'
  FORCE_COLOR: '3'
  FRONTEND_DIR: 'web_platform/frontend'
  FRONTEND_BUILD_DIR: 'web_platform/frontend/out'
  WIX_DIR: 'build_wix'
  SERVICE_PORT: '8102'
  HEALTH_ENDPOINT: '/health'
  API_KEY: ${{ secrets.TEST_API_KEY }}
  TVG_API_KEY: "mock_key"
  GREYHOUND_API_URL: "http://mock"
  FORTUNA_ENV: "smoke-test"
  MSI_STAGING_DIR: 'build_wix/staging'
  MSI_OUTPUT_DIR: 'dist'
  WIX_VERSION: '4.0.5'

jobs:
  path-finder:
    name: '🔎 Path Finder Dynamic Backend Detection'
    runs-on: windows-latest
    outputs:
      backend_dir: ${{ steps.find-path.outputs.backend_dir }}
      backend_module_path: ${{ steps.find-path.outputs.backend_module_path }}
      spec_file: ${{ steps.find-path.outputs.spec_file }}
    steps:
      - name: Checkout Repository
        uses: actions/checkout@v4

      - name: Detect Backend Path
        id: find-path
        run: |
          Set-StrictMode -Version Latest
          $web_service_path = "web_service/backend"
          $python_service_path = "python_service"
          $backend_dir = ""
          $backend_module_path = ""
          $spec_file = ""

          Write-Host "--- Path Finding Forensics ---"
          Write-Host "Searching for the correct backend service directory..."

          # Test web_service path
          $web_service_main = Test-Path (Join-Path $web_service_path "main.py")
          $web_service_api = Test-Path (Join-Path $web_service_path "api.py")
          $web_service_init = Test-Path (Join-Path $web_service_path "__init__.py")
          Write-Host "Checking '$web_service_path':"
          Write-Host "  main.py -> $web_service_main"
          Write-Host "  api.py -> $web_service_api"
          Write-Host "  __init__.py -> $web_service_init"

          # Test python_service path
          $python_service_main = Test-Path (Join-Path $python_service_path "main.py")
          $python_service_api = Test-Path (Join-Path $python_service_path "api.py")
          $python_service_init = Test-Path (Join-Path $python_service_path "__init__.py")
          Write-Host "Checking '$python_service_path':"
          Write-Host "  main.py -> $python_service_main"
          Write-Host "  api.py -> $python_service_api"
          Write-Host "  __init__.py -> $python_service_init"

          if ($web_service_main -and $web_service_api -and $web_service_init) {
            $backend_dir = $web_service_path
            $backend_module_path = "web_service.backend"
            $spec_file = "jules.spec"
            Write-Host "✅ Verdict: Detected 'web_service/backend' as the target." -ForegroundColor Green
          } elseif ($python_service_main -and $python_service_api -and $python_service_init) {
            $backend_dir = $python_service_path
            $backend_module_path = "python_service"
            $spec_file = "fortuna-backend-webservice.spec"
            Write-Host "✅ Verdict: Detected 'python_service' as the target." -ForegroundColor Green
          } else {
            Write-Host "❌ FATAL: Could not determine a valid backend directory. Neither 'web_service/backend' nor 'python_service' contains the required files (main.py, api.py, __init__.py)." -ForegroundColor Red
            exit 1
          }

          Write-Host "--- Outputs ---"
          Write-Host "backend_dir: $backend_dir"
          Write-Host "backend_module_path: $backend_module_path"
          Write-Host "spec_file: $spec_file"

          "backend_dir=$backend_dir" | Out-File $env:GITHUB_OUTPUT -Encoding utf8 -Append
          "backend_module_path=$backend_module_path" | Out-File $env:GITHUB_OUTPUT -Encoding utf8 -Append
          "spec_file=$spec_file" | Out-File $env:GITHUB_OUTPUT -Encoding utf8 -Append
  system-check:
    name: '⚙️ System Prerequisites'
    runs-on: windows-latest
    timeout-minutes: 5
    outputs:
      disk_free_gb: ${{ steps.system.outputs.disk_gb }}
    steps:
      - name: Verify Build Tools
        run: |
          Set-StrictMode -Version Latest
          $tools = @('dotnet', 'python', 'node', 'npm', 'git')
          foreach ($tool in $tools) {
            Write-Host "Checking for $($tool)..."
            Get-Command $tool -ErrorAction SilentlyContinue
            if (-not $?) {
              Write-Host "❌ FATAL: Build tool '$tool' not found in PATH." -ForegroundColor Red
              exit 1
            }
          }
          Write-Host "✅ All critical build tools are present." -ForegroundColor Green
      - name: Check Disk Space
        id: system
        run: |
          Set-StrictMode -Version Latest
          $disk = Get-Volume | Where-Object { $_.DriveLetter -eq 'C' }
          $freeGB = [math]::Round($disk.SizeRemaining / 1GB, 2)
          if ($freeGB -lt 10) {
            Write-Host "⚠️ WARNING: Low disk space. Only $freeGB GB free (10+ GB recommended)." -ForegroundColor Yellow
          } else {
            Write-Host "✅ Disk space check passed ($freeGB GB free)." -ForegroundColor Green
          }
          "disk_gb=$freeGB" | Out-File $env:GITHUB_OUTPUT -Encoding utf8 -Append

  repo-preflight:
    name: '🧪 Repo Preflight & Integrity'
    runs-on: windows-latest
    needs: [path-finder, system-check]
    timeout-minutes: 5
    outputs:
      frontend_lock_hash: ${{ steps.hashes.outputs.frontend_lock_hash }}
      backend_requirements_hash: ${{ steps.hashes.outputs.backend_requirements_hash }}
      wix_definition_hash: ${{ steps.hashes.outputs.wix_definition_hash }}
      semver: ${{ steps.meta.outputs.semver }}
      short_sha: ${{ steps.meta.outputs.short_sha }}
    steps:
      - name: Checkout Repository
        uses: actions/checkout@v4
        with:
          fetch-depth: 0

      - name: Derive Build Metadata
        id: meta
        run: |
          Set-StrictMode -Version Latest
          $ref = "${{ github.ref }}"
          if ($ref -like 'refs/tags/v*') {
            $semver = $ref -replace 'refs/tags/v', ''
          } else {
            $semver = "0.0.${{ github.run_number }}"
          }
          $shortSha = "${{ github.sha }}".Substring(0,7)
          "semver=$semver" | Out-File $env:GITHUB_OUTPUT -Encoding utf8 -Append
          "short_sha=$shortSha" | Out-File $env:GITHUB_OUTPUT -Encoding utf8 -Append
          Write-Host "🔖 Version: $semver ($shortSha)"

      - name: Validate Critical Files Exist
        env:
          BACKEND_DIR: ${{ needs.path-finder.outputs.backend_dir }}
        run: |
          Set-StrictMode -Version Latest
          $paths = @(
            "${{ env.FRONTEND_DIR }}/package.json",
            "${{ env.FRONTEND_DIR }}/package-lock.json",
            (Join-Path $env:BACKEND_DIR "requirements.txt"),
            (Join-Path $env:BACKEND_DIR "main.py"),
            "${{ env.WIX_DIR }}/Product_WithService.wxs"
          )
          foreach ($path in $paths) {
            if (-not (Test-Path $path)) {
              Write-Host "❌ FATAL: Required path missing: $path" -ForegroundColor Red
              exit 1
            }
          }
          Write-Host "✅ All critical files confirmed."

      - name: Capture Integrity Hashes
        id: hashes
        env:
          BACKEND_DIR: ${{ needs.path-finder.outputs.backend_dir }}
        run: |
          Set-StrictMode -Version Latest
          $frontend = (Get-FileHash "${{ env.FRONTEND_DIR }}/package-lock.json" -Algorithm SHA256).Hash
          $backend = (Get-FileHash (Join-Path $env:BACKEND_DIR "requirements.txt") -Algorithm SHA256).Hash
          $wix = (Get-FileHash "${{ env.WIX_DIR }}/Product_WithService.wxs" -Algorithm SHA256).Hash
          "frontend_lock_hash=$frontend" | Out-File $env:GITHUB_OUTPUT -Encoding utf8 -Append
          "backend_requirements_hash=$backend" | Out-File $env:GITHUB_OUTPUT -Encoding utf8 -Append
          "wix_definition_hash=$wix" | Out-File $env:GITHUB_OUTPUT -Encoding utf8 -Append

      - name: Upload Integrity Snapshot
        uses: actions/upload-artifact@v4
        with:
          name: repo-preflight-${{ github.run_id }}
          path: |
            ${{ env.FRONTEND_DIR }}/package-lock.json
            ${{ env.BACKEND_DIR }}/requirements.txt
            ${{ env.WIX_DIR }}/Product_WithService.wxs
          retention-days: 3

  frontend-quality:
    name: '🧼 Frontend Quality Gates'
    runs-on: ubuntu-latest
    timeout-minutes: 15
    needs: repo-preflight
    steps:
      - name: Checkout Repository
        uses: actions/checkout@v4

      - name: Setup Node.js
        uses: actions/setup-node@v4
        with:
          node-version: ${{ env.NODE_VERSION }}
          cache: 'npm'
          cache-dependency-path: '${{ env.FRONTEND_DIR }}/package-lock.json'

      - name: Cache Frontend Build
        id: cache-frontend
        uses: actions/cache@v4
        with:
          path: ${{ env.FRONTEND_BUILD_DIR }}
          key: ${{ runner.os }}-frontend-build-${{ hashFiles('${{ env.FRONTEND_DIR }}/**') }}

      - name: Install Dependencies
        run: |
          Set-StrictMode -Version Latest
          cd "${{ env.FRONTEND_DIR }}"
          npm ci --prefer-offline --no-audit --no-fund

      - name: Run Lint (if defined)
        run: |
          Set-StrictMode -Version Latest
          cd "${{ env.FRONTEND_DIR }}"
          $pkg = Get-Content package.json -Raw | ConvertFrom-Json
          if ($pkg.scripts.PSObject.Properties.Name -contains 'lint') {
            Write-Host "🧹 Running npm run lint"
            npm run lint
          } else {
            Write-Host "ℹ️ No lint script defined, skipping."
          }

      - name: Run Tests (if defined)
        run: |
          Set-StrictMode -Version Latest
          cd "${{ env.FRONTEND_DIR }}"
          $pkg = Get-Content package.json -Raw | ConvertFrom-Json
          if ($pkg.scripts.PSObject.Properties.Name -contains 'test') {
            Write-Host "🧪 Running npm test -- --watch=false"
            npm test -- --watch=false
          } else {
            Write-Host "ℹ️ No test script defined, skipping."
          }

      - name: Security Audit (non-blocking)
        continue-on-error: true
        run: |
          Set-StrictMode -Version Latest
          cd "${{ env.FRONTEND_DIR }}"
          npm audit --audit-level=critical

  backend-quality:
    name: '🧯 Backend Quality Gates'
    runs-on: ubuntu-latest
    timeout-minutes: 20
    needs: [path-finder, repo-preflight]
    env:
      BACKEND_REQUIREMENTS_HASH: ${{ needs.repo-preflight.outputs.backend_requirements_hash }}
      BACKEND_DIR: ${{ needs.path-finder.outputs.backend_dir }}
      BACKEND_SPEC: ${{ needs.path-finder.outputs.spec_file }}
    steps:
      - name: Checkout Repository
        uses: actions/checkout@v4

      - name: Setup Python
        uses: actions/setup-python@v5
        with:
          python-version: ${{ env.PYTHON_VERSION }}
          cache: 'pip'
          cache-dependency-path: |
            ${{ env.BACKEND_DIR }}/requirements.txt
            ${{ env.BACKEND_DIR }}/requirements-dev.txt

      - name: Cache Backend Build
        id: cache-backend
        uses: actions/cache@v4
        with:
          path: dist
          key: ${{ runner.os }}-backend-build-${{ hashFiles(format('{0}/**', env.BACKEND_DIR), format('{0}', env.BACKEND_SPEC)) }}

      - name: Install Dependencies
        run: |
          Set-StrictMode -Version Latest
          python -m pip install --upgrade pip setuptools wheel
          pip install -r (Join-Path $env:BACKEND_DIR "requirements.txt")
          if (Test-Path (Join-Path $env:BACKEND_DIR "requirements-dev.txt")) {
            pip install -r (Join-Path $env:BACKEND_DIR "requirements-dev.txt")
          }

      - name: Bytecode Compile (Fail Fast)
        run: |
          Set-StrictMode -Version Latest
          python -m compileall -q "${{ env.BACKEND_DIR }}"

      - name: Run Pytest (if available)
        run: |
          Set-StrictMode -Version Latest
          python -c 'import importlib.util, sys; sys.exit(0 if importlib.util.find_spec("pytest") else 1)'
          if ($LASTEXITCODE -eq 0) {
            Write-Host "🧪 pytest detected, running suite..."
            python -m pytest "${{ env.BACKEND_DIR }}" --maxfail=1 --disable-warnings
          } else {
            Write-Host "ℹ️ pytest not installed; skipping tests."
          }

      - name: pip-audit (non-blocking)
        continue-on-error: true
        run: |
          Set-StrictMode -Version Latest
          pip install pip-audit
          pip-audit -r (Join-Path $env:BACKEND_DIR "requirements.txt")

  sbom:
    name: '📄 SBOM Snapshot'
    runs-on: ubuntu-latest
    timeout-minutes: 10
    needs: repo-preflight
    steps:
      - name: Checkout Repository
        uses: actions/checkout@v4

      - name: Generate SBOM (SPDX)
        uses: anchore/sbom-action@v0
        with:
          output-file: sbom.spdx.json
          format: spdx-json

      - name: Upload SBOM
        uses: actions/upload-artifact@v4
        with:
          name: sbom-${{ github.run_id }}
          path: sbom.spdx.json
          retention-days: 7

  build-frontend:
    name: '📦 Build Frontend'
    runs-on: windows-latest
    timeout-minutes: 20
    needs: [path-finder, repo-preflight, frontend-quality]
    env:
      FRONTEND_LOCK_HASH: ${{ needs.repo-preflight.outputs.frontend_lock_hash }}
    steps:
      - name: Checkout Repository
        uses: actions/checkout@v4

      - name: Setup Node.js
        uses: actions/setup-node@v4
        with:
          node-version: ${{ env.NODE_VERSION }}
          cache: 'npm'
          cache-dependency-path: '${{ env.FRONTEND_DIR }}/package-lock.json'

      - name: Cache Frontend Build
        id: cache-frontend
        uses: actions/cache@v4
        with:
          path: ${{ env.FRONTEND_BUILD_DIR }}
          key: ${{ runner.os }}-frontend-build-${{ hashFiles('${{ env.FRONTEND_DIR }}/**') }}
          restore-keys: |
            ${{ runner.os }}-frontend-build-

      - name: Prime npm Cache
        uses: actions/cache@v4
        with:
          path: ~\AppData\Local\npm-cache
          key: ${{ runner.os }}-npm-${{ env.NODE_VERSION }}-${{ env.FRONTEND_LOCK_HASH }}
          restore-keys: |
            ${{ runner.os }}-npm-${{ env.NODE_VERSION }}-

      - name: Install Dependencies
        run: |
          Set-StrictMode -Version Latest
          cd "${{ env.FRONTEND_DIR }}"
          npm ci --prefer-offline --no-audit --no-fund

      - name: Build Frontend
        if: steps.cache-frontend.outputs.cache-hit != 'true'
        env:
          NEXT_PUBLIC_API_URL: http://127.0.0.1:${{ env.SERVICE_PORT }}
        run: |
          Set-StrictMode -Version Latest
          cd "${{ env.FRONTEND_DIR }}"
          npm run build

      - name: Report Cache Status
        run: |
          if ('${{ steps.cache-frontend.outputs.cache-hit }}' -eq 'true') {
            Write-Host "✅ Frontend build restored from cache." -ForegroundColor Green
          } else {
            Write-Host "ℹ️ No cache hit. A new build was performed." -ForegroundColor Yellow
          }

      - name: Verify Build Output
        run: |
          Set-StrictMode -Version Latest
          $outDir = Resolve-Path "${{ env.FRONTEND_BUILD_DIR }}"
          if (-not (Test-Path $outDir)) {
             Write-Host "❌ FATAL: Build directory not found" -ForegroundColor Red
             exit 1
          }
          $files = Get-ChildItem -Path $outDir -Recurse -File
          if ($files.Count -eq 0) {
             Write-Host "❌ FATAL: Build directory empty" -ForegroundColor Red
             exit 1
          }
          Write-Host "✅ Frontend built: $($files.Count) files."

      - name: Generate Artifact Manifest
        shell: pwsh
        run: |
          Set-StrictMode -Version Latest
          $outDir = Resolve-Path "${{ env.FRONTEND_DIR }}/out"
          # Fallback for different env var names in different workflows
          if (-not (Test-Path $outDir)) { $outDir = Resolve-Path "${{ env.FRONTEND_BUILD_DIR }}" }

          if (-not (Test-Path $outDir)) { Write-Error "❌ Build failed: 'out' dir missing"; exit 1 }

          $manifestPath = "frontend-manifest.tsv"
          "RelativePath`tSizeBytes`tSHA256" | Out-File $manifestPath -Encoding utf8

          $files = Get-ChildItem -Path $outDir -Recurse -File
          if ($files.Count -eq 0) { Write-Error "❌ Build failed: 'out' dir empty"; exit 1 }

          Write-Host "✅ Frontend built: $($files.Count) files."

          foreach ($f in $files) {
            # FIX: Changed TrimStart('\\\\', '/') to TrimStart('\\', '/') to prevent char conversion error
            $rel = $f.FullName.Substring($outDir.Path.Length).TrimStart('\','/')
            $hash = (Get-FileHash $f.FullName -Algorithm SHA256).Hash.Substring(0,16)
            "$rel`t$($f.Length)`t$hash" | Out-File $manifestPath -Encoding utf8 -Append
          }

      - name: Upload Frontend Artifact
        uses: actions/upload-artifact@v4
        with:
          name: frontend-build-${{ github.run_id }}
          path: ${{ env.FRONTEND_BUILD_DIR }}
          retention-days: 3

      - name: Upload Manifest
        uses: actions/upload-artifact@v4
        with:
          name: frontend-manifest-${{ github.run_id }}
          path: frontend-manifest.tsv
          retention-days: 3

  build-backend:
    name: '🐍 Build Backend'
    runs-on: windows-latest
    timeout-minutes: 25
    needs: [path-finder, repo-preflight, build-frontend, backend-quality]
    env:
      BACKEND_REQUIREMENTS_HASH: ${{ needs.repo-preflight.outputs.backend_requirements_hash }}
      BUILD_VERSION: ${{ needs.repo-preflight.outputs.semver }}
      BACKEND_DIR: ${{ needs.path-finder.outputs.backend_dir }}
      BACKEND_MODULE_PATH: ${{ needs.path-finder.outputs.backend_module_path }}
      BACKEND_SPEC: ${{ needs.path-finder.outputs.spec_file }}
    steps:
      - name: Checkout Repository
        uses: actions/checkout@v4

      - name: Download Frontend Artifact
        uses: actions/download-artifact@v4
        with:
          name: frontend-build-${{ github.run_id }}
          path: temp-frontend

      - name: Cache Backend Build
        id: cache-backend
        uses: actions/cache@v4
        with:
          path: dist
          key: ${{ runner.os }}-backend-build-${{ hashFiles(format('{0}/**', env.BACKEND_DIR), format('{0}', env.BACKEND_SPEC)) }}
          restore-keys: |
            ${{ runner.os }}-backend-build-

      - name: Stage Frontend for PyInstaller
        run: |
          Set-StrictMode -Version Latest
          $dest = "staging/ui"
          New-Item -ItemType Directory -Path $dest -Force | Out-Null
          Copy-Item -Path "temp-frontend/*" -Destination $dest -Recurse -Force
          Write-Host "✅ Frontend staged for inclusion."

      - name: Setup Python
        uses: actions/setup-python@v5
        with:
          python-version: ${{ env.PYTHON_VERSION }}
          cache: 'pip'
          cache-dependency-path: |
            ${{ env.BACKEND_DIR }}/requirements.txt
            ${{ env.BACKEND_DIR }}/requirements-dev.txt

      - name: Install Dependencies
        run: |
          Set-StrictMode -Version Latest
          python -m pip install --upgrade pip setuptools wheel
          pip install -r (Join-Path $env:BACKEND_DIR "requirements.txt")
          if (Test-Path (Join-Path $env:BACKEND_DIR "requirements-dev.txt")) {
            pip install -r (Join-Path $env:BACKEND_DIR "requirements-dev.txt")
          }

      - name: Freeze Dependency Snapshot
        if: steps.cache-backend.outputs.cache-hit != 'true'
        run: |
          Set-StrictMode -Version Latest
          pip freeze | Out-File backend-freeze.txt -Encoding utf8

      - name: Create Dynamic webservice.spec for PyInstaller
        if: steps.cache-backend.outputs.cache-hit != 'true'
        shell: python
        env:
          BACKEND_DIR: ${{ needs.path-finder.outputs.backend_dir }}
          BACKEND_MODULE_PATH: ${{ needs.path-finder.outputs.backend_module_path }}
          FRONTEND_OUT: ${{ env.FRONTEND_DIR }}/out
        run: |
          import os
          from pathlib import Path

          # FIX: Normalize paths to forward slashes to avoid f-string backslash hell
          bk_dir = os.environ['BACKEND_DIR'].replace('\\', '/')
          mod_path = os.environ['BACKEND_MODULE_PATH']
          frontend_out = os.environ['FRONTEND_OUT'].replace('\\', '/')
<<<<<<< HEAD
          spec_file = "jules.spec" # Hardcode the correct spec file name
=======
          spec_file = os.environ['BACKEND_SPEC_FILE']
>>>>>>> c8dc5d68

          entry = f"{bk_dir}/main.py"

          spec = f"""
          # -- mode: python ; coding: utf-8 --
          from PyInstaller.utils.hooks import collect_data_files, collect_submodules

          block_cipher = None

          a = Analysis(
              ['{entry}'],
              pathex=[],
              binaries=[],
              datas=collect_data_files('uvicorn') + collect_data_files('slowapi') + [('{frontend_out}', 'ui')],
              hiddenimports=collect_submodules('{mod_path}') + ['win32timezone'],
              hookspath=[],
              runtime_hooks=[],
              excludes=['tests', 'pytest'],
              win_no_prefer_redirects=False,
              win_private_assemblies=False,
              cipher=block_cipher,
              noarchive=False,
          )
          pyz = PYZ(a.pure, a.zipped_data, cipher=block_cipher)
          exe = EXE(
              pyz, a.scripts, a.binaries, a.zipfiles, a.datas, [],
              name='fortuna-backend', debug=False, bootloader_ignore_signals=False, strip=False, upx=True, console=False
          )
          """
          with open(spec_file, "w") as f: f.write(spec)

      - name: Create Required Backend Directories
        if: steps.cache-backend.outputs.cache-hit != 'true'
        run: |
          Set-StrictMode -Version Latest
          New-Item -ItemType Directory -Path (Join-Path $env:BACKEND_DIR "data") -Force | Out-Null
          New-Item -ItemType Directory -Path (Join-Path $env:BACKEND_DIR "json") -Force | Out-Null
          Write-Host "✅ Created required backend directories for PyInstaller." -ForegroundColor Green


      - name: Build with PyInstaller
        if: steps.cache-backend.outputs.cache-hit != 'true'
        env:
          FORTUNA_VERSION: ${{ needs.repo-preflight.outputs.semver }}
        run: |
          Set-StrictMode -Version Latest
          pyinstaller "${{ env.BACKEND_SPEC }}" --clean --log-level=WARN --noconfirm

      - name: Report Cache Status
        run: |
          if ('${{ steps.cache-backend.outputs.cache-hit }}' -eq 'true') {
            Write-Host "✅ Backend build restored from cache." -ForegroundColor Green
          } else {
            Write-Host "ℹ️ No cache hit. A new build was performed." -ForegroundColor Yellow
          }

      - name: Verify Executable
        run: |
          Set-StrictMode -Version Latest
          $exePath = "dist/fortuna-backend.exe"
          if (-not (Test-Path $exePath)) {
            Write-Host "❌ FATAL: Executable not found" -ForegroundColor Red
            exit 1
          }
          $hash = (Get-FileHash $exePath -Algorithm SHA256).Hash
          $size = (Get-Item $exePath).Length / 1MB
          if ($size -lt 10) {
            Write-Host "❌ FATAL: Executable is suspiciously small: $($size) MB. Build may be incomplete." -ForegroundColor Red
            exit 1
          }
          "fortuna-backend.exe`t$hash" | Out-File backend-sha256.tsv -Encoding utf8
          Write-Host "✅ Backend ready: $([math]::Round($size, 2)) MB ($hash)"

      - name: Upload Backend Executable
        uses: actions/upload-artifact@v4
        with:
          name: backend-executable-${{ github.run_id }}
          path: dist/fortuna-backend.exe
          retention-days: 3

      - name: Upload Backend Metadata
        uses: actions/upload-artifact@v4
        with:
          name: backend-metadata-${{ github.run_id }}
          path: |
            backend-sha256.tsv
            backend-freeze.txt
          retention-days: 7

  diagnose-asgi-imports:
    name: '🔍 ASGI Import Killer Pre-Smoke Diagnostic'
    runs-on: windows-latest
    timeout-minutes: 15
    needs: [path-finder, build-backend]
    continue-on-error: true
    steps:
      - name: Checkout Repository
        uses: actions/checkout@v4
        with:
          fetch-depth: 1
      - name: 'Run ASGI Diagnostics'
        uses: ./.github/actions/run-asgi-diagnostics
        with:
          python-version: ${{ env.PYTHON_VERSION }}
          backend-dir: ${{ needs.path-finder.outputs.backend_dir }}
          backend-module-path: ${{ needs.path-finder.outputs.backend_module_path }}

  diagnose-runtime:
    name: '🔎 Diagnose PyInstaller Runtime'
    runs-on: windows-latest
    timeout-minutes: 10
    needs: [path-finder, build-backend]
    continue-on-error: true
    env:
      BACKEND_MODULE_PATH: ${{ needs.path-finder.outputs.backend_module_path }}
    steps:
      - name: 📥 Download Backend Executable
        uses: actions/download-artifact@v4
        with:
          name: backend-executable-${{ github.run_id }}
          path: dist

      - name: 🐍 Setup Python
        uses: actions/setup-python@v5
        with:
          python-version: ${{ env.PYTHON_VERSION }}

      - name: 📦 Install PyInstaller
        run: pip install pyinstaller==6.6.0

      - name: 🕵️ Extract and Analyze Executable Contents
        shell: pwsh
        run: |
          Set-StrictMode -Version Latest
          $exePath = "dist/fortuna-backend.exe"

          Write-Host "--- Executable Analysis ---"
          Write-Host "Analyzing contents of $exePath with pyi-archive_viewer..."

          $archiveContents = pyi-archive_viewer $exePath
          if ($LASTEXITCODE -ne 0) {
            Write-Error "Failed to analyze executable with pyi-archive_viewer."
            exit 1
          }

          Write-Host "\n--- Archive Contents ---"
          $archiveContents | Out-Host

          # FIX: Normalize slashes for comparison
          $expectedInitFile = ($env:BACKEND_MODULE_PATH.Replace('.', '/') + '/__init__.py')

          # Check for the file, replacing backslashes with forward slashes in the output
          $found = $archiveContents | ForEach-Object { $_.Replace('\', '/') } | Select-String -Pattern $expectedInitFile -SimpleMatch -Quiet

          if ($found) {
            Write-Host "✅ SUCCESS: Key module file found inside the executable archive." -ForegroundColor Green
          } else {
            Write-Error "❌ FAILURE: Key module file '$expectedInitFile' NOT found inside the executable."
            exit 1
          }

      - name: 📤 Upload Extracted Artifacts
        if: always()
        uses: actions/upload-artifact@v4
        with:
          name: extracted-executable-${{ github.run_id }}
          path: extracted_exe/
          retention-days: 7

  smoke-test:
    name: '🔬 Smoke Test (Triple-Loop Synthesis)'
    runs-on: windows-latest
    timeout-minutes: 20
    needs:
      - build-backend
      - package-msi-service # Run after packaging is complete
    steps:
      - name: 📥 Download MSI Installer
        uses: actions/download-artifact@v4
        with:
          name: fortuna-service-msi-${{ github.run_id }}
          path: msi-installer

      - name: 🕵️ Find MSI Installer
        id: find_msi
        shell: pwsh
        run: |
          $msi = Get-ChildItem -Path "msi-installer" -Filter "*.msi" -Recurse | Select-Object -First 1
          if (-not $msi) {
            Write-Error "❌ No MSI found in the artifact!"
            Get-ChildItem -Path "msi-installer" -Recurse | Write-Host
            exit 1
          }
          Write-Host "✅ Found MSI: $($msi.FullName)"
          "msi_path=$($msi.FullName)" | Out-File -FilePath $env:GITHUB_OUTPUT -Append

      - name: 🛡️ Grant Full Control to SYSTEM for Temp Directory
        shell: pwsh
        run: |
          $tempPath = $env:TEMP
          Write-Host "Granting SYSTEM FullControl on $tempPath"
          icacls $tempPath /grant "NT AUTHORITY\SYSTEM:(OI)(CI)F" /T
          if ($LASTEXITCODE -ne 0) {
            Write-Warning "icacls command failed, but continuing..."
          } else {
            Write-Host "✅ Privileges granted successfully."
          }

      - name: Create Runtime Directories
        shell: pwsh
        run: |
          $installDir = "C:\Program Files\Fortuna Faucet Service"
          New-Item -ItemType Directory -Path "$installDir\data" -Force
          New-Item -ItemType Directory -Path "$installDir\json" -Force
          New-Item -ItemType Directory -Path "$installDir\logs" -Force
          Write-Host "✅ Ensured runtime directories exist in $installDir"

      - name: '🚀 LOOP 1 - Install & Verify Service Registration'
        shell: pwsh
        run: |
          if (Get-Service -Name FortunaWebService -ErrorAction SilentlyContinue) {
            sc.exe stop FortunaWebService 2>&1 | Out-Null
            sc.exe delete FortunaWebService 2>&1 | Out-Null
          }

          $msiPath = "${{ steps.find_msi.outputs.msi_path }}"
          Write-Host "Starting installation of $msiPath..."

          $proc = Start-Process msiexec.exe -ArgumentList "/i `"$msiPath`" /qn /L*v msi-install.log" -Wait -PassThru

          # Allow exit code 3010 (reboot required)
          if ($proc.ExitCode -ne 0 -and $proc.ExitCode -ne 3010) {
            Write-Error "❌ MSI installation failed with exit code $($proc.ExitCode)."
            exit 1
          }

          Write-Host "✅ Installation completed (Exit Code: $($proc.ExitCode)). Verifying service registration..."

          $service = Get-Service -Name "FortunaWebService" -ErrorAction SilentlyContinue
          if (-not $service) {
            Write-Error "❌ FATAL: Service 'FortunaWebService' was not registered."
            exit 1
          }

          Write-Host "✅ Service is registered. State: $($service.Status)"

      - name: Emit MSI log tail
        if: always()
        shell: pwsh
        run: |
          if (Test-Path msi-install.log) {
            Write-Host "`n=== msi-install.log (last 200 lines) ==="
            Get-Content msi-install.log -Tail 200
          } else {
            Write-Host "No msi-install.log found"
          }

      - name: 🚀 Active Port Poll
        shell: pwsh
        run: |
          $start = Get-Date
          while ((Get-Date) - $start -lt (New-TimeSpan -Seconds 30)) {
            if (Test-NetConnection -ComputerName localhost -Port 8102 -InformationLevel Quiet) {
              Write-Host "✅ Service is listening."
              return
            }
            Start-Sleep 1
          }
          throw "❌ Service failed to bind port 8102 within 30 seconds."

      - name: '🩺 LOOP 3 - Health Check Endpoint'
        shell: pwsh
        run: |
          Write-Host "Starting health checks against http://localhost:${{ env.SERVICE_PORT }}${{ env.HEALTH_ENDPOINT }} (up to 60 seconds)..."
          $deadline = (Get-Date).AddSeconds(60)
          $healthCheckPassed = $false

          while ((Get-Date) -lt $deadline) {
            try {
              $response = Invoke-WebRequest -Uri "http://localhost:${{ env.SERVICE_PORT }}${{ env.HEALTH_ENDPOINT }}" -UseBasicParsing -TimeoutSec 5
              if ($response.StatusCode -eq 200) {
                Write-Host "✅ Health check PASSED with status 200."
                $healthCheckPassed = $true
                break
              }
            } catch {
              # This will catch connection refused, timeouts, etc.
              Write-Host "  ... waiting for service to be ready."
            }
            Start-Sleep -Seconds 2
          }

          if (-not $healthCheckPassed) {
            Write-Error "❌ FATAL: Health check endpoint did not return 200 within the time limit."
            exit 1
          }

      - name: '📸 The Paparazzi (Visual Proof)'
        shell: pwsh
        run: |
          Write-Host "Installing Playwright for visual verification..."
          python -m pip install playwright
          python -m playwright install chromium

          # Default to 8102 if SERVICE_PORT is not set
          $port = "${{ env.SERVICE_PORT }}"
          if ([string]::IsNullOrWhiteSpace($port)) { $port = "8102" }

          Write-Host "Taking screenshot of http://localhost:$port..."
          python -c "
          from playwright.sync_api import sync_playwright
          import sys

          try:
              with sync_playwright() as p:
                  browser = p.chromium.launch()
                  page = browser.new_page()
                  # Try index.html, fall back to root if needed
                  url = f'http://localhost:{sys.argv[1]}/index.html'
                  print(f'Navigating to {url}...')
                  page.goto(url)
                  # Wait a moment for React/Next.js hydration if needed
                  page.wait_for_timeout(2000)
                  page.screenshot(path='proof-of-life.png', full_page=True)
                  browser.close()
              print('✅ Screenshot captured.')
          except Exception as e:
              print(f'❌ Screenshot failed: {e}')
              # We do not fail the build for this; it is a bonus artifact.
              sys.exit(0)
          " $port

      - name: 📤 Upload Visual Proof
        if: always()
        uses: actions/upload-artifact@v4
        with:
          name: visual-proof-${{ github.run_id }}
          path: proof-of-life.png
          retention-days: 7

      - name: 📊 Capture Diagnostics on Failure
        if: failure()
        shell: pwsh
        run: |
          $diag = Join-Path $PWD "installer-diag"
          Remove-Item $diag -Recurse -Force -ErrorAction SilentlyContinue
          New-Item -ItemType Directory -Path $diag | Out-Null
          Copy-Item -Path msi-install.log -Destination $diag -Force
          Copy-Item -Path "C:\ProgramData\Fortuna\logs\*.log" -Destination $diag -Force -ErrorAction SilentlyContinue
          Copy-Item -Path "C:\Program Files\Fortuna Faucet\*" -Destination $diag -Recurse -Force -ErrorAction SilentlyContinue

      - name: 📤 Upload Diagnostics
        if: failure()
        uses: actions/upload-artifact@v4
        with:
          name: jules-smoke-test-failure-${{ github.run_id }}
          path: installer-diag
          retention-days: 30

      - name: 🧹 Cleanup
        if: always()
        shell: pwsh
        run: |
          Write-Host "Cleaning up..."
          Stop-Service -Name "FortunaWebService" -Force -ErrorAction SilentlyContinue
          # Uninstall may not always work, especially if the service is stuck, but we try.
          $msiPath = "${{ steps.find_msi.outputs.msi_path }}"
          if (Test-Path $msiPath) {
            Start-Process msiexec.exe -ArgumentList "/x `"$msiPath`" /qn" -Wait
          }
          Get-Process -Name "fortuna-webservice" -ErrorAction SilentlyContinue | Stop-Process -Force
          Write-Host "✅ Cleanup complete."


  package-msi-service:
    name: '💿 Package Service MSI'
    runs-on: windows-latest
    timeout-minutes: 25
    needs: [path-finder, repo-preflight, build-backend]
    env:
      WIX_HASH: ${{ needs.repo-preflight.outputs.wix_definition_hash }}
      BUILD_VERSION: ${{ needs.repo-preflight.outputs.semver }}
      SHORT_SHA: ${{ needs.repo-preflight.outputs.short_sha }}
    steps:
      - name: Checkout Repository
        uses: actions/checkout@v4

      - name: Download Backend
        uses: actions/download-artifact@v4
        with:
          name: backend-executable-${{ github.run_id }}
          path: dist

      - name: Stage Artifacts
        id: stage
        run: |
          Set-StrictMode -Version Latest
          $staging = "${{ env.MSI_STAGING_DIR }}"
          New-Item -ItemType Directory -Path $staging -Force | Out-Null
          # Rename the executable to match the service name defined in the WiX project
          Move-Item -Path "dist/fortuna-backend.exe" -Destination "$staging/fortuna-webservice.exe" -Force
          $msiName = "Fortuna-WebService-${{ env.BUILD_VERSION }}-${{ env.SHORT_SHA }}.msi".Replace('/', '-')
          "msi_name=$msiName" | Out-File $env:GITHUB_OUTPUT -Encoding utf8 -Append
          Write-Host "✅ Staged for MSI: $msiName"

      - name: Create Restart Service Batch Script
        shell: pwsh
        run: |
          $scriptContent = @"
          @echo off
          echo Requesting Admin privileges to restart FortunaWebService...
          net stop FortunaWebService
          net start FortunaWebService
          echo Service Restarted.
          pause
          "@
          Set-Content -Path "${{ env.MSI_STAGING_DIR }}/restart_service.bat" -Value $scriptContent -Encoding Ascii
          Write-Host "✅ Created restart_service.bat script."

      - name: Setup .NET SDK
        uses: actions/setup-dotnet@v4
        with:
          dotnet-version: ${{ env.DOTNET_VERSION }}

      - name: Cache NuGet
        uses: actions/cache@v4
        with:
          path: ~/.nuget/packages
          key: ${{ runner.os }}-nuget-${{ env.WIX_HASH }}

      - name: 📄 Ensure WiX License Exists
        run: |
          if (-not (Test-Path build_wix)) { New-Item -ItemType Directory -Path build_wix | Out-Null }
          $licensePath = 'build_wix/license.rtf'
          if (-not (Test-Path $licensePath)) {
            Write-Host '⚠️ License file missing. Generating placeholder...'
            $rtfContent = '{\rtf1\ansi\deff0{\fonttbl{\f0 Arial;}}\f0\fs24 END USER LICENSE AGREEMENT\par\par This is a placeholder license for Fortuna Faucet. Please replace with actual terms.}'
            Set-Content -Path $licensePath -Value $rtfContent -Encoding Ascii
            Write-Host '✅ Placeholder license.rtf created.'
          } else {
            Write-Host '✅ Existing license.rtf found.'
          }
      - name: Prepare WiX Project
        run: |
          Set-StrictMode -Version Latest
          Copy-Item "${{ env.WIX_DIR }}/Product_WithService.wxs" "${{ env.WIX_DIR }}/Product.wxs" -Force

          $proj = @(
            '<Project Sdk="WixToolset.Sdk/${{ env.WIX_VERSION }}">',
            '  <PropertyGroup>',
            '    <EnableDefaultCompileItems>false</EnableDefaultCompileItems>',
            '    <OutputType>Package</OutputType>',
            '    <Platforms>x64</Platforms>',
            '    <DefineConstants>Version=$(Version);SourceDir=$(SourceDir);ServicePort=$(ServicePort)</DefineConstants>',
            '  </PropertyGroup>',
            '  <ItemGroup>',
            '    <PackageReference Include="WixToolset.UI.wixext" Version="${{ env.WIX_VERSION }}" />',
            '    <PackageReference Include="WixToolset.Firewall.wixext" Version="${{ env.WIX_VERSION }}" />',
            '    <PackageReference Include="WixToolset.Util.wixext" Version="${{ env.WIX_VERSION }}" />',
            '  </ItemGroup>',
            '  <ItemGroup>',
            '    <Compile Include="Product.wxs" />',
            '  </ItemGroup>',
            '</Project>'
          )
          Set-Content "${{ env.WIX_DIR }}/Fortuna.wixproj" -Value ($proj -join "`r`n") -Encoding utf8

      - name: Build MSI
        working-directory: ${{ env.WIX_DIR }}
        run: |
          Set-StrictMode -Version Latest
          dotnet build Fortuna.wixproj -c Release `
            -p:Platform=x64 `
            -p:SourceDir="../${{ env.MSI_STAGING_DIR }}" `
            -p:Version="${{ env.BUILD_VERSION }}" `
            -p:ServicePort="${{ env.SERVICE_PORT }}"
          $msiFile = "bin/x64/Release/${{ steps.stage.outputs.msi_name }}"
          if (-not (Test-Path $msiFile)) { throw "MSI not created" }
          $hash = (Get-FileHash $msiFile -Algorithm SHA256).Hash
          $hash | Out-File "$msiFile.sha256" -Encoding utf8
          Write-Host "✅ MSI Built: $hash"

      - name: '🐤 The Canary (Malware Pre-Flight)'
        shell: pwsh
        continue-on-error: true
        run: |
          $msi = Get-ChildItem -Recurse -Filter "*.msi" | Select-Object -First 1
          if (!$msi) { Write-Warning "No MSI found to scan."; exit 0 }

          Write-Host "🔍 Scanning $($msi.Name) with Windows Defender..."
          $defender = "C:\Program Files\Windows Defender\MpCmdRun.exe"

          if (-not (Test-Path $defender)) {
              Write-Warning "Windows Defender CLI not found at expected path."
              exit 0
          }

          # ScanType 3 = File/Custom Scan
          $proc = Start-Process -FilePath $defender -ArgumentList "-Scan -ScanType 3 -File `"$($msi.FullName)`"" -Wait -PassThru -NoNewWindow

          if ($proc.ExitCode -eq 0) {
              Write-Host "✅ CLEAN: Windows Defender found no threats." -ForegroundColor Green
          } elseif ($proc.ExitCode -eq 2) {
              Write-Error "🚨 THREAT DETECTED: Windows Defender flagged this installer!"
              exit 1
          } else {
              Write-Warning "⚠️ Scan completed with inconclusive exit code: $($proc.ExitCode)"
          }

      - name: Upload MSI + Hash
        uses: actions/upload-artifact@v4
        with:
          name: fortuna-service-msi-${{ github.run_id }}
          path: ${{ env.WIX_DIR }}/bin/x64/Release/*
          retention-days: 10

  create-release:
    name: '🚀 Create Release'
    runs-on: ubuntu-latest
    if: startsWith(github.ref, 'refs/tags/')
    needs: package-msi-service
    permissions:
      contents: write
    steps:
      - name: Download MSI
        uses: actions/download-artifact@v4
        with:
          pattern: fortuna-service-msi-*
          merge-multiple: true
          path: assets

      - name: Download SBOM
        uses: actions/download-artifact@v4
        with:
          name: sbom-${{ github.run_id }}
          path: assets

      - name: Generate Checksums
        run: |
          cd assets
          ls *.msi
          sha256sum *.msi > SHASUMS256.txt

      - name: Publish Release
        uses: softprops/action-gh-release@v2
        with:
          files: |
            assets/*.msi
            assets/*.sha256
            assets/SHASUMS256.txt
            assets/sbom.spdx.json
          generate_release_notes: true

  stage-release-artifacts:
    name: '📦 Stage Release Artifacts'
    runs-on: windows-latest
    timeout-minutes: 5
    needs: [package-msi-service, repo-preflight]
    steps:
      - name: 📥 Download MSI Installer
        uses: actions/download-artifact@v4
        with:
          name: fortuna-service-msi-${{ github.run_id }}
          path: msi-installer
      - name: 🚚 Stage Final Artifact
        shell: pwsh
        run: |
          Set-StrictMode -Version Latest
          $sourceDir = "msi-installer"
          $destDir = "final-release-artifact"
          New-Item -ItemType Directory -Path $destDir -Force | Out-Null

          robocopy $sourceDir $destDir /E

          if ($LASTEXITCODE -ge 8) {
            Write-Error "Robocopy failed with exit code $LASTEXITCODE. This indicates a serious error."
            exit 1
          }

          Write-Host "✅ Robocopy completed successfully."
          Get-ChildItem -Path $destDir | Write-Host
          exit 0

      - name: 📤 Upload Final MSI Artifact
        uses: actions/upload-artifact@v4
        with:
          name: Final-MSI-Artifact
          path: final-release-artifact/
          retention-days: 90<|MERGE_RESOLUTION|>--- conflicted
+++ resolved
@@ -548,11 +548,7 @@
           bk_dir = os.environ['BACKEND_DIR'].replace('\\', '/')
           mod_path = os.environ['BACKEND_MODULE_PATH']
           frontend_out = os.environ['FRONTEND_OUT'].replace('\\', '/')
-<<<<<<< HEAD
           spec_file = "jules.spec" # Hardcode the correct spec file name
-=======
-          spec_file = os.environ['BACKEND_SPEC_FILE']
->>>>>>> c8dc5d68
 
           entry = f"{bk_dir}/main.py"
 
