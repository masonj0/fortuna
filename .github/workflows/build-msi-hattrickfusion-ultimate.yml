# System Timestamp: 2024-05-21 12:00:00
name: HatTrick Fusion (Ultimate)
on:
  workflow_dispatch:
  push:
    branches: ["main"]

concurrency:
  group: ${{ github.workflow }}-${{ github.ref }}
  cancel-in-progress: true

env:
  NODE_VERSION: '20'
<<<<<<< HEAD
  PYTHON_VERSION: '3.11' # 🚀 DOWNGRADE
=======
  PYTHON_VERSION: '3.11' # 🚀 DOWNGRADED from 3.12 for x86 Compatibility
>>>>>>> 3fc5612b
  DOTNET_VERSION: '8.0.x'
  WIX_VERSION: '4.0.5'
  SERVICE_PORT: '8102'
  FRONTEND_PORT: '3000'
  MSI_NAME: 'HatTrickFusion.msi'
  FIREWALL_RULE: 'HatTrickFusion-Port'
  UPGRADE_CODE: 'FA689549-366B-4C5C-A482-1132F9A34B10'
  FORTUNA_PORT: '8102'
  # Mock API keys for service startup
  API_KEY: mock_key
  TVG_API_KEY: mock
  GREYHOUND_API_URL: http://mock
  FORTUNA_ENV: smoke-test

jobs:
  # 1. Build Frontend First (so Backend can bundle it)
  build-frontend:
    name: Build Frontend
    runs-on: windows-latest
    timeout-minutes: 30
    steps:
      - uses: actions/checkout@v4
      - uses: actions/setup-node@v4
        with:
          node-version: ${{ env.NODE_VERSION }}
          cache: 'npm'
          cache-dependency-path: '**/package-lock.json'
      - name: Cache Build Output
        id: cache-frontend
        uses: actions/cache@v4
        with:
          path: web_platform/frontend/out
          key: ${{ runner.os }}-frontend-${{ hashFiles('**/package-lock.json', 'web_platform/frontend/**/*.js', 'web_platform/frontend/**/*.ts', 'web_platform/frontend/**/*.tsx', 'web_platform/frontend/**/*.css') }}
          restore-keys: |
            ${{ runner.os }}-frontend-
      - name: Install and Build
        if: steps.cache-frontend.outputs.cache-hit != 'true'
        run: |
          cd web_platform/frontend
          npm ci --prefer-offline --no-audit --no-fund
          npm run build
      - name: Generate Artifact Manifest
        shell: pwsh
        working-directory: web_platform/frontend
        run: |
          Set-StrictMode -Version Latest
          $outDir = Resolve-Path "out"
          $manifestPath = "frontend-manifest.tsv"
          "RelativePath`tSizeBytes`tSHA256" | Out-File $manifestPath -Encoding utf8
          $files = Get-ChildItem -Path $outDir -Recurse -File
          foreach ($f in $files) {
            $rel = $f.FullName.Substring($outDir.Path.Length).TrimStart('\','/')
            $hash = (Get-FileHash $f.FullName -Algorithm SHA256).Hash.Substring(0,16)
            "$rel`t$($f.Length)`t$hash" | Out-File $manifestPath -Encoding utf8 -Append
          }
          Write-Host "✅ Generated frontend artifact manifest."
      - name: Upload Frontend
        uses: actions/upload-artifact@v4
        with:
          name: frontend-build
          path: |
            web_platform/frontend/out
            web_platform/frontend/frontend-manifest.tsv

  # 2. Build Backend (Downloads Frontend to bundle it)
  build-backend:
    name: '🐍 Build Backend (${{ matrix.arch }})'
    runs-on: windows-latest
    needs: build-frontend
    timeout-minutes: 30
    strategy:
      matrix:
        arch: [x64, x86]
    outputs:
      semver: ${{ steps.meta.outputs.semver }}
      short_sha: ${{ steps.meta.outputs.short_sha }}
    steps:
      - uses: actions/checkout@v4
      - uses: actions/download-artifact@v4
        with:
          name: frontend-build
          path: web_platform/frontend/out
      - id: meta
        shell: pwsh
        run: |
          $ver = if ("${{ github.ref }}" -match 'refs/tags/v(.*)') { $Matches[1] } else { "0.0.${{ github.run_number }}" }
          "semver=$ver" | Out-File -FilePath $env:GITHUB_OUTPUT -Encoding utf8 -Append
          $shortSha = "${{ github.sha }}".Substring(0,7)
          "short_sha=$shortSha" | Out-File $env:GITHUB_OUTPUT -Encoding utf8 -Append
          "backend_dir=web_service/backend" | Out-File -FilePath $env:GITHUB_OUTPUT -Encoding utf8 -Append
          "module_path=web_service.backend" | Out-File -FilePath $env:GITHUB_ENV -Encoding utf8 -Append
      - uses: actions/setup-python@v5
        with:
<<<<<<< HEAD
          python-version: ${{ env.PYTHON_VERSION }}
          architecture: ${{ matrix.arch }}
          cache: 'pip'
      - name: 🧾 Create Architecture Constraints
        id: constraints
=======
          python-version: '3.11'
          architecture: ${{ matrix.arch }}
          cache: 'pip'

      - name: Install Dependencies
        run: |
          python -m pip install --upgrade pip
          if ('${{ matrix.arch }}' -eq 'x86') {
            Write-Host "⚠️ x86 Detected: Pinning Pandas < 2.1.0"
            pip install "pandas<2.1.0" "numpy<2.0.0"
          }
          pip install -r web_service/backend/requirements.txt
          pip install pyinstaller==6.6.0 pytest pytest-asyncio httpx asgi-lifespan fakeredis pywin32

      - name: 🧪 Run Unit Tests (Quality Gate)
>>>>>>> 3fc5612b
        shell: pwsh
        run: |
          $constraintDir = "temp-constraints"
          New-Item -ItemType Directory -Path $constraintDir -Force | Out-Null
          $constraintFile = Join-Path $constraintDir "constraint-${{ matrix.arch }}.txt"
          if ('${{ matrix.arch }}' -eq 'x86') {
            # 🚀 GPT-5 SAFE MODE
            "numpy==1.23.5`npandas==1.5.3" | Set-Content $constraintFile
          } else { New-Item $constraintFile -ItemType File -Force }
          "file=$constraintFile" | Out-File $env:GITHUB_OUTPUT -Append
      - name: Install Dependencies
        run: |
          python -m pip install --upgrade pip
          pip install -r web_service/backend/requirements.txt -c ${{ steps.constraints.outputs.file }}
          pip install pyinstaller==6.6.0 pywin32
      - name: Build Backend (PyInstaller)
        run: |
          pyinstaller --noconfirm --onedir --clean --name fortuna-backend --hidden-import=win32timezone --hidden-import=win32serviceutil --add-data "web_service/backend;backend" web_service/backend/service_entry.py
      - name: Upload Backend
        uses: actions/upload-artifact@v4
        with:
<<<<<<< HEAD
=======
          # 🚀 Dynamic Name
>>>>>>> 3fc5612b
          name: backend-dist-${{ matrix.arch }}-${{ github.run_id }}
          path: dist/fortuna-backend.exe

  package-msi:
    name: '💿 Package MSI (${{ matrix.arch }})'
    runs-on: windows-latest
    needs: build-backend
    timeout-minutes: 30
    strategy:
      matrix:
        arch: [x64, x86]
    steps:
      - uses: actions/checkout@v4

      - uses: actions/download-artifact@v4
        with:
<<<<<<< HEAD
=======
          # 🚀 Download the MATCHING architecture artifact
>>>>>>> 3fc5612b
          name: backend-dist-${{ matrix.arch }}-${{ github.run_id }}
          path: staging/backend
      - name: '⚖️ The Dietician (Size Analysis)'
        shell: pwsh
        run: |
          $target = "staging"
          $limitMB = 300
          Write-Host "--- 📊 Size Breakdown ---"
          $files = Get-ChildItem -Path $target -Recurse -File -ErrorAction SilentlyContinue
          if (!$files) { Write-Warning "No files found to weigh."; exit 0 }
          $totalBytes = ($files | Measure-Object -Property Length -Sum).Sum
          $totalMB = [math]::Round($totalBytes / 1MB, 2)
          Write-Host "Total Payload Size: $totalMB MB"
          if ($totalMB -gt $limitMB) {
              Write-Warning "⚠️ BLOAT ALERT: Build exceeds $limitMB MB limit! Check the heaviest files below."
          } else {
              Write-Host "✅ Size within limits (< $limitMB MB)." -ForegroundColor Green
          }
          Write-Host "`n--- 🐘 Top 10 Heaviest Files ---"
          $files | Sort-Object Length -Descending | Select-Object -First 10 @{N='File';E={$_.FullName.Replace($pwd,'')}}, @{N='Size(MB)';E={"{0:N2}" -f ($_.Length/1MB)}} | Format-Table -AutoSize
      - name: Create Restart Service Batch Script
        shell: pwsh
        run: |
          $scriptContent = @"
          @echo off
          echo Requesting Admin privileges to restart FortunaWebService...
          net stop FortunaWebService
          net start FortunaWebService
          echo Service Restarted.
          pause
          "@
          Set-Content -Path "staging/backend/restart_service.bat" -Value $scriptContent -Encoding Ascii
          Write-Host "✅ Created restart_service.bat script."
      - uses: actions/setup-dotnet@v4
        with:
          dotnet-version: ${{ env.DOTNET_VERSION }}
      - name: 📄 Ensure WiX License Exists
        shell: pwsh
        run: |
          if (-not (Test-Path build_wix)) { New-Item -ItemType Directory -Path build_wix | Out-Null }
          $licensePath = 'build_wix/license.rtf'
          if (-not (Test-Path $licensePath)) {
            Write-Host '⚠️ License file missing. Generating placeholder...'
            $rtfContent = [System.Text.Encoding]::ASCII.GetString([System.Convert]::FromBase64String("e1xydGYxXGFuc2lcZGVmZjB7XGZvbnR0Ymx7XGYwIEFyaWFsO319XGYwXGZzMjQgRU5EIFVTRVIgTElDRU5TRSBBR1JFRU1FTlRccGFyXHBhciBUaGlzIGlzIGEgcGxhY2Vob2xkZXIgbGljZW5zZSBmb3IgRm9ydHVuYSBGYXVjZXQuIFBsZWFzZSByZXBsYWNlIHdpdGggYWN0dWFsIHRlcm1zLn0="))
            Set-Content -Path $licensePath -Value $rtfContent -Encoding Ascii
            Write-Host '✅ Placeholder license.rtf created.'
          } else {
            Write-Host '✅ Existing license.rtf found.'
          }
      - name: Prepare WiX
        shell: pwsh
        run: |
          Set-StrictMode -Version Latest
          if (-not (Test-Path build_wix)) { New-Item -ItemType Directory -Path build_wix | Out-Null }
          Copy-Item build_wix/Product_WithService.wxs build_wix/Product.wxs -Force
          $wxsPath = 'build_wix/Product.wxs'
          $wxsContent = [xml](Get-Content $wxsPath -Raw)
          $serviceControl = $wxsContent.SelectSingleNode("//*[local-name()='ServiceControl']")
          if ($serviceControl -and $serviceControl.HasAttribute("Start")) {
              $serviceControl.RemoveAttribute("Start")
              $wxsContent.Save($wxsPath)
              Write-Host "✅ Dynamically removed 'Start=install' attribute from WiX template."
          }
          if (Test-Path staging/backend/fortuna-backend.exe) {
            Move-Item staging/backend/fortuna-backend.exe staging/backend/fortuna-webservice.exe -Force
          }
          $proj = @(
            '<Project Sdk="WixToolset.Sdk/${{ env.WIX_VERSION }}">',
            '  <PropertyGroup>',
            '    <EnableDefaultCompileItems>false</EnableDefaultCompileItems>',
            '    <OutputType>Package</OutputType>',
            '    <Platforms>x64;x86</Platforms>',
            '    <DefineConstants>Version=$(Version);SourceDir=$(SourceDir);ServicePort=$(ServicePort)</DefineConstants>',
            '  </PropertyGroup>',
            '  <ItemGroup>',
            '    <PackageReference Include="WixToolset.UI.wixext" Version="${{ env.WIX_VERSION }}" />',
            '    <PackageReference Include="WixToolset.Firewall.wixext" Version="${{ env.WIX_VERSION }}" />',
            '    <PackageReference Include="WixToolset.Util.wixext" Version="${{ env.WIX_VERSION }}" />',
            '  </ItemGroup>',
            '  <ItemGroup>',
            '    <Compile Include="Product.wxs" />',
            '  </ItemGroup>',
            '</Project>'
          )
          Set-Content build_wix/Fortuna.wixproj ($proj -join "`r`n") -Encoding utf8
      - name: Build MSI
        working-directory: build_wix
<<<<<<< HEAD
        run: |
          dotnet build Fortuna.wixproj -c Release -p:Platform=${{ matrix.arch }} -p:Version="${{ needs.build-backend.outputs.semver }}" -p:SourceDir="../staging/backend" -p:ServicePort="${{ env.SERVICE_PORT }}"
=======
        run: |
          # 🚀 Pass Matrix Arch to WiX
          dotnet build Fortuna.wixproj -c Release -p:Platform=${{ matrix.arch }} -p:Version="${{ needs.build-backend.outputs.semver }}" -p:SourceDir="../staging/backend" -p:ServicePort="${{ env.SERVICE_PORT }}"

      - name: '🐤 The Canary (Malware Pre-Flight)'
        shell: pwsh
        continue-on-error: true
        run: |
          $msi = Get-ChildItem -Recurse -Filter "*.msi" | Select-Object -First 1
          if (!$msi) { Write-Warning "No MSI found to scan."; exit 0 }

          Write-Host "🔍 Scanning $($msi.Name) with Windows Defender..."
          $defender = "C:\Program Files\Windows Defender\MpCmdRun.exe"

          if (-not (Test-Path $defender)) {
              Write-Warning "Windows Defender CLI not found at expected path."
              exit 0
          }

          # ScanType 3 = File/Custom Scan
          $proc = Start-Process -FilePath $defender -ArgumentList "-Scan -ScanType 3 -File `"$($msi.FullName)`"" -Wait -PassThru -NoNewWindow

          if ($proc.ExitCode -eq 0) {
              Write-Host "✅ CLEAN: Windows Defender found no threats." -ForegroundColor Green
          } elseif ($proc.ExitCode -eq 2) {
              Write-Error "🚨 THREAT DETECTED: Windows Defender flagged this installer!"
              exit 1
          } else {
              Write-Warning "⚠️ Scan completed with inconclusive exit code: $($proc.ExitCode)"
          }
>>>>>>> 3fc5612b
      - name: Rename & Hash MSI
        run: |
          $ver = "${{ needs.build-backend.outputs.semver }}"
          $sha = "${{ needs.build-backend.outputs.short_sha }}"
<<<<<<< HEAD
          $releaseDir = "build_wix/bin/${{ matrix.arch }}/Release"
          $msiFound = Get-ChildItem -Path $releaseDir -Filter "*.msi" | Select-Object -First 1
          if (-not $msiFound) { throw "MSI not found in $releaseDir" }
          $targetName = "HatTrickFusion-${{ matrix.arch }}-${ver}-${sha}.msi"
          $newPath = Join-Path $releaseDir $targetName
          Move-Item -Path $msiFound.FullName -Destination $newPath -Force
          Write-Host "✅ MSI Ready: $targetName"
      - name: Upload MSI
        uses: actions/upload-artifact@v4
        with:
          name: hat-trick-msi-${{ matrix.arch }}-${{ github.run_id }}
=======
          # 🚀 Look in the correct output folder (x64 or x86)
          $releaseDir = "build_wix/bin/${{ matrix.arch }}/Release"
          $msiFound = Get-ChildItem -Path $releaseDir -Filter "*.msi" | Select-Object -First 1

          if (-not $msiFound) { throw "MSI not found in $releaseDir" }

          $targetName = "HatTrickFusion-${{ matrix.arch }}-${ver}-${sha}.msi"
          $newPath = Join-Path $releaseDir $targetName
          Move-Item -Path $msiFound.FullName -Destination $newPath -Force

          Write-Host "✅ MSI Ready: $targetName"

      - name: Upload MSI
        uses: actions/upload-artifact@v4
        with:
          name: hat-trick-msi-${{ matrix.arch }}
>>>>>>> 3fc5612b
          path: build_wix/bin/${{ matrix.arch }}/Release/*

  smoke-test:
    name: '🔬 Smoke Test'
    needs: package-msi
    runs-on: windows-latest
    steps:
      - uses: actions/checkout@v4 # Action needs access to itself
      - uses: ./.github/actions/run-smoke-test
        with:
          msi-artifact-name: 'hat-trick-msi'
          service-name: 'FortunaWebService'
          executable-path: 'C:\Program Files\Fortuna Faucet Service\fortuna-webservice.exe'
          port: ${{ env.FORTUNA_PORT }}
          firewall-rule-name: ${{ env.FIREWALL_RULE }}

  generate-sbom:
    name: '📜 Generate SBOM'
    runs-on: ubuntu-latest
    needs: [build-backend]
    timeout-minutes: 30
    steps:
      - uses: actions/checkout@v4
      - uses: actions/download-artifact@v4
        with:
          name: backend-dist
          path: backend
      - name: Create SBOM
        uses: anchore/sbom-action@v0
        with:
          path: backend
          output-file: sbom.spdx.json
          format: spdx-json
      - name: Upload SBOM
        uses: actions/upload-artifact@v4
        with:
          name: sbom
          path: sbom.json

  release:
    name: '🚀 Create Release'
    runs-on: ubuntu-latest
    if: startsWith(github.ref, 'refs/tags/')
    needs: [smoke-test, generate-sbom]
    timeout-minutes: 30
    permissions:
      contents: write
    steps:
      - uses: actions/download-artifact@v4
        with:
          name: hat-trick-msi
          path: assets
      - uses: actions/download-artifact@v4
        with:
          name: sbom
          path: assets
      - name: Generate Checksums
        run: |
          cd assets
          sha256sum * > SHASUMS256.txt
      - name: Publish Release
        uses: softprops/action-gh-release@v1
        with:
          files: |
            assets/*
          draft: false
          prerelease: false<|MERGE_RESOLUTION|>--- conflicted
+++ resolved
@@ -11,11 +11,7 @@
 
 env:
   NODE_VERSION: '20'
-<<<<<<< HEAD
   PYTHON_VERSION: '3.11' # 🚀 DOWNGRADE
-=======
-  PYTHON_VERSION: '3.11' # 🚀 DOWNGRADED from 3.12 for x86 Compatibility
->>>>>>> 3fc5612b
   DOTNET_VERSION: '8.0.x'
   WIX_VERSION: '4.0.5'
   SERVICE_PORT: '8102'
@@ -109,29 +105,11 @@
           "module_path=web_service.backend" | Out-File -FilePath $env:GITHUB_ENV -Encoding utf8 -Append
       - uses: actions/setup-python@v5
         with:
-<<<<<<< HEAD
           python-version: ${{ env.PYTHON_VERSION }}
           architecture: ${{ matrix.arch }}
           cache: 'pip'
       - name: 🧾 Create Architecture Constraints
         id: constraints
-=======
-          python-version: '3.11'
-          architecture: ${{ matrix.arch }}
-          cache: 'pip'
-
-      - name: Install Dependencies
-        run: |
-          python -m pip install --upgrade pip
-          if ('${{ matrix.arch }}' -eq 'x86') {
-            Write-Host "⚠️ x86 Detected: Pinning Pandas < 2.1.0"
-            pip install "pandas<2.1.0" "numpy<2.0.0"
-          }
-          pip install -r web_service/backend/requirements.txt
-          pip install pyinstaller==6.6.0 pytest pytest-asyncio httpx asgi-lifespan fakeredis pywin32
-
-      - name: 🧪 Run Unit Tests (Quality Gate)
->>>>>>> 3fc5612b
         shell: pwsh
         run: |
           $constraintDir = "temp-constraints"
@@ -153,10 +131,6 @@
       - name: Upload Backend
         uses: actions/upload-artifact@v4
         with:
-<<<<<<< HEAD
-=======
-          # 🚀 Dynamic Name
->>>>>>> 3fc5612b
           name: backend-dist-${{ matrix.arch }}-${{ github.run_id }}
           path: dist/fortuna-backend.exe
 
@@ -173,10 +147,6 @@
 
       - uses: actions/download-artifact@v4
         with:
-<<<<<<< HEAD
-=======
-          # 🚀 Download the MATCHING architecture artifact
->>>>>>> 3fc5612b
           name: backend-dist-${{ matrix.arch }}-${{ github.run_id }}
           path: staging/backend
       - name: '⚖️ The Dietician (Size Analysis)'
@@ -264,46 +234,12 @@
           Set-Content build_wix/Fortuna.wixproj ($proj -join "`r`n") -Encoding utf8
       - name: Build MSI
         working-directory: build_wix
-<<<<<<< HEAD
         run: |
           dotnet build Fortuna.wixproj -c Release -p:Platform=${{ matrix.arch }} -p:Version="${{ needs.build-backend.outputs.semver }}" -p:SourceDir="../staging/backend" -p:ServicePort="${{ env.SERVICE_PORT }}"
-=======
-        run: |
-          # 🚀 Pass Matrix Arch to WiX
-          dotnet build Fortuna.wixproj -c Release -p:Platform=${{ matrix.arch }} -p:Version="${{ needs.build-backend.outputs.semver }}" -p:SourceDir="../staging/backend" -p:ServicePort="${{ env.SERVICE_PORT }}"
-
-      - name: '🐤 The Canary (Malware Pre-Flight)'
-        shell: pwsh
-        continue-on-error: true
-        run: |
-          $msi = Get-ChildItem -Recurse -Filter "*.msi" | Select-Object -First 1
-          if (!$msi) { Write-Warning "No MSI found to scan."; exit 0 }
-
-          Write-Host "🔍 Scanning $($msi.Name) with Windows Defender..."
-          $defender = "C:\Program Files\Windows Defender\MpCmdRun.exe"
-
-          if (-not (Test-Path $defender)) {
-              Write-Warning "Windows Defender CLI not found at expected path."
-              exit 0
-          }
-
-          # ScanType 3 = File/Custom Scan
-          $proc = Start-Process -FilePath $defender -ArgumentList "-Scan -ScanType 3 -File `"$($msi.FullName)`"" -Wait -PassThru -NoNewWindow
-
-          if ($proc.ExitCode -eq 0) {
-              Write-Host "✅ CLEAN: Windows Defender found no threats." -ForegroundColor Green
-          } elseif ($proc.ExitCode -eq 2) {
-              Write-Error "🚨 THREAT DETECTED: Windows Defender flagged this installer!"
-              exit 1
-          } else {
-              Write-Warning "⚠️ Scan completed with inconclusive exit code: $($proc.ExitCode)"
-          }
->>>>>>> 3fc5612b
       - name: Rename & Hash MSI
         run: |
           $ver = "${{ needs.build-backend.outputs.semver }}"
           $sha = "${{ needs.build-backend.outputs.short_sha }}"
-<<<<<<< HEAD
           $releaseDir = "build_wix/bin/${{ matrix.arch }}/Release"
           $msiFound = Get-ChildItem -Path $releaseDir -Filter "*.msi" | Select-Object -First 1
           if (-not $msiFound) { throw "MSI not found in $releaseDir" }
@@ -315,24 +251,6 @@
         uses: actions/upload-artifact@v4
         with:
           name: hat-trick-msi-${{ matrix.arch }}-${{ github.run_id }}
-=======
-          # 🚀 Look in the correct output folder (x64 or x86)
-          $releaseDir = "build_wix/bin/${{ matrix.arch }}/Release"
-          $msiFound = Get-ChildItem -Path $releaseDir -Filter "*.msi" | Select-Object -First 1
-
-          if (-not $msiFound) { throw "MSI not found in $releaseDir" }
-
-          $targetName = "HatTrickFusion-${{ matrix.arch }}-${ver}-${sha}.msi"
-          $newPath = Join-Path $releaseDir $targetName
-          Move-Item -Path $msiFound.FullName -Destination $newPath -Force
-
-          Write-Host "✅ MSI Ready: $targetName"
-
-      - name: Upload MSI
-        uses: actions/upload-artifact@v4
-        with:
-          name: hat-trick-msi-${{ matrix.arch }}
->>>>>>> 3fc5612b
           path: build_wix/bin/${{ matrix.arch }}/Release/*
 
   smoke-test:
