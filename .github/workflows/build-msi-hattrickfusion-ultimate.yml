--- conflicted
+++ resolved
@@ -183,17 +183,11 @@
           Write-Host "[BUILD] Installing PyInstaller..."
           pip install pyinstaller==5.13.2
 
-<<<<<<< HEAD
-          Write-Host "[BUILD] ✅ All dependencies installed successfully"
-
-      - name: Verify x86 packages are from wheels
-=======
           # ✅ NEW: Give pip time to finish writing all metadata
           Write-Host "[BUILD] Waiting for pip metadata to stabilize..."
           Start-Sleep -Seconds 5
 
       - name: Verify x86 packages are from wheels (not compiled from source)
->>>>>>> 135ae0a6
         shell: pwsh
         run: |
           Write-Host "[BUILD] Verifying x86-constrained packages..."
@@ -207,7 +201,6 @@
           }
 
           $allVerified = $true
-<<<<<<< HEAD
 
           foreach ($pkg in $expectedVersions.Keys) {
             $expectedVersion = $expectedVersions[$pkg]
@@ -219,26 +212,6 @@
               Write-Error "❌ Package '$pkg' not installed!"
               $allVerified = $false
               continue
-=======
-
-          foreach ($pkg in $expectedVersions.Keys) {
-            $expectedVersion = $expectedVersions[$pkg]
-
-            # Get installed version
-            $installedVersion = pip show $pkg 2>&1 | Select-String "Version:" | ForEach-Object { $_.Line -replace 'Version: ', '' }
-
-            if (-not $installedVersion) {
-              Write-Error "❌ Package '$pkg' not installed!"
-              $allVerified = $false
-              continue
-            }
-
-            if ($installedVersion -ne $expectedVersion) {
-              Write-Error "❌ Package '$pkg' has wrong version: $installedVersion (expected $expectedVersion)"
-              $allVerified = $false
-            } else {
-              Write-Host "✅ $pkg==$installedVersion"
->>>>>>> 135ae0a6
             }
 
             if ($installedVersion -ne $expectedVersion) {
@@ -253,19 +226,7 @@
             throw "[BUILD] ❌ x86 package verification failed"
           }
 
-<<<<<<< HEAD
           Write-Host "[BUILD] ✅ All x86 packages verified"
-=======
-          if (-not $allVerified) {
-            throw "[BUILD] ❌ x86 package verification failed"
-          }
-
-          if (-not $allVerified) {
-            throw "[BUILD] ❌ One or more critical x86 packages failed verification"
-          }
-
-          Write-Host "[BUILD] ✅ All critical x86 packages verified as wheels"
->>>>>>> 135ae0a6
       - name: 🐍 Set up PYTHONPATH
         shell: pwsh
         run: |
