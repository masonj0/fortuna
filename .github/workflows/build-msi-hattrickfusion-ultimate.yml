# System Timestamp: 2025-12-21 14:04:35
name: 🎩 HatTrick Fusion (Ultimate)
on:
  workflow_dispatch:
    inputs:
      cache-bust:
        description: 'Force a clean build by ignoring all caches'
        required: false
        type: boolean
        default: false
  push:
    branches: ["main"]

concurrency:
  group: ${{ github.workflow }}-${{ github.ref }}
  cancel-in-progress: true

env:
  NODE_VERSION: '20'
<<<<<<< HEAD
  PYTHON_VERSION: '3.11' # 🚀 USE PYTHON 3.11
=======
  PYTHON_VERSION: '3.11' # 🚀 DOWNGRADE
>>>>>>> b25e04a0
  DOTNET_VERSION: '8.0.x'
  WIX_VERSION: '4.0.5'
  SERVICE_PORT: '8102'
  FRONTEND_PORT: '3000'
  MSI_NAME: 'HatTrickFusion.msi'
  FIREWALL_RULE: 'HatTrickFusion-Port'
  UPGRADE_CODE: 'FA689549-366B-4C5C-A482-1132F9A34B10'
  FORTUNA_PORT: '8102'
  # Mock API keys for service startup
  API_KEY: mock_key
  TVG_API_KEY: mock
  GREYHOUND_API_URL: http://mock
  FORTUNA_ENV: smoke-test

jobs:
  # 1. Build Frontend First (so Backend can bundle it)
  build-frontend:
    name: Build Frontend
    runs-on: windows-latest
    timeout-minutes: 30
    steps:
      - uses: actions/checkout@v4
      - uses: ./.github/actions/setup
      - name: Cache Build Output
        id: cache-frontend
        uses: actions/cache@v4
        with:
          path: web_platform/frontend/out
<<<<<<< HEAD
          key: ${{ runner.os }}-frontend-${{ hashFiles('**/package-lock.json', 'web_platform/frontend/**/*.js', 'web_platform/frontend/**/*.ts', 'web_platform/frontend/**/*.tsx', 'web_platform/frontend/**/*.css') }}${{ inputs.cache-bust && format('-{0}', github.run_id) || '' }}
=======
          key: ${{ runner.os }}-frontend-${{ hashFiles('**/package-lock.json', '
web_platform/frontend/**/*.js', 'web_platform/frontend/**/*.ts', 'web_platform/f
rontend/**/*.tsx', 'web_platform/frontend/**/*.css') }}${{ inputs.cache-bust &&
format('-{0}', github.run_id) || '' }}
>>>>>>> b25e04a0
          restore-keys: |
            ${{ runner.os }}-frontend-
      - name: Install and Build
        if: steps.cache-frontend.outputs.cache-hit != 'true'
        run: |
          cd web_platform/frontend
          npm ci --prefer-offline --no-audit --no-fund
          npm run build
      - name: Generate Artifact Manifest
        shell: pwsh
        working-directory: web_platform/frontend
        run: |
          Set-StrictMode -Version Latest
          $outDir = Resolve-Path "out"
          $manifestPath = "frontend-manifest.tsv"
<<<<<<< HEAD
          "RelativePath`tSizeBytes`tSHA256" | Out-File $manifestPath -Encoding utf8
          $files = Get-ChildItem -Path $outDir -Recurse -File
          foreach ($f in $files) {
            $rel = $f.FullName.Substring($outDir.Path.Length) -replace '^[\\\/]', ''
            $hash = (Get-FileHash $f.FullName -Algorithm SHA256).Hash.Substring(0,16)
            "$rel`t$($f.Length)`t$hash" | Out-File $manifestPath -Encoding utf8 -Append
=======
          "RelativePath`tSizeBytes`tSHA256" | Out-File $manifestPath -Encoding u
tf8
          $files = Get-ChildItem -Path $outDir -Recurse -File
          foreach ($f in $files) {
            $rel = $f.FullName.Substring($outDir.Path.Length) -replace '^[\\\/]'
, ''
            $hash = (Get-FileHash $f.FullName -Algorithm SHA256).Hash.Substring(
0,16)
            "$rel`t$($f.Length)`t$hash" | Out-File $manifestPath -Encoding utf8
-Append
>>>>>>> b25e04a0
          }
          Write-Host "✅ Generated frontend artifact manifest."
      - name: Upload Frontend
        uses: actions/upload-artifact@v4
        with:
          name: frontend-build
          path: |
            web_platform/frontend/out
            web_platform/frontend/frontend-manifest.tsv

  # 2. Build Backend (Downloads Frontend to bundle it)
  backend-quality:
    name: '🧯 Backend Quality Gates'
    runs-on: ubuntu-latest
    timeout-minutes: 20
    needs: build-frontend
    steps:
      - uses: actions/checkout@v4
      - uses: ./.github/actions/setup
      - name: Install Dependencies
        run: |
          pip install -r web_service/backend/requirements-dev.txt
      - name: Run Pytest
        run: |
          pytest web_service/backend/tests
  build-backend:
    name: '🐍 Build Backend (${{ matrix.arch }})'
    runs-on: windows-latest
    needs: [build-frontend, backend-quality]
    timeout-minutes: 30
    strategy:
      matrix:
        arch: [x64, x86]
    outputs:
      semver: ${{ steps.meta.outputs.semver }}
      short_sha: ${{ steps.meta.outputs.short_sha }}
    steps:
      - uses: actions/checkout@v4
      - uses: ./.github/actions/setup
        with:
          architecture: ${{ matrix.arch }}
      - uses: actions/download-artifact@v4
        with:
          name: frontend-build
          path: web_platform/frontend/out
      - id: meta
        shell: pwsh
        run: |
          $ver = if ("${{ github.ref }}" -match 'refs/tags/v(.*)') { $Matches[1]
 } else { "0.0.${{ github.run_number }}" }
          "semver=$ver" | Out-File -FilePath $env:GITHUB_OUTPUT -Encoding utf8 -
Append
          $shortSha = "${{ github.sha }}".Substring(0,7)
<<<<<<< HEAD
          "short_sha=$shortSha" | Out-File $env:GITHUB_OUTPUT -Encoding utf8 -Append
          "backend_dir=web_service/backend" | Out-File -FilePath $env:GITHUB_OUTPUT -Encoding utf8 -Append
          "module_path=web_service.backend" | Out-File -FilePath $env:GITHUB_ENV -Encoding utf8 -Append
=======
          "short_sha=$shortSha" | Out-File $env:GITHUB_OUTPUT -Encoding utf8 -Ap
pend
          "backend_dir=web_service/backend" | Out-File -FilePath $env:GITHUB_OUT
PUT -Encoding utf8 -Append
          "module_path=web_service.backend" | Out-File -FilePath $env:GITHUB_ENV
 -Encoding utf8 -Append
>>>>>>> b25e04a0
      - name: 🧾 Create Architecture Constraints
        id: constraints
        shell: pwsh
        run: |
          $constraintDir = "temp-constraints"
          New-Item -ItemType Directory -Path $constraintDir -Force | Out-Null
<<<<<<< HEAD
          $constraintFile = Join-Path $constraintDir "constraint-${{ matrix.arch }}.txt"
=======
          $constraintFile = Join-Path $constraintDir "constraint-${{ matrix.arch
 }}.txt"
>>>>>>> b25e04a0
          if ('${{ matrix.arch }}' -eq 'x86') {
            Write-Host "🛡️ ACTIVATING X86 SAFE MODE"
            @(
              "numpy==1.23.5",
              "pandas==1.5.3",
              "--only-binary=:all:"
            ) | Set-Content $constraintFile
            Write-Host "✅ Constraints: numpy, pandas"
          } else { New-Item $constraintFile -ItemType File -Force }
          "file=$constraintFile" | Out-File $env:GITHUB_OUTPUT -Append
      - name: Install Dependencies
        run: |
          python -m pip install --upgrade pip
<<<<<<< HEAD
          pip install -r web_service/backend/requirements.txt -c ${{ steps.constraints.outputs.file }}
          pip install pyinstaller==6.6.0 pywin32 -c ${{ steps.constraints.outputs.file }}
=======
          pip install -r web_service/backend/requirements.txt -c ${{ steps.const
raints.outputs.file }}
          pip install pyinstaller==6.6.0 pywin32 -c ${{ steps.constraints.output
s.file }}
>>>>>>> b25e04a0
      - name: 🔮 Generate Spec & Build
        env:
          PYTHONUTF8: '1'
        run: |
          python scripts/generate_spec_dual.py --mode svc
      - name: Upload Backend
        uses: actions/upload-artifact@v4
        with:
          name: backend-dist-${{ matrix.arch }}
          path: dist/fortuna-core-service/

  package-msi:
    name: '💿 Package MSI (${{ matrix.arch }})'
    runs-on: windows-latest
    needs: [build-backend]
    timeout-minutes: 30
    strategy:
      matrix:
        arch: [x64, x86]
    steps:
      - uses: actions/checkout@v4

      - uses: actions/download-artifact@v4
        with:
          name: backend-dist-${{ matrix.arch }}
          path: staging/backend
      # ---------------------------------------------------------
      # 💉 INJECT: THE DIETICIAN (Subroutine #3)
      # ---------------------------------------------------------
      - name: '⚖️ The Dietician (Size Analysis)'
        shell: pwsh
        run: |
<<<<<<< HEAD
          $stagingDir = "staging" # Adjust if your staging folder is named differently
=======
          $stagingDir = "staging" # Adjust if your staging folder is named diffe
rently
>>>>>>> b25e04a0
          if (Test-Path $stagingDir) {
            $size = (Get-ChildItem $stagingDir -Recurse | Measure-Object -Proper
ty Length -Sum).Sum / 1MB
            $sizeRounded = [math]::Round($size, 2)
            Write-Host "📊 Total Payload Size: $sizeRounded MB"

            if ($size -gt 300) {
              Write-Warning "⚠️ BLOAT ALERT: Payload exceeds 300MB!"
            }
          } else {
            Write-Warning "Staging directory not found, skipping diet check."
          }
      - name: Create Restart Service Batch Script
        shell: pwsh
        run: |
<<<<<<< HEAD
          $scriptContent = "@echo off`r`necho Requesting Admin privileges to restart fortuna-core-service...`r`nnet stop fortuna-core-service`r`nnet start fortuna-core-service`r`necho Service Restarted.`r`npause"
          Set-Content -Path "staging/backend/restart_service.bat" -Value $scriptContent -Encoding Ascii
=======
          $scriptContent = "@echo off`r`necho Requesting Admin privileges to res
tart fortuna-core-service...`r`nnet stop fortuna-core-service`r`nnet start fortu
na-core-service`r`necho Service Restarted.`r`npause"
          Set-Content -Path "staging/backend/restart_service.bat" -Value $script
Content -Encoding Ascii
>>>>>>> b25e04a0
          Write-Host "✅ Created restart_service.bat script."
      - uses: actions/setup-dotnet@v4
        with:
          dotnet-version: ${{ env.DOTNET_VERSION }}
      - name: 📄 Ensure WiX License Exists
        shell: pwsh
        run: |
          if (-not (Test-Path build_wix)) { New-Item -ItemType Directory -Path b
uild_wix | Out-Null }
          $licensePath = 'build_wix/license.rtf'
          $rtfLines = @(
<<<<<<< HEAD
            '{\rtf1\ansi\deff0{\fonttbl{\f0 Arial;}}\f0\fs24 END USER LICENSE AGREEMENT\par\par This is a placeholder license for Fortuna Faucet. Please replace with actual terms.}\0'
          )
          Set-Content -Path $licensePath -Value ($rtfLines -join "`r`n") -Encoding Ascii
=======
            '{\rtf1\ansi\deff0{\fonttbl{\f0 Arial;}}\f0\fs24 END USER LICENSE AG
REEMENT\par\par This is a placeholder license for Fortuna Faucet. Please replace
 with actual terms.}\0'
          )
          Set-Content -Path $licensePath -Value ($rtfLines -join "`r`n") -Encodi
ng Ascii
>>>>>>> b25e04a0
          Write-Host '✅ Robust license.rtf created.'
      - name: Prepare WiX
        shell: pwsh
        run: |
          Set-StrictMode -Version Latest
<<<<<<< HEAD
          if (-not (Test-Path build_wix)) { New-Item -ItemType Directory -Path build_wix | Out-Null }
          Copy-Item build_wix/Product_WebService.wxs build_wix/Product.wxs -Force
=======
          if (-not (Test-Path build_wix)) { New-Item -ItemType Directory -Path b
uild_wix | Out-Null }
          Copy-Item build_wix/Product_WebService.wxs build_wix/Product.wxs -Forc
e
>>>>>>> b25e04a0
          $wxsPath = 'build_wix/Product.wxs'
          $wxsContent = [xml](Get-Content $wxsPath -Raw)
          $serviceControl = $wxsContent.SelectSingleNode("//*[local-name()='Serv
iceControl']")
          if ($serviceControl -and $serviceControl.HasAttribute("Start")) {
              $serviceControl.RemoveAttribute("Start")
              $wxsContent.Save($wxsPath)
<<<<<<< HEAD
              Write-Host "✅ Dynamically removed 'Start=install' attribute from WiX template."
          }
          if (Test-Path staging/backend/fortuna-core-service.exe) {
            Move-Item staging/backend/fortuna-core-service.exe staging/backend/fortuna-webservice.exe -Force
=======
              Write-Host "✅ Dynamically removed 'Start=install' attribute from W
iX template."
          }
          if (Test-Path staging/backend/fortuna-core-service.exe) {
            Move-Item staging/backend/fortuna-core-service.exe staging/backend/f
ortuna-webservice.exe -Force
>>>>>>> b25e04a0
          }
          $proj = @(
            '<Project Sdk="WixToolset.Sdk/${{ env.WIX_VERSION }}">',
            '  <PropertyGroup>',
            '    <EnableDefaultCompileItems>false</EnableDefaultCompileItems>',
            '    <OutputType>Package</OutputType>',
            '    <Platforms>x64;x86</Platforms>',
<<<<<<< HEAD
            '    <!-- Platform is set via -p:Platform in build command, NOT in DefineConstants -->',
            '    <DefineConstants>Version=$(Version);SourceDir=$(SourceDir);ServicePort=$(ServicePort)</DefineConstants>',
=======
            '    <!-- Platform is set via -p:Platform in build command, NOT in D
efineConstants -->',
            '    <DefineConstants>Version=$(Version);SourceDir=$(SourceDir);Serv
icePort=$(ServicePort)</DefineConstants>',
>>>>>>> b25e04a0
            '  </PropertyGroup>',
            '  <ItemGroup>',
            '    <PackageReference Include="WixToolset.UI.wixext" Version="${{ e
nv.WIX_VERSION }}" />',
            '    <PackageReference Include="WixToolset.Firewall.wixext" Version=
"${{ env.WIX_VERSION }}" />',
            '    <PackageReference Include="WixToolset.Util.wixext" Version="${{
 env.WIX_VERSION }}" />',
            '  </ItemGroup>',
            '  <ItemGroup>',
            '    <Compile Include="Product.wxs" />',
            '  </ItemGroup>',
            '</Project>'
          )
          Set-Content build_wix/Fortuna.wixproj ($proj -join "`r`n") -Encoding u
tf8
      - name: Build MSI
        working-directory: build_wix
        run: |
<<<<<<< HEAD
          dotnet build Fortuna.wixproj -c Release -p:Platform=${{ matrix.arch }} -p:Version="${{ needs.build-backend.outputs.semver }}" -p:SourceDir="../staging/backend" -p:ServicePort="${{ env.SERVICE_PORT }}"
=======
          dotnet build Fortuna.wixproj -c Release -p:Platform=${{ matrix.arch }}
 -p:Version="${{ needs.build-backend.outputs.semver }}" -p:SourceDir="../staging
/backend" -p:ServicePort="${{ env.SERVICE_PORT }}"
>>>>>>> b25e04a0
      - name: Rename & Hash MSI
        run: |
          $ver = "${{ needs.build-backend.outputs.semver }}"
          $sha = "${{ needs.build-backend.outputs.short_sha }}"
          $releaseDir = "build_wix/bin/${{ matrix.arch }}/Release"
          $msiFound = Get-ChildItem -Path $releaseDir -Filter "*.msi" | Select-O
bject -First 1
          if (-not $msiFound) { throw "MSI not found in $releaseDir" }
          $targetName = "HatTrickFusion-${{ matrix.arch }}-${ver}-${sha}.msi"
          $newPath = Join-Path $releaseDir $targetName
          Move-Item -Path $msiFound.FullName -Destination $newPath -Force
          Write-Host "✅ MSI Ready: $targetName"
      - name: Upload MSI
        uses: actions/upload-artifact@v4
        with:
          name: hat-trick-msi-${{ matrix.arch }}
          path: build_wix/bin/${{ matrix.arch }}/Release/*

  smoke-test:
    name: '🔬 Smoke Test (${{ matrix.arch }})'
    runs-on: windows-latest
    needs: package-msi
    strategy:
      matrix:
        arch: [x64, x86]
    steps:
      - uses: actions/download-artifact@v4
        with:
          name: hat-trick-msi-${{ matrix.arch }}
          path: msi-installer
      - name: 🔥 Install & Verify
        shell: pwsh
        run: |
          Set-StrictMode -Version Latest
          $ErrorActionPreference = "Stop"
<<<<<<< HEAD
          $msiPath = (Get-ChildItem -Path "msi-installer" -Filter "*.msi" -Recurse | Select-Object -First 1).FullName
=======
          $msiPath = (Get-ChildItem -Path "msi-installer" -Filter "*.msi" -Recur
se | Select-Object -First 1).FullName
>>>>>>> b25e04a0
          if (-not $msiPath) { throw "MSI not found!" }
          Write-Host "Found MSI at $msiPath"
          # 1. PRE-INSTALL CLEANUP
          Write-Host "Attempting pre-emptive service removal..."
<<<<<<< HEAD
          $service = Get-Service -Name "FortunaWebService" -ErrorAction SilentlyContinue
=======
          $service = Get-Service -Name "FortunaWebService" -ErrorAction Silently
Continue
>>>>>>> b25e04a0
          if ($service) {
            sc.exe delete "FortunaWebService"
            Start-Sleep -Seconds 5
          }
          # 2. INSTALL
          $logFile = "msi-install.log"
          $msiArgs = "/i `"$msiPath`" /qn /L*v `"$logFile`""
          Write-Host "Running: msiexec.exe $msiArgs"
<<<<<<< HEAD
          $proc = Start-Process msiexec.exe -ArgumentList $msiArgs -Wait -PassThru
=======
          $proc = Start-Process msiexec.exe -ArgumentList $msiArgs -Wait -PassTh
ru
>>>>>>> b25e04a0
          if ($proc.ExitCode -ne 0 -and $proc.ExitCode -ne 3010) {
            Get-Content $logFile -Tail 50
            throw "MSI installation failed with exit code $($proc.ExitCode)."
          }
          Write-Host "✅ MSI Installation successful."
          # 3. VERIFY
          $progFiles = ${env:ProgramFiles}
          if ('${{ matrix.arch }}' -eq 'x86') { $progFiles = ${env:ProgramFiles(
x86)} }
          $installDir = Join-Path $progFiles "Fortuna Faucet Service"
<<<<<<< HEAD
          if (-not (Test-Path $installDir)) { throw "Installation directory not found!" }
          New-Item -ItemType Directory -Path (Join-Path $installDir "data") -Force | Out-Null
          New-Item -ItemType Directory -Path (Join-Path $installDir "json") -Force | Out-Null
          New-Item -ItemType Directory -Path (Join-Path $installDir "logs") -Force | Out-Null

          # 🚀 CRITICAL FIX: Grant LocalSystem write access to runtime dirs
          icacls (Join-Path $installDir "data") /grant "NT AUTHORITY\SYSTEM:(OI)(CI)F" /T
          icacls (Join-Path $installDir "json") /grant "NT AUTHORITY\SYSTEM:(OI)(CI)F" /T
          icacls (Join-Path $installDir "logs") /grant "NT AUTHORITY\SYSTEM:(OI)(CI)F" /T
=======
          if (-not (Test-Path $installDir)) { throw "Installation directory not
found!" }
          New-Item -ItemType Directory -Path (Join-Path $installDir "data") -For
ce | Out-Null
          New-Item -ItemType Directory -Path (Join-Path $installDir "json") -For
ce | Out-Null
          New-Item -ItemType Directory -Path (Join-Path $installDir "logs") -For
ce | Out-Null

          # 🚀 CRITICAL FIX: Grant LocalSystem write access to runtime dirs
          icacls (Join-Path $installDir "data") /grant "NT AUTHORITY\SYSTEM:(OI)
(CI)F" /T
          icacls (Join-Path $installDir "json") /grant "NT AUTHORITY\SYSTEM:(OI)
(CI)F" /T
          icacls (Join-Path $installDir "logs") /grant "NT AUTHORITY\SYSTEM:(OI)
(CI)F" /T
>>>>>>> b25e04a0

          Write-Host "✅ Installation verified and permissions granted."

      - name: '🕵️ DLL Dependency Forensics'
        shell: pwsh
        run: |
            $progFiles = ${env:ProgramFiles}
<<<<<<< HEAD
            if ('${{ matrix.arch }}' -eq 'x86') { $progFiles = ${env:ProgramFiles(x86)} }
=======
            if ('${{ matrix.arch }}' -eq 'x86') { $progFiles = ${env:ProgramFile
s(x86)} }
>>>>>>> b25e04a0
            $installDir = Join-Path $progFiles "Fortuna Faucet Service"
            $exePath = Join-Path $installDir "fortuna-webservice.exe"

            # Find dumpbin.exe in the Visual Studio installation
<<<<<<< HEAD
            $vsPath = (Get-ChildItem "C:\Program Files\Microsoft Visual Studio\2022\Enterprise\VC\Tools\MSVC\*\bin\Hostx64\x64\dumpbin.exe" -Recurse | Select-Object -First 1).FullName
=======
            $vsPath = (Get-ChildItem "C:\Program Files\Microsoft Visual Studio\2
022\Enterprise\VC\Tools\MSVC\*\bin\Hostx64\x64\dumpbin.exe" -Recurse | Select-Ob
ject -First 1).FullName
>>>>>>> b25e04a0
            if (-not $vsPath) {
                throw "dumpbin.exe not found!"
            }

            # Use dumpbin to list the imported DLLs
            & $vsPath /dependents $exePath

      - name: '🔬 Pre-flight Service Check (Run executable directly)'
        shell: pwsh
        run: |
          $progFiles = ${env:ProgramFiles}
<<<<<<< HEAD
          if ('${{ matrix.arch }}' -eq 'x86') { $progFiles = ${env:ProgramFiles(x86)} }
          $installDir = Join-Path $progFiles "Fortuna Faucet Service"
          $exePath = Join-Path $installDir "fortuna-webservice.exe"

          Write-Host "Attempting to run the service executable directly for 5 seconds to catch startup errors..."
          $process = Start-Process -FilePath $exePath -NoNewWindow -PassThru
          Start-Sleep -Seconds 5
          if ($process.HasExited) {
              Write-Error "The service executable exited prematurely. Exit Code: $($process.ExitCode)"
              # Attempt to get more info if there are logs
              $logFile = Get-ChildItem -Path (Join-Path $installDir "logs") -Filter "*.log" | Sort-Object LastWriteTime -Descending | Select-Object -First 1
=======
          if ('${{ matrix.arch }}' -eq 'x86') { $progFiles = ${env:ProgramFiles(
x86)} }
          $installDir = Join-Path $progFiles "Fortuna Faucet Service"
          $exePath = Join-Path $installDir "fortuna-webservice.exe"

          Write-Host "Attempting to run the service executable directly for 5 se
conds to catch startup errors..."
          $process = Start-Process -FilePath $exePath -NoNewWindow -PassThru
          Start-Sleep -Seconds 5
          if ($process.HasExited) {
              Write-Error "The service executable exited prematurely. Exit Code:
 $($process.ExitCode)"
              # Attempt to get more info if there are logs
              $logFile = Get-ChildItem -Path (Join-Path $installDir "logs") -Fil
ter "*.log" | Sort-Object LastWriteTime -Descending | Select-Object -First 1
>>>>>>> b25e04a0
              if ($logFile) {
                  Write-Host "--- Last Log File Content ---"
                  Get-Content $logFile.FullName -Tail 50
              }
              exit 1
          } else {
<<<<<<< HEAD
              Write-Host "✅ Executable started without immediate errors. Stopping it to proceed with service-based test."
=======
              Write-Host "✅ Executable started without immediate errors. Stoppin
g it to proceed with service-based test."
>>>>>>> b25e04a0
              Stop-Process -Id $process.Id -Force
          }

      - name: 🚀 Start Service
        shell: pwsh
        run: |
          Start-Service -Name "FortunaWebService"
          Start-Sleep -Seconds 10

      - name: 🩺 Health Check
        shell: pwsh
        run: |
          $maxRetries = 5
          $delay = 5
          $success = $false
          For ($i=0; $i -lt $maxRetries; $i++) {
            try {
<<<<<<< HEAD
              $response = Invoke-WebRequest -Uri "http://localhost:${{ env.SERVICE_PORT }}/health" -UseBasicParsing
=======
              $response = Invoke-WebRequest -Uri "http://localhost:${{ env.SERVI
CE_PORT }}/health" -UseBasicParsing
>>>>>>> b25e04a0
              if ($response.StatusCode -eq 200) {
                Write-Host "✅ Health check PASSED."
                $success = $true
                break
              }
<<<<<<< HEAD
            } catch { Write-Host "Attempt $($i+1) failed. Retrying in $delay seconds..." }
            Start-Sleep -Seconds $delay
          }
          if (-not $success) {
            throw "Health check failed after $maxRetries attempts."
          }
=======
            } catch { Write-Host "Attempt $($i+1) failed. Retrying in $delay sec
onds..." }
            Start-Sleep -Seconds $delay
          }
          if (-not $success) {
            throw "Health check failed after $maxRetries attempts."
          }
>>>>>>> b25e04a0
      # ---------------------------------------------------------
      # 💉 INJECT: PAPARAZZI (Subroutine #4)
      # ---------------------------------------------------------
      - name: '📸 Paparazzi (Visual Proof)'
        if: success()
        continue-on-error: true
        shell: pwsh
        run: |
          $url = "http://127.0.0.1:8000/docs"
          Write-Host "Waiting for URL: $url"
          $maxRetries = 10
          $delay = 3
          for ($i=1; $i -le $maxRetries; $i++) {
            try {
<<<<<<< HEAD
              $response = Invoke-WebRequest -Uri $url -UseBasicParsing -TimeoutSec 5
=======
              $response = Invoke-WebRequest -Uri $url -UseBasicParsing -TimeoutS
ec 5
>>>>>>> b25e04a0
              if ($response.StatusCode -eq 200) {
                Write-Host "✅ URL is accessible. Proceeding with screenshot."
                break
              }
            } catch {
<<<<<<< HEAD
              Write-Warning "Attempt ${i}: URL not accessible yet. Retrying in $delay seconds..."
              Start-Sleep -Seconds $delay
            }
            if ($i -eq $maxRetries) {
              throw "❌ URL did not become accessible after $maxRetries attempts."
=======
              Write-Warning "Attempt ${i}: URL not accessible yet. Retrying in $
delay seconds..."
              Start-Sleep -Seconds $delay
            }
            if ($i -eq $maxRetries) {
              throw "❌ URL did not become accessible after $maxRetries attempts.
"
>>>>>>> b25e04a0
            }
          }

          npm install playwright
          npx playwright install chromium

<<<<<<< HEAD
          $nodeScript = "const { chromium } = require('playwright'); (async () => { const browser = await chromium.launch(); const page = await browser.newPage(); try { await page.goto('$url', { timeout: 10000 }); await page.screenshot({ path: 'proof-of-life.png', fullPage: true }); console.log('✅ Screenshot captured!'); } catch (e) { console.error('❌ Failed to capture screenshot:', e); process.exit(1); } await browser.close(); })();"
=======
          $nodeScript = "const { chromium } = require('playwright'); (async () =
> { const browser = await chromium.launch(); const page = await browser.newPage(
); try { await page.goto('$url', { timeout: 10000 }); await page.screenshot({ pa
th: 'proof-of-life.png', fullPage: true }); console.log('✅ Screenshot captured!'
); } catch (e) { console.error('❌ Failed to capture screenshot:', e); process.ex
it(1); } await browser.close(); })();"
>>>>>>> b25e04a0
          node -e $nodeScript

      - name: 📤 Upload Visual Proof
        uses: actions/upload-artifact@v4
        if: always()
        with:
          name: visual-proof-${{ matrix.arch || 'x64' }}
          path: proof-of-life.png
      - name: '🕵️ CSI: Windows Post-Mortem (On Failure)'
        if: failure()
        shell: pwsh
        run: |
          Get-Process | Where-Object { $_.ProcessName -match "fortuna" }
          Get-EventLog -LogName Application -Newest 50 -EntryType Error,Warning
      - name: 🧹 Stop Service
        if: always()
        shell: pwsh
        run: |
          Stop-Service -Name "FortunaWebService" -ErrorAction SilentlyContinue

  generate-sbom:
    name: '📜 Generate SBOM (${{ matrix.arch }})'
    runs-on: ubuntu-latest
    needs: [build-backend]
    timeout-minutes: 30
    strategy:
      matrix:
        arch: [x64, x86]
    steps:
      - uses: actions/download-artifact@v4
        with:
          name: backend-dist-${{ matrix.arch }}
          path: backend
      - name: Create SBOM
        uses: anchore/sbom-action@v0
        with:
          path: backend
          artifact-name: sbom-${{ matrix.arch }}-${{ github.run_id }}
          format: spdx-json

  release:
    name: '🚀 Create Release'
    runs-on: ubuntu-latest
    if: startsWith(github.ref, 'refs/tags/')
    needs: [smoke-test, generate-sbom]
    timeout-minutes: 30
    permissions:
      contents: write
    steps:
      - uses: actions/download-artifact@v4
        with:
          pattern: hat-trick-msi-*
          path: assets
          merge-multiple: true
      - uses: actions/download-artifact@v4
        with:
          pattern: sbom-*
          path: assets
          merge-multiple: true
      - name: Generate Checksums
        run: |
          cd assets
          sha256sum * > SHASUMS256.txt
      - name: Publish Release
        uses: softprops/action-gh-release@v1
        with:
          files: |
            assets/*
          draft: false
          prerelease: false<|MERGE_RESOLUTION|>--- conflicted
+++ resolved
@@ -17,11 +17,7 @@
 
 env:
   NODE_VERSION: '20'
-<<<<<<< HEAD
   PYTHON_VERSION: '3.11' # 🚀 USE PYTHON 3.11
-=======
-  PYTHON_VERSION: '3.11' # 🚀 DOWNGRADE
->>>>>>> b25e04a0
   DOTNET_VERSION: '8.0.x'
   WIX_VERSION: '4.0.5'
   SERVICE_PORT: '8102'
@@ -50,14 +46,7 @@
         uses: actions/cache@v4
         with:
           path: web_platform/frontend/out
-<<<<<<< HEAD
           key: ${{ runner.os }}-frontend-${{ hashFiles('**/package-lock.json', 'web_platform/frontend/**/*.js', 'web_platform/frontend/**/*.ts', 'web_platform/frontend/**/*.tsx', 'web_platform/frontend/**/*.css') }}${{ inputs.cache-bust && format('-{0}', github.run_id) || '' }}
-=======
-          key: ${{ runner.os }}-frontend-${{ hashFiles('**/package-lock.json', '
-web_platform/frontend/**/*.js', 'web_platform/frontend/**/*.ts', 'web_platform/f
-rontend/**/*.tsx', 'web_platform/frontend/**/*.css') }}${{ inputs.cache-bust &&
-format('-{0}', github.run_id) || '' }}
->>>>>>> b25e04a0
           restore-keys: |
             ${{ runner.os }}-frontend-
       - name: Install and Build
@@ -73,25 +62,12 @@
           Set-StrictMode -Version Latest
           $outDir = Resolve-Path "out"
           $manifestPath = "frontend-manifest.tsv"
-<<<<<<< HEAD
           "RelativePath`tSizeBytes`tSHA256" | Out-File $manifestPath -Encoding utf8
           $files = Get-ChildItem -Path $outDir -Recurse -File
           foreach ($f in $files) {
             $rel = $f.FullName.Substring($outDir.Path.Length) -replace '^[\\\/]', ''
             $hash = (Get-FileHash $f.FullName -Algorithm SHA256).Hash.Substring(0,16)
             "$rel`t$($f.Length)`t$hash" | Out-File $manifestPath -Encoding utf8 -Append
-=======
-          "RelativePath`tSizeBytes`tSHA256" | Out-File $manifestPath -Encoding u
-tf8
-          $files = Get-ChildItem -Path $outDir -Recurse -File
-          foreach ($f in $files) {
-            $rel = $f.FullName.Substring($outDir.Path.Length) -replace '^[\\\/]'
-, ''
-            $hash = (Get-FileHash $f.FullName -Algorithm SHA256).Hash.Substring(
-0,16)
-            "$rel`t$($f.Length)`t$hash" | Out-File $manifestPath -Encoding utf8
--Append
->>>>>>> b25e04a0
           }
           Write-Host "✅ Generated frontend artifact manifest."
       - name: Upload Frontend
@@ -145,30 +121,16 @@
           "semver=$ver" | Out-File -FilePath $env:GITHUB_OUTPUT -Encoding utf8 -
 Append
           $shortSha = "${{ github.sha }}".Substring(0,7)
-<<<<<<< HEAD
           "short_sha=$shortSha" | Out-File $env:GITHUB_OUTPUT -Encoding utf8 -Append
           "backend_dir=web_service/backend" | Out-File -FilePath $env:GITHUB_OUTPUT -Encoding utf8 -Append
           "module_path=web_service.backend" | Out-File -FilePath $env:GITHUB_ENV -Encoding utf8 -Append
-=======
-          "short_sha=$shortSha" | Out-File $env:GITHUB_OUTPUT -Encoding utf8 -Ap
-pend
-          "backend_dir=web_service/backend" | Out-File -FilePath $env:GITHUB_OUT
-PUT -Encoding utf8 -Append
-          "module_path=web_service.backend" | Out-File -FilePath $env:GITHUB_ENV
- -Encoding utf8 -Append
->>>>>>> b25e04a0
       - name: 🧾 Create Architecture Constraints
         id: constraints
         shell: pwsh
         run: |
           $constraintDir = "temp-constraints"
           New-Item -ItemType Directory -Path $constraintDir -Force | Out-Null
-<<<<<<< HEAD
           $constraintFile = Join-Path $constraintDir "constraint-${{ matrix.arch }}.txt"
-=======
-          $constraintFile = Join-Path $constraintDir "constraint-${{ matrix.arch
- }}.txt"
->>>>>>> b25e04a0
           if ('${{ matrix.arch }}' -eq 'x86') {
             Write-Host "🛡️ ACTIVATING X86 SAFE MODE"
             @(
@@ -182,15 +144,8 @@
       - name: Install Dependencies
         run: |
           python -m pip install --upgrade pip
-<<<<<<< HEAD
           pip install -r web_service/backend/requirements.txt -c ${{ steps.constraints.outputs.file }}
           pip install pyinstaller==6.6.0 pywin32 -c ${{ steps.constraints.outputs.file }}
-=======
-          pip install -r web_service/backend/requirements.txt -c ${{ steps.const
-raints.outputs.file }}
-          pip install pyinstaller==6.6.0 pywin32 -c ${{ steps.constraints.output
-s.file }}
->>>>>>> b25e04a0
       - name: 🔮 Generate Spec & Build
         env:
           PYTHONUTF8: '1'
@@ -223,12 +178,7 @@
       - name: '⚖️ The Dietician (Size Analysis)'
         shell: pwsh
         run: |
-<<<<<<< HEAD
           $stagingDir = "staging" # Adjust if your staging folder is named differently
-=======
-          $stagingDir = "staging" # Adjust if your staging folder is named diffe
-rently
->>>>>>> b25e04a0
           if (Test-Path $stagingDir) {
             $size = (Get-ChildItem $stagingDir -Recurse | Measure-Object -Proper
 ty Length -Sum).Sum / 1MB
@@ -244,16 +194,8 @@
       - name: Create Restart Service Batch Script
         shell: pwsh
         run: |
-<<<<<<< HEAD
           $scriptContent = "@echo off`r`necho Requesting Admin privileges to restart fortuna-core-service...`r`nnet stop fortuna-core-service`r`nnet start fortuna-core-service`r`necho Service Restarted.`r`npause"
           Set-Content -Path "staging/backend/restart_service.bat" -Value $scriptContent -Encoding Ascii
-=======
-          $scriptContent = "@echo off`r`necho Requesting Admin privileges to res
-tart fortuna-core-service...`r`nnet stop fortuna-core-service`r`nnet start fortu
-na-core-service`r`necho Service Restarted.`r`npause"
-          Set-Content -Path "staging/backend/restart_service.bat" -Value $script
-Content -Encoding Ascii
->>>>>>> b25e04a0
           Write-Host "✅ Created restart_service.bat script."
       - uses: actions/setup-dotnet@v4
         with:
@@ -265,32 +207,16 @@
 uild_wix | Out-Null }
           $licensePath = 'build_wix/license.rtf'
           $rtfLines = @(
-<<<<<<< HEAD
             '{\rtf1\ansi\deff0{\fonttbl{\f0 Arial;}}\f0\fs24 END USER LICENSE AGREEMENT\par\par This is a placeholder license for Fortuna Faucet. Please replace with actual terms.}\0'
           )
           Set-Content -Path $licensePath -Value ($rtfLines -join "`r`n") -Encoding Ascii
-=======
-            '{\rtf1\ansi\deff0{\fonttbl{\f0 Arial;}}\f0\fs24 END USER LICENSE AG
-REEMENT\par\par This is a placeholder license for Fortuna Faucet. Please replace
- with actual terms.}\0'
-          )
-          Set-Content -Path $licensePath -Value ($rtfLines -join "`r`n") -Encodi
-ng Ascii
->>>>>>> b25e04a0
           Write-Host '✅ Robust license.rtf created.'
       - name: Prepare WiX
         shell: pwsh
         run: |
           Set-StrictMode -Version Latest
-<<<<<<< HEAD
           if (-not (Test-Path build_wix)) { New-Item -ItemType Directory -Path build_wix | Out-Null }
           Copy-Item build_wix/Product_WebService.wxs build_wix/Product.wxs -Force
-=======
-          if (-not (Test-Path build_wix)) { New-Item -ItemType Directory -Path b
-uild_wix | Out-Null }
-          Copy-Item build_wix/Product_WebService.wxs build_wix/Product.wxs -Forc
-e
->>>>>>> b25e04a0
           $wxsPath = 'build_wix/Product.wxs'
           $wxsContent = [xml](Get-Content $wxsPath -Raw)
           $serviceControl = $wxsContent.SelectSingleNode("//*[local-name()='Serv
@@ -298,19 +224,10 @@
           if ($serviceControl -and $serviceControl.HasAttribute("Start")) {
               $serviceControl.RemoveAttribute("Start")
               $wxsContent.Save($wxsPath)
-<<<<<<< HEAD
               Write-Host "✅ Dynamically removed 'Start=install' attribute from WiX template."
           }
           if (Test-Path staging/backend/fortuna-core-service.exe) {
             Move-Item staging/backend/fortuna-core-service.exe staging/backend/fortuna-webservice.exe -Force
-=======
-              Write-Host "✅ Dynamically removed 'Start=install' attribute from W
-iX template."
-          }
-          if (Test-Path staging/backend/fortuna-core-service.exe) {
-            Move-Item staging/backend/fortuna-core-service.exe staging/backend/f
-ortuna-webservice.exe -Force
->>>>>>> b25e04a0
           }
           $proj = @(
             '<Project Sdk="WixToolset.Sdk/${{ env.WIX_VERSION }}">',
@@ -318,15 +235,8 @@
             '    <EnableDefaultCompileItems>false</EnableDefaultCompileItems>',
             '    <OutputType>Package</OutputType>',
             '    <Platforms>x64;x86</Platforms>',
-<<<<<<< HEAD
             '    <!-- Platform is set via -p:Platform in build command, NOT in DefineConstants -->',
             '    <DefineConstants>Version=$(Version);SourceDir=$(SourceDir);ServicePort=$(ServicePort)</DefineConstants>',
-=======
-            '    <!-- Platform is set via -p:Platform in build command, NOT in D
-efineConstants -->',
-            '    <DefineConstants>Version=$(Version);SourceDir=$(SourceDir);Serv
-icePort=$(ServicePort)</DefineConstants>',
->>>>>>> b25e04a0
             '  </PropertyGroup>',
             '  <ItemGroup>',
             '    <PackageReference Include="WixToolset.UI.wixext" Version="${{ e
@@ -346,13 +256,7 @@
       - name: Build MSI
         working-directory: build_wix
         run: |
-<<<<<<< HEAD
           dotnet build Fortuna.wixproj -c Release -p:Platform=${{ matrix.arch }} -p:Version="${{ needs.build-backend.outputs.semver }}" -p:SourceDir="../staging/backend" -p:ServicePort="${{ env.SERVICE_PORT }}"
-=======
-          dotnet build Fortuna.wixproj -c Release -p:Platform=${{ matrix.arch }}
- -p:Version="${{ needs.build-backend.outputs.semver }}" -p:SourceDir="../staging
-/backend" -p:ServicePort="${{ env.SERVICE_PORT }}"
->>>>>>> b25e04a0
       - name: Rename & Hash MSI
         run: |
           $ver = "${{ needs.build-backend.outputs.semver }}"
@@ -388,22 +292,12 @@
         run: |
           Set-StrictMode -Version Latest
           $ErrorActionPreference = "Stop"
-<<<<<<< HEAD
           $msiPath = (Get-ChildItem -Path "msi-installer" -Filter "*.msi" -Recurse | Select-Object -First 1).FullName
-=======
-          $msiPath = (Get-ChildItem -Path "msi-installer" -Filter "*.msi" -Recur
-se | Select-Object -First 1).FullName
->>>>>>> b25e04a0
           if (-not $msiPath) { throw "MSI not found!" }
           Write-Host "Found MSI at $msiPath"
           # 1. PRE-INSTALL CLEANUP
           Write-Host "Attempting pre-emptive service removal..."
-<<<<<<< HEAD
           $service = Get-Service -Name "FortunaWebService" -ErrorAction SilentlyContinue
-=======
-          $service = Get-Service -Name "FortunaWebService" -ErrorAction Silently
-Continue
->>>>>>> b25e04a0
           if ($service) {
             sc.exe delete "FortunaWebService"
             Start-Sleep -Seconds 5
@@ -412,12 +306,7 @@
           $logFile = "msi-install.log"
           $msiArgs = "/i `"$msiPath`" /qn /L*v `"$logFile`""
           Write-Host "Running: msiexec.exe $msiArgs"
-<<<<<<< HEAD
           $proc = Start-Process msiexec.exe -ArgumentList $msiArgs -Wait -PassThru
-=======
-          $proc = Start-Process msiexec.exe -ArgumentList $msiArgs -Wait -PassTh
-ru
->>>>>>> b25e04a0
           if ($proc.ExitCode -ne 0 -and $proc.ExitCode -ne 3010) {
             Get-Content $logFile -Tail 50
             throw "MSI installation failed with exit code $($proc.ExitCode)."
@@ -428,7 +317,6 @@
           if ('${{ matrix.arch }}' -eq 'x86') { $progFiles = ${env:ProgramFiles(
 x86)} }
           $installDir = Join-Path $progFiles "Fortuna Faucet Service"
-<<<<<<< HEAD
           if (-not (Test-Path $installDir)) { throw "Installation directory not found!" }
           New-Item -ItemType Directory -Path (Join-Path $installDir "data") -Force | Out-Null
           New-Item -ItemType Directory -Path (Join-Path $installDir "json") -Force | Out-Null
@@ -438,24 +326,6 @@
           icacls (Join-Path $installDir "data") /grant "NT AUTHORITY\SYSTEM:(OI)(CI)F" /T
           icacls (Join-Path $installDir "json") /grant "NT AUTHORITY\SYSTEM:(OI)(CI)F" /T
           icacls (Join-Path $installDir "logs") /grant "NT AUTHORITY\SYSTEM:(OI)(CI)F" /T
-=======
-          if (-not (Test-Path $installDir)) { throw "Installation directory not
-found!" }
-          New-Item -ItemType Directory -Path (Join-Path $installDir "data") -For
-ce | Out-Null
-          New-Item -ItemType Directory -Path (Join-Path $installDir "json") -For
-ce | Out-Null
-          New-Item -ItemType Directory -Path (Join-Path $installDir "logs") -For
-ce | Out-Null
-
-          # 🚀 CRITICAL FIX: Grant LocalSystem write access to runtime dirs
-          icacls (Join-Path $installDir "data") /grant "NT AUTHORITY\SYSTEM:(OI)
-(CI)F" /T
-          icacls (Join-Path $installDir "json") /grant "NT AUTHORITY\SYSTEM:(OI)
-(CI)F" /T
-          icacls (Join-Path $installDir "logs") /grant "NT AUTHORITY\SYSTEM:(OI)
-(CI)F" /T
->>>>>>> b25e04a0
 
           Write-Host "✅ Installation verified and permissions granted."
 
@@ -463,23 +333,12 @@
         shell: pwsh
         run: |
             $progFiles = ${env:ProgramFiles}
-<<<<<<< HEAD
             if ('${{ matrix.arch }}' -eq 'x86') { $progFiles = ${env:ProgramFiles(x86)} }
-=======
-            if ('${{ matrix.arch }}' -eq 'x86') { $progFiles = ${env:ProgramFile
-s(x86)} }
->>>>>>> b25e04a0
             $installDir = Join-Path $progFiles "Fortuna Faucet Service"
             $exePath = Join-Path $installDir "fortuna-webservice.exe"
 
             # Find dumpbin.exe in the Visual Studio installation
-<<<<<<< HEAD
             $vsPath = (Get-ChildItem "C:\Program Files\Microsoft Visual Studio\2022\Enterprise\VC\Tools\MSVC\*\bin\Hostx64\x64\dumpbin.exe" -Recurse | Select-Object -First 1).FullName
-=======
-            $vsPath = (Get-ChildItem "C:\Program Files\Microsoft Visual Studio\2
-022\Enterprise\VC\Tools\MSVC\*\bin\Hostx64\x64\dumpbin.exe" -Recurse | Select-Ob
-ject -First 1).FullName
->>>>>>> b25e04a0
             if (-not $vsPath) {
                 throw "dumpbin.exe not found!"
             }
@@ -491,7 +350,6 @@
         shell: pwsh
         run: |
           $progFiles = ${env:ProgramFiles}
-<<<<<<< HEAD
           if ('${{ matrix.arch }}' -eq 'x86') { $progFiles = ${env:ProgramFiles(x86)} }
           $installDir = Join-Path $progFiles "Fortuna Faucet Service"
           $exePath = Join-Path $installDir "fortuna-webservice.exe"
@@ -503,35 +361,13 @@
               Write-Error "The service executable exited prematurely. Exit Code: $($process.ExitCode)"
               # Attempt to get more info if there are logs
               $logFile = Get-ChildItem -Path (Join-Path $installDir "logs") -Filter "*.log" | Sort-Object LastWriteTime -Descending | Select-Object -First 1
-=======
-          if ('${{ matrix.arch }}' -eq 'x86') { $progFiles = ${env:ProgramFiles(
-x86)} }
-          $installDir = Join-Path $progFiles "Fortuna Faucet Service"
-          $exePath = Join-Path $installDir "fortuna-webservice.exe"
-
-          Write-Host "Attempting to run the service executable directly for 5 se
-conds to catch startup errors..."
-          $process = Start-Process -FilePath $exePath -NoNewWindow -PassThru
-          Start-Sleep -Seconds 5
-          if ($process.HasExited) {
-              Write-Error "The service executable exited prematurely. Exit Code:
- $($process.ExitCode)"
-              # Attempt to get more info if there are logs
-              $logFile = Get-ChildItem -Path (Join-Path $installDir "logs") -Fil
-ter "*.log" | Sort-Object LastWriteTime -Descending | Select-Object -First 1
->>>>>>> b25e04a0
               if ($logFile) {
                   Write-Host "--- Last Log File Content ---"
                   Get-Content $logFile.FullName -Tail 50
               }
               exit 1
           } else {
-<<<<<<< HEAD
               Write-Host "✅ Executable started without immediate errors. Stopping it to proceed with service-based test."
-=======
-              Write-Host "✅ Executable started without immediate errors. Stoppin
-g it to proceed with service-based test."
->>>>>>> b25e04a0
               Stop-Process -Id $process.Id -Force
           }
 
@@ -549,33 +385,18 @@
           $success = $false
           For ($i=0; $i -lt $maxRetries; $i++) {
             try {
-<<<<<<< HEAD
               $response = Invoke-WebRequest -Uri "http://localhost:${{ env.SERVICE_PORT }}/health" -UseBasicParsing
-=======
-              $response = Invoke-WebRequest -Uri "http://localhost:${{ env.SERVI
-CE_PORT }}/health" -UseBasicParsing
->>>>>>> b25e04a0
               if ($response.StatusCode -eq 200) {
                 Write-Host "✅ Health check PASSED."
                 $success = $true
                 break
               }
-<<<<<<< HEAD
             } catch { Write-Host "Attempt $($i+1) failed. Retrying in $delay seconds..." }
             Start-Sleep -Seconds $delay
           }
           if (-not $success) {
             throw "Health check failed after $maxRetries attempts."
           }
-=======
-            } catch { Write-Host "Attempt $($i+1) failed. Retrying in $delay sec
-onds..." }
-            Start-Sleep -Seconds $delay
-          }
-          if (-not $success) {
-            throw "Health check failed after $maxRetries attempts."
-          }
->>>>>>> b25e04a0
       # ---------------------------------------------------------
       # 💉 INJECT: PAPARAZZI (Subroutine #4)
       # ---------------------------------------------------------
@@ -590,48 +411,24 @@
           $delay = 3
           for ($i=1; $i -le $maxRetries; $i++) {
             try {
-<<<<<<< HEAD
               $response = Invoke-WebRequest -Uri $url -UseBasicParsing -TimeoutSec 5
-=======
-              $response = Invoke-WebRequest -Uri $url -UseBasicParsing -TimeoutS
-ec 5
->>>>>>> b25e04a0
               if ($response.StatusCode -eq 200) {
                 Write-Host "✅ URL is accessible. Proceeding with screenshot."
                 break
               }
             } catch {
-<<<<<<< HEAD
               Write-Warning "Attempt ${i}: URL not accessible yet. Retrying in $delay seconds..."
               Start-Sleep -Seconds $delay
             }
             if ($i -eq $maxRetries) {
               throw "❌ URL did not become accessible after $maxRetries attempts."
-=======
-              Write-Warning "Attempt ${i}: URL not accessible yet. Retrying in $
-delay seconds..."
-              Start-Sleep -Seconds $delay
-            }
-            if ($i -eq $maxRetries) {
-              throw "❌ URL did not become accessible after $maxRetries attempts.
-"
->>>>>>> b25e04a0
             }
           }
 
           npm install playwright
           npx playwright install chromium
 
-<<<<<<< HEAD
           $nodeScript = "const { chromium } = require('playwright'); (async () => { const browser = await chromium.launch(); const page = await browser.newPage(); try { await page.goto('$url', { timeout: 10000 }); await page.screenshot({ path: 'proof-of-life.png', fullPage: true }); console.log('✅ Screenshot captured!'); } catch (e) { console.error('❌ Failed to capture screenshot:', e); process.exit(1); } await browser.close(); })();"
-=======
-          $nodeScript = "const { chromium } = require('playwright'); (async () =
-> { const browser = await chromium.launch(); const page = await browser.newPage(
-); try { await page.goto('$url', { timeout: 10000 }); await page.screenshot({ pa
-th: 'proof-of-life.png', fullPage: true }); console.log('✅ Screenshot captured!'
-); } catch (e) { console.error('❌ Failed to capture screenshot:', e); process.ex
-it(1); } await browser.close(); })();"
->>>>>>> b25e04a0
           node -e $nodeScript
 
       - name: 📤 Upload Visual Proof
