--- conflicted
+++ resolved
@@ -183,17 +183,11 @@
           Write-Host "[BUILD] Installing PyInstaller..."
           pip install pyinstaller==5.13.2
 
-<<<<<<< HEAD
-          Write-Host "[BUILD] ✅ All dependencies installed successfully"
-
-      - name: Verify x86 packages are from wheels
-=======
           # ✅ NEW: Give pip time to finish writing all metadata
           Write-Host "[BUILD] Waiting for pip metadata to stabilize..."
           Start-Sleep -Seconds 5
 
       - name: Verify x86 packages are from wheels (not compiled from source)
->>>>>>> a2a389ab
         shell: pwsh
         run: |
           Write-Host "[BUILD] Verifying x86-constrained packages..."
@@ -208,7 +202,6 @@
 
           $allVerified = $true
 
-<<<<<<< HEAD
           foreach ($pkg in $expectedVersions.Keys) {
             $expectedVersion = $expectedVersions[$pkg]
 
@@ -219,50 +212,6 @@
               Write-Error "❌ Package '$pkg' not installed!"
               $allVerified = $false
               continue
-=======
-          $criticalPackages = @('sqlalchemy', 'greenlet', 'pandas', 'numpy', 'scipy')
-          $allVerified = $true
-
-          foreach ($pkg in $criticalPackages) {
-            Write-Host "Checking $pkg..."
-
-            # Get the installation location
-            $location = pip show $pkg 2>&1 | Select-String "Location:" | ForEach-Object { $_.Line -replace 'Location: ', '' }
-
-            if (-not $location) {
-              Write-Error "❌ Package '$pkg' not found by pip show!"
-              $allVerified = $false
-              continue
-            }
-
-            Write-Host "  Location: $location"
-
-            # CRITICAL FIX: Check for .dist-info DIRECTORY, not file pattern
-            # The directory name format is: packagename-version.dist-info
-            $pkgPattern = "${pkg}*.dist-info"
-            $distInfoDir = Get-ChildItem -Path $location -Directory -Filter $pkgPattern -ErrorAction SilentlyContinue | Select-Object -First 1
-
-            if ($distInfoDir) {
-              Write-Host "  ✅ Found wheel metadata: $($distInfoDir.Name)"
-
-              # Double-check: wheel-installed packages have a WHEEL file
-              $wheelFile = Join-Path $distInfoDir.FullName "WHEEL"
-              if (Test-Path $wheelFile) {
-                $wheelContent = Get-Content $wheelFile -Raw
-                if ($wheelContent -match "Root-Is-Purelib: (true|false)") {
-                  Write-Host "  ✅ Confirmed: Package was installed from wheel"
-                } else {
-                  Write-Warning "  ⚠️  WHEEL file exists but format is unexpected"
-                }
-              } else {
-                Write-Warning "  ⚠️  .dist-info exists but no WHEEL file found (might be editable install)"
-              }
-            } else {
-              Write-Error "  ❌ No .dist-info directory found for '$pkg' in $location"
-              Write-Host "  Available directories:"
-              Get-ChildItem -Path $location -Directory | Select-Object -First 10 | ForEach-Object { Write-Host "    - $($_.Name)" }
-              $allVerified = $false
->>>>>>> a2a389ab
             }
 
             if ($installedVersion -ne $expectedVersion) {
@@ -277,15 +226,11 @@
             throw "[BUILD] ❌ x86 package verification failed"
           }
 
-<<<<<<< HEAD
-          Write-Host "[BUILD] ✅ All x86 packages verified"
-=======
           if (-not $allVerified) {
             throw "[BUILD] ❌ One or more critical x86 packages failed verification"
           }
 
           Write-Host "[BUILD] ✅ All critical x86 packages verified as wheels"
->>>>>>> a2a389ab
       - name: 🐍 Set up PYTHONPATH
         shell: pwsh
         run: |
