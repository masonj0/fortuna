--- conflicted
+++ resolved
@@ -112,16 +112,10 @@
           Write-Host "✅ Frontend built: $($files.Count) files."
 
           foreach ($f in $files) {
-<<<<<<< HEAD
             # FIX: Changed TrimStart('\\\\', '/') to TrimStart('\\', '/') to prevent char conversion error
             $rel = $f.FullName.Substring($outDir.Path.Length).TrimStart('\','/')
             $hash = (Get-FileHash $f.FullName -Algorithm SHA256).Hash.Substring(0,16)
             "$rel`t$($f.Length)`t$hash" | Out-File $manifestPath -Encoding utf8 -Append
-=======
-            $rel = $f.FullName.Substring($outDir.Path.Length).TrimStart('\\','/')
-            $hash = (Get-FileHash $f.FullName -Algorithm SHA256).Hash.Substring(0,16)
-            "$rel`t$($f.Length)`t$hash" | Out-File frontend-manifest.tsv -Encoding utf8 -Append
->>>>>>> 973e137a
           }
       - name: Upload Frontend
         uses: actions/upload-artifact@v4
