--- conflicted
+++ resolved
@@ -187,10 +187,6 @@
           $wxsContent = Get-Content build_wix/Product_WithService.wxs -Raw
 
           # 🛠️ FIX: Remove 'Start="install"' so MSI doesn't hang if service fails
-<<<<<<< HEAD
-=======
-          # We also ensure Wait="true" is only for uninstall/stop, not start
->>>>>>> 6c6000f4
           $wxsContent = $wxsContent -replace 'Start="install"', ''
 
           # Write it back to the build location
