# System Timestamp: 2025-12-04 15:59:04.131963
name: HatTrick Fusion (Perfected)
on:
  workflow_dispatch:
  push:
    branches: ["main"]

env:
  NODE_VERSION: '20'
  PYTHON_VERSION: '3.12'
  DOTNET_VERSION: '8.0.x'
  WIX_VERSION: '4.0.5'
  SERVICE_PORT: '8102'
  FRONTEND_PORT: '3000'
  MSI_NAME: 'HatTrickFusion.msi'
  FIREWALL_RULE: 'HatTrickFusion-Port'
  UPGRADE_CODE: 'FA689549-366B-4C5C-A482-1132F9A34B10'

jobs:
  # 1. Build Frontend First (so Backend can bundle it)
  build-frontend:
    name: Build Frontend
    runs-on: windows-latest
    steps:
      - uses: actions/checkout@v4
      - uses: actions/setup-node@v4
        with:
          node-version: ${{ env.NODE_VERSION }}
          cache: npm
      - name: Install and Build
        run: |
          cd web_platform/frontend
          npm ci --prefer-offline --no-audit --no-fund
          npm run build
      - name: Upload Frontend
        uses: actions/upload-artifact@v4
        with:
          name: frontend-build
          path: web_platform/frontend/out

  # 2. Build Backend (Downloads Frontend to bundle it)
  build-backend:
    name: Build Backend Binary
    runs-on: windows-latest
    needs: build-frontend
    outputs:
      semver: ${{ steps.meta.outputs.semver }}
      backend-dir: ${{ steps.meta.outputs.backend_dir }}
    steps:
      - uses: actions/checkout@v4

      # Download Frontend for bundling
      - uses: actions/download-artifact@v4
        with:
          name: frontend-build
          path: web_platform/frontend/out

      - id: meta
        shell: pwsh
        run: |
          $ver = if ("${{ github.ref }}" -match 'refs/tags/v(.*)') { $Matches[1] } else { "0.0.${{ github.run_number }}" }
          $backendDir = if (Test-Path 'web_service/backend/main.py') { 'web_service/backend' } else { 'python_service' }
          $modulePath = if (Test-Path 'web_service/backend/main.py') { 'web_service.backend' } else { 'python_service' }
          "semver=$ver" | Out-File -FilePath $env:GITHUB_OUTPUT -Encoding utf8 -Append
          "backend_dir=$backendDir" | Out-File -FilePath $env:GITHUB_OUTPUT -Encoding utf8 -Append
          "module_path=$modulePath" | Out-File -FilePath $env:GITHUB_ENV -Encoding utf8 -Append

      - uses: actions/setup-python@v5
        with:
          python-version: ${{ env.PYTHON_VERSION }}
          cache: pip

      - name: Install Dependencies
        run: |
          pip install -r ${{ steps.meta.outputs.backend_dir }}/requirements.txt
          pip install pyinstaller==6.6.0

      - name: Generate PyInstaller Spec
        shell: python
        env:
          BACKEND_DIR: ${{ steps.meta.outputs.backend_dir }}
          MODULE_PATH: ${{ env.module_path }}
        run: |
          import os
          from pathlib import Path

          backend_dir = os.environ['BACKEND_DIR']
          module_path = os.environ['MODULE_PATH']
          entry = f"{backend_dir}/main.py"

          # FIX: Ensure directories exist before writing __init__.py
          p_init = Path("web_service/__init__.py")
          b_init = Path("web_service/backend/__init__.py")

          p_init.parent.mkdir(parents=True, exist_ok=True)
          b_init.parent.mkdir(parents=True, exist_ok=True)

          p_init.write_text("# HatTrick")
          b_init.write_text("# HatTrick")

          spec_content = f"""
          # -*- mode: python ; coding: utf-8 -*-
          from PyInstaller.utils.hooks import collect_data_files, collect_submodules

          block_cipher = None

          a = Analysis(
              ['{entry}'],
              pathex=[],
              binaries=[],
              # Frontend is now present at this path
              datas=collect_data_files('uvicorn') + collect_data_files('slowapi') + [('web_platform/frontend/out', 'ui')],
              hiddenimports=collect_submodules('{module_path}') + ['uvicorn.logging', 'uvicorn.loops.auto', 'uvicorn.protocols.http.h11_impl'],
              hookspath=[],
              hooksconfig={{}},
              runtime_hooks=[],
              excludes=['tests', 'pytest'],
              win_no_prefer_redirects=False,
              win_private_assemblies=False,
              cipher=block_cipher,
              noarchive=False,
          )

          # PURE INJECTION (The Gold Standard)
          a.pure += [
              ('web_service', '{p_init}', 'PYMODULE'),
              ('web_service.backend', '{b_init}', 'PYMODULE')
          ]

          pyz = PYZ(a.pure, a.zipped_data, cipher=block_cipher)
          exe = EXE(
              pyz,
              a.scripts,
              a.binaries,
              a.zipfiles,
              a.datas,
              [],
              name='fortuna-backend',
              debug=False,
              bootloader_ignore_signals=False,
              strip=False,
              upx=True,
              upx_exclude=[],
              runtime_tmpdir=None,
              console=False,
              disable_windowed_traceback=False,
              argv_emulation=False,
              target_arch=None,
              codesign_identity=None,
              entitlements_file=None,
          )
          """
          Path("hat-trick.spec").write_text(spec_content)
          print("Generated spec")

      - name: Build Executable
        run: pyinstaller hat-trick.spec --clean --noconfirm

      - name: Upload Backend
        uses: actions/upload-artifact@v4
        with:
          name: backend-dist
          path: dist/fortuna-backend.exe

  package-msi:
    name: Package MSI
    runs-on: windows-latest
    needs: build-backend
    steps:
      - uses: actions/checkout@v4
      - uses: actions/download-artifact@v4
        with:
          name: backend-dist
          path: staging/backend

      - uses: actions/setup-dotnet@v4
        with:
          dotnet-version: ${{ env.DOTNET_VERSION }}

      - name: Prepare WiX
        shell: pwsh
        run: |
          Set-StrictMode -Version Latest
          if (-not (Test-Path build_wix)) { New-Item -ItemType Directory -Path build_wix | Out-Null }

<<<<<<< HEAD
          # Copy the authoritative template to the build location
          Copy-Item build_wix/Product_WithService.wxs build_wix/Product.wxs -Force
=======
          # Read the template
          $wxsContent = Get-Content build_wix/Product_WithService.wxs -Raw

          # 🛠️ FIX: Remove 'Start="install"' so MSI doesn't hang if service fails
          $wxsContent = $wxsContent -replace 'Start="install"', ''

          # Write it back to the build location
          $wxsContent | Set-Content build_wix/Product.wxs -Encoding utf8
>>>>>>> af3ee9ef

          if (Test-Path staging/backend/fortuna-backend.exe) {
            Move-Item staging/backend/fortuna-backend.exe staging/backend/fortuna-webservice.exe -Force
          }

          $proj = @()
          $proj += '<Project Sdk="WixToolset.Sdk/${{ env.WIX_VERSION }}">'
          $proj += '  <PropertyGroup>'
          $proj += '    <OutputName>HatTrickFusion</OutputName>'
          $proj += '    <OutputType>Package</OutputType>'
          $proj += '    <EnableDefaultCompileItems>false</EnableDefaultCompileItems>'
          $proj += '    <DefineConstants>SourceDir=../staging/backend;Version=${{ needs.build-backend.outputs.semver }}</DefineConstants>'
          $proj += '    <Platforms>x64</Platforms>'
          $proj += '    <BinderIncludeCabinetFilesInPackage>true</BinderIncludeCabinetFilesInPackage>'
          $proj += '  </PropertyGroup>'
          $proj += '  <ItemGroup>'
          $proj += '    <PackageReference Include="WixToolset.Firewall.wixext" Version="${{ env.WIX_VERSION }}" />'
          $proj += '    <PackageReference Include="WixToolset.UI.wixext" Version="${{ env.WIX_VERSION }}" />'
          $proj += '    <PackageReference Include="WixToolset.Util.wixext" Version="${{ env.WIX_VERSION }}" />'
          $proj += '  </ItemGroup>'
          $proj += '  <ItemGroup>'
          $proj += '    <Compile Include="Product.wxs" />'
          $proj += '  </ItemGroup>'
          $proj += '</Project>'
          Set-Content build_wix/Fortuna.wixproj ($proj -join "`n") -Encoding utf8

      - name: Build MSI
        working-directory: build_wix
        run: dotnet build Fortuna.wixproj -c Release -p:Platform=x64

      - name: Upload MSI
        uses: actions/upload-artifact@v4
        with:
          name: hat-trick-msi
          path: build_wix/bin/x64/Release/*

  smoke-test:
    name: HatTrick Fusion Smoke Test
    runs-on: windows-latest
    needs: package-msi
    steps:
      - uses: actions/download-artifact@v4
        with:
          name: hat-trick-msi
          path: installer

      - name: 🤫 Install MSI (With Logging)
        shell: pwsh
        run: |
          if (Get-Service -Name FortunaFaucetService -ErrorAction SilentlyContinue) {
            sc.exe stop FortunaFaucetService 2>&1 | Out-Null
            sc.exe delete FortunaFaucetService 2>&1 | Out-Null
          }

          $msi = Get-ChildItem -Path "installer" -Filter "*.msi" -Recurse | Select-Object -First 1
          if (-not $msi) {
            Write-Error "❌ FATAL: No MSI found in artifact"
            Get-ChildItem -Path "installer" -Recurse
            exit 1
          }

          Write-Host "Installing: $($msi.FullName)"

          Start-Process msiexec.exe `
            -ArgumentList "/i `"$($msi.FullName)`" /qn /L*v installation.log" `
            -Wait `
            -NoNewWindow

          if ($LASTEXITCODE -ne 0) {
            Write-Error "❌ MSI Install Failed with exit code $LASTEXITCODE"
            exit 1
          }

          Write-Host "✅ MSI installation succeeded"

      - name: Emit MSI log tail
        if: always()
        shell: pwsh
        run: |
          if (Test-Path installation.log) {
            Write-Host "`n=== installation.log (last 200 lines) ==="
            Get-Content installation.log -Tail 200
          } else {
            Write-Host "No installation.log found"
          }

      - name: Health and Process Validation
        shell: python
        env:
          PORT: ${{ env.SERVICE_PORT }}
        run: |
          import os, socket, time, urllib.request, urllib.error, subprocess, sys
          port = int(os.environ["PORT"])

          # Start Service
          subprocess.run(["sc.exe", "start", "FortunaFaucetService"], check=False)

          # Wait for Port
          for _ in range(30):
            try:
              with socket.create_connection(("127.0.0.1", port), timeout=1):
                break
            except Exception:
              time.sleep(1)
          else:
            print("❌ Port bind timeout")
            subprocess.run(["sc.exe", "query", "FortunaFaucetService"])
            sys.exit(1)

          # Health Check
          for _ in range(6):
            try:
              req = urllib.request.Request(f"http://127.0.0.1:{port}/health")
              req.add_header("User-Agent", "HatTrickFusion/1.0")
              with urllib.request.urlopen(req, timeout=5) as resp:
                if resp.status == 200:
                  print("✅ Health Check Passed")
                  sys.exit(0)
            except urllib.error.HTTPError as err:
              if err.code in (401, 403):
                print("✅ Service Up (Auth Required)")
                sys.exit(0)
            except Exception:
              time.sleep(2)
          sys.exit(1)

      - name: Verify UI is Served from Backend
        shell: pwsh
        run: |
          $uri = "http://127.0.0.1:${{ env.SERVICE_PORT }}/index.html"
          Write-Host "Checking for frontend at $uri"
          for ($i = 0; $i -lt 12; $i++) {
            try {
              $resp = Invoke-WebRequest -Uri $uri -TimeoutSec 3 -UseBasicParsing -ErrorAction Stop
              if ($resp.StatusCode -eq 200) {
                Write-Host "✅ UI is being served correctly."
                exit 0
              }
            } catch {
              Start-Sleep -Seconds 2
            }
          }
          Write-Error "UI was not served from the backend."
          exit 1

      - name: Gather diagnostics
        if: failure()
        shell: pwsh
        run: |
          $diag = Join-Path $PWD "installer-diag"
          Remove-Item $diag -Recurse -Force -ErrorAction SilentlyContinue
          New-Item -ItemType Directory -Path $diag | Out-Null
          Copy-Item -Path installation.log -Destination $diag -Force
          Copy-Item -Path "C:\ProgramData\Fortuna\logs\*.log" -Destination $diag -Force -ErrorAction SilentlyContinue
          Copy-Item -Path "C:\Program Files\Fortuna Faucet\*" -Destination $diag -Recurse -Force -ErrorAction SilentlyContinue
      - name: Upload Logs on Failure
        if: failure()
        uses: actions/upload-artifact@v4
        with:
          name: hat-trick-fusion-logs-${{ github.run_id }}
          path: installer-diag<|MERGE_RESOLUTION|>--- conflicted
+++ resolved
@@ -183,19 +183,8 @@
           Set-StrictMode -Version Latest
           if (-not (Test-Path build_wix)) { New-Item -ItemType Directory -Path build_wix | Out-Null }
 
-<<<<<<< HEAD
           # Copy the authoritative template to the build location
           Copy-Item build_wix/Product_WithService.wxs build_wix/Product.wxs -Force
-=======
-          # Read the template
-          $wxsContent = Get-Content build_wix/Product_WithService.wxs -Raw
-
-          # 🛠️ FIX: Remove 'Start="install"' so MSI doesn't hang if service fails
-          $wxsContent = $wxsContent -replace 'Start="install"', ''
-
-          # Write it back to the build location
-          $wxsContent | Set-Content build_wix/Product.wxs -Encoding utf8
->>>>>>> af3ee9ef
 
           if (Test-Path staging/backend/fortuna-backend.exe) {
             Move-Item staging/backend/fortuna-backend.exe staging/backend/fortuna-webservice.exe -Force
