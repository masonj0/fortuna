# System Timestamp: 2025-12-07 14:00:00
name: HatTrick Fusion (Perfected)
on:
  workflow_dispatch:
  push:
    branches: ["main"]

concurrency:
  group: ${{ github.workflow }}-${{ github.ref }}
  cancel-in-progress: true

env:
  NODE_VERSION: '20'
  PYTHON_VERSION: '3.12'
  DOTNET_VERSION: '8.0.x'
  WIX_VERSION: '4.0.5'
  SERVICE_PORT: '8102'
  FRONTEND_PORT: '3000'
  MSI_NAME: 'HatTrickFusion.msi'
  FIREWALL_RULE: 'HatTrickFusion-Port'
  UPGRADE_CODE: 'FA689549-366B-4C5C-A482-1132F9A34B10'
  FORTUNA_PORT: '8102'
  # Mock API keys for service startup
  API_KEY: mock_key
  TVG_API_KEY: mock
  GREYHOUND_API_URL: http://mock
  FORTUNA_ENV: smoke-test

jobs:
  # 1. Build Frontend First (so Backend can bundle it)
  build-frontend:
    name: Build Frontend
    runs-on: windows-latest
    timeout-minutes: 30
    steps:
      - uses: actions/checkout@v4
      - uses: actions/setup-node@v4
        with:
          node-version: ${{ env.NODE_VERSION }}
          cache: 'npm'
          cache-dependency-path: '**/package-lock.json'
      - name: Install and Build
        run: |
          cd web_platform/frontend
          npm ci --prefer-offline --no-audit --no-fund
          npm run build
      - name: Upload Frontend
        uses: actions/upload-artifact@v4
        with:
          name: frontend-build
          path: web_platform/frontend/out

  # 2. Build Backend (Downloads Frontend to bundle it)
  build-backend:
    name: Build Backend Binary
    runs-on: windows-latest
    needs: build-frontend
    timeout-minutes: 30
    outputs:
      semver: ${{ steps.meta.outputs.semver }}
      backend-dir: ${{ steps.meta.outputs.backend_dir }}
    steps:
      - uses: actions/checkout@v4

      # Download Frontend for bundling
      - uses: actions/download-artifact@v4
        with:
          name: frontend-build
          path: web_platform/frontend/out

      - id: meta
        shell: pwsh
        run: |
          $ver = if ("${{ github.ref }}" -match 'refs/tags/v(.*)') { $Matches[1] } else { "0.0.${{ github.run_number }}" }
          "semver=$ver" | Out-File -FilePath $env:GITHUB_OUTPUT -Encoding utf8 -Append
          "backend_dir=web_service/backend" | Out-File -FilePath $env:GITHUB_OUTPUT -Encoding utf8 -Append
          "module_path=web_service.backend" | Out-File -FilePath $env:GITHUB_ENV -Encoding utf8 -Append

      - uses: actions/setup-python@v5
        with:
          python-version: ${{ env.PYTHON_VERSION }}
          cache: 'pip'

      - name: Install Dependencies
        run: |
          pip install -r ${{ steps.meta.outputs.backend_dir }}/requirements.txt
          pip install pyinstaller==6.6.0

      - name: Build Backend (PyInstaller)
        run: |
          pyinstaller --noconfirm --onedir --clean --name fortuna-backend --hidden-import=win32timezone --hidden-import=win32serviceutil --add-data "web_service/backend;backend" web_service/backend/service_entry.py

      - name: Upload Backend
        uses: actions/upload-artifact@v4
        with:
          name: backend-dist
          path: dist/fortuna-backend.exe

  package-msi:
    name: Package MSI
    runs-on: windows-latest
    needs: build-backend
    timeout-minutes: 30
    steps:
      - uses: actions/checkout@v4
      - uses: actions/download-artifact@v4
        with:
          name: backend-dist
          path: staging/backend

      - name: Create Restart Service Batch Script
        shell: pwsh
        run: |
          $scriptContent = @"
          @echo off
          echo Requesting Admin privileges to restart FortunaWebService...
          net stop FortunaWebService
          net start FortunaWebService
          echo Service Restarted.
          pause
          "@
          Set-Content -Path "staging/backend/restart_service.bat" -Value $scriptContent -Encoding Ascii
          Write-Host "✅ Created restart_service.bat script."

      - uses: actions/setup-dotnet@v4
        with:
          dotnet-version: ${{ env.DOTNET_VERSION }}

      - name: 📄 Ensure WiX License Exists
        shell: pwsh
        run: |
          if (-not (Test-Path build_wix)) { New-Item -ItemType Directory -Path build_wix | Out-Null }
          $licensePath = 'build_wix/license.rtf'
          if (-not (Test-Path $licensePath)) {
            Write-Host '⚠️ License file missing. Generating placeholder...'
            # FIX: Use Base64 decoding to avoid RTF escape sequence issues in PowerShell/YAML
            $rtfContent = [System.Text.Encoding]::ASCII.GetString([System.Convert]::FromBase64String("e1xydGYxXGFuc2lcZGVmZjB7XGZvbnR0Ymx7XGYwIEFyaWFsO319XGYwXGZzMjQgRU5EIFVTRVIgTElDRU5TRSBBR1JFRU1FTlRccGFyXHBhciBUaGlzIGlzIGEgcGxhY2Vob2xkZXIgbGljZW5zZSBmb3IgRm9ydHVuYSBGYXVjZXQuIFBsZWFzZSByZXBsYWNlIHdpdGggYWN0dWFsIHRlcm1zLn0="))
            Set-Content -Path $licensePath -Value $rtfContent -Encoding Ascii
            Write-Host '✅ Placeholder license.rtf created.'
          } else {
            Write-Host '✅ Existing license.rtf found.'
          }
      - name: Prepare WiX
        shell: pwsh
        run: |
          Set-StrictMode -Version Latest
          if (-not (Test-Path build_wix)) { New-Item -ItemType Directory -Path build_wix | Out-Null }

          # Copy template
          Copy-Item build_wix/Product_WithService.wxs build_wix/Product.wxs -Force

          # Dynamically remove the problematic Start="install" attribute
          $wxsPath = 'build_wix/Product.wxs'
          $wxsContent = [xml](Get-Content $wxsPath -Raw)
          $serviceControl = $wxsContent.SelectSingleNode("//*[local-name()='ServiceControl']")
          if ($serviceControl -and $serviceControl.HasAttribute("Start")) {
              $serviceControl.RemoveAttribute("Start")
              $wxsContent.Save($wxsPath)
              Write-Host "✅ Dynamically removed 'Start=install' attribute from WiX template."
          }

          # Stage Executable
          if (Test-Path staging/backend/fortuna-backend.exe) {
            Move-Item staging/backend/fortuna-backend.exe staging/backend/fortuna-webservice.exe -Force
          }

          # FIX: Generate Valid .wixproj with Extensions
          $proj = @(
            '<Project Sdk="WixToolset.Sdk/${{ env.WIX_VERSION }}">',
            '  <PropertyGroup>',
            '    <EnableDefaultCompileItems>false</EnableDefaultCompileItems>',
            '    <OutputType>Package</OutputType>',
            '    <Platforms>x64</Platforms>',
            '    <DefineConstants>Version=$(Version);SourceDir=$(SourceDir);ServicePort=$(ServicePort)</DefineConstants>',
            '  </PropertyGroup>',
            '  <ItemGroup>',
            '    <PackageReference Include="WixToolset.UI.wixext" Version="${{ env.WIX_VERSION }}" />',
            '    <PackageReference Include="WixToolset.Firewall.wixext" Version="${{ env.WIX_VERSION }}" />',
            '    <PackageReference Include="WixToolset.Util.wixext" Version="${{ env.WIX_VERSION }}" />',
            '  </ItemGroup>',
            '  <ItemGroup>',
            '    <Compile Include="Product.wxs" />',
            '  </ItemGroup>',
            '</Project>'
          )
          Set-Content build_wix/Fortuna.wixproj ($proj -join "`r`n") -Encoding utf8

      - name: 🔬 Forensic Packaging Analysis
        shell: pwsh
        run: |
          Write-Host "=== STAGING DIRECTORY MANIFEST ==="
          Get-ChildItem -Path staging -Recurse | Sort-Object Length | Format-Table FullName, Length, LastWriteTime -AutoSize

          Write-Host "=== CRITICAL FILE CHECK ==="
          $critical = @("fortuna-webservice.exe", "restart_service.bat")
          foreach ($file in $critical) {
            $found = Get-ChildItem -Path staging -Recurse -Filter $file
            if ($found) { Write-Host "✅ FOUND: $file" -ForegroundColor Green }
            else { Write-Host "❌ MISSING: $file" -ForegroundColor Red }
          }
      - name: Build MSI
        working-directory: build_wix
        run: dotnet build Fortuna.wixproj -c Release -p:Platform=x64 -p:Version="${{ needs.build-backend.outputs.semver }}" -p:SourceDir="../staging/backend" -p:ServicePort="${{ env.SERVICE_PORT }}"

      - name: '🐤 The Canary (Malware Pre-Flight)'
        shell: pwsh
        continue-on-error: true
        run: |
          $msi = Get-ChildItem -Recurse -Filter "*.msi" | Select-Object -First 1
          if (!$msi) { Write-Warning "No MSI found to scan."; exit 0 }

          Write-Host "🔍 Scanning $($msi.Name) with Windows Defender..."
          $defender = "C:\Program Files\Windows Defender\MpCmdRun.exe"

          if (-not (Test-Path $defender)) {
              Write-Warning "Windows Defender CLI not found at expected path."
              exit 0
          }

          # ScanType 3 = File/Custom Scan
          $proc = Start-Process -FilePath $defender -ArgumentList "-Scan -ScanType 3 -File `"$($msi.FullName)`"" -Wait -PassThru -NoNewWindow

          if ($proc.ExitCode -eq 0) {
              Write-Host "✅ CLEAN: Windows Defender found no threats." -ForegroundColor Green
          } elseif ($proc.ExitCode -eq 2) {
              Write-Error "🚨 THREAT DETECTED: Windows Defender flagged this installer!"
              exit 1
          } else {
              Write-Warning "⚠️ Scan completed with inconclusive exit code: $($proc.ExitCode)"
          }

      - name: Upload MSI
        uses: actions/upload-artifact@v4
        with:
          name: hat-trick-msi
          path: build_wix/bin/x64/Release/

  smoke-test:
    name: '🔬 Smoke Test'
    needs: package-msi
    runs-on: windows-latest
    steps:
      - uses: actions/checkout@v4

      - name: Download MSI Artifact
        uses: actions/download-artifact@v4
        with:
          name: msi-installer
          path: build_wix

      - name: Install MSI for Testing
        shell: pwsh
        run: |
          $msiPath = "build_wix\FortunaWebSetup.msi"
          if (-not (Test-Path $msiPath)) { throw "MSI not found at $msiPath" }
          Write-Host "Installing $msiPath..."
          Start-Process msiexec.exe -ArgumentList "/i $msiPath /quiet /norestart" -Wait
          Start-Sleep -Seconds 10

      - name: Test Service Health (Smoke Test)
        shell: pwsh
        run: |
          $maxAttempts = 10
          $healthUrl = "http://localhost:8102/health"
          for ($i = 1; $i -le $maxAttempts; $i++) {
            try {
              # FIX: Use ${maxAttempts} to prevent parser error
              Write-Host "Attempt $i of ${maxAttempts}: Pinging $healthUrl..."
              $response = Invoke-WebRequest -Uri $healthUrl -Method Get -UseBasicParsing -ErrorAction Stop
              if ($response.StatusCode -eq 200) {
                Write-Host "✅ Service is Healthy on Port 8102"
                exit 0
              }
            } catch {
              Write-Host "⏳ Waiting for service..."
              Start-Sleep -Seconds 5
            }
          }
          Write-Error "❌ Service Failed Health Check after ${maxAttempts} attempts"
          exit 1

      - name: '📸 The Paparazzi (Visual Proof)'
        shell: pwsh
        run: |
          Write-Host "Installing Playwright (Node.js)..."
          npm install playwright
          npx playwright install chromium --with-deps

          $port = "${{ env.FORTUNA_PORT }}"
          $url = "http://127.0.0.1:$port/"

          Write-Host "Capturing screenshot of $url..."
          node -e "
            const { chromium } = require('playwright');
            (async () => {
              try {
                const browser = await chromium.launch();
                const page = await browser.newPage();
                console.log('Navigating to $url...');
                await page.goto('$url', { timeout: 15000 });
                await page.screenshot({ path: 'proof-of-life.png', fullPage: true });
                console.log('✅ Screenshot captured: proof-of-life.png');
                await browser.close();
              } catch (e) {
                console.error('❌ Paparazzi Failed:', e);
                process.exit(1); // Force Red X on failure
              }
            })();
          "

      - name: Upload Visual Proof
        if: always()
        uses: actions/upload-artifact@v4
        with:
          name: visual-proof-${{ github.run_id }}
          path: proof-of-life.png

      - name: Collect Diagnostics
        if: always()
        shell: pwsh
        run: |
<<<<<<< HEAD
          Write-Host "=== 1. PROCESS STATE ==="
          Get-Process | Where-Object { $_.ProcessName -match "fortuna|python|electron" } | Format-Table -AutoSize

          Write-Host "=== 2. NETWORK PORTS (8102) ==="
          netstat -anb | Select-String "8102" -Context 2,2

          Write-Host "=== 3. WINDOWS EVENT LOGS (Last 50 Errors) ==="
          Get-EventLog -LogName Application -EntryType Error,Warning -Newest 50 | Format-Table TimeGenerated, Source, Message -AutoSize

          Write-Host "=== 4. MSI INSTALL LOG ==="
          if (Test-Path "installation.log") { Get-Content "installation.log" -Tail 200 }
=======
          $diag = "diagnostics"
          New-Item -ItemType Directory -Force -Path $diag

          # FIX: Safe copy for install.log
          if (Test-Path "install.log") {
              Copy-Item "install.log" -Destination $diag
          } else {
              Write-Host "⚠️ install.log not found"
          }

          # Safe copy for other logs
          Get-ChildItem -Filter "*.log" | Copy-Item -Destination $diag
>>>>>>> 1755507f
<|MERGE_RESOLUTION|>--- conflicted
+++ resolved
@@ -319,7 +319,6 @@
         if: always()
         shell: pwsh
         run: |
-<<<<<<< HEAD
           Write-Host "=== 1. PROCESS STATE ==="
           Get-Process | Where-Object { $_.ProcessName -match "fortuna|python|electron" } | Format-Table -AutoSize
 
@@ -330,18 +329,4 @@
           Get-EventLog -LogName Application -EntryType Error,Warning -Newest 50 | Format-Table TimeGenerated, Source, Message -AutoSize
 
           Write-Host "=== 4. MSI INSTALL LOG ==="
-          if (Test-Path "installation.log") { Get-Content "installation.log" -Tail 200 }
-=======
-          $diag = "diagnostics"
-          New-Item -ItemType Directory -Force -Path $diag
-
-          # FIX: Safe copy for install.log
-          if (Test-Path "install.log") {
-              Copy-Item "install.log" -Destination $diag
-          } else {
-              Write-Host "⚠️ install.log not found"
-          }
-
-          # Safe copy for other logs
-          Get-ChildItem -Filter "*.log" | Copy-Item -Destination $diag
->>>>>>> 1755507f
+          if (Test-Path "installation.log") { Get-Content "installation.log" -Tail 200 }