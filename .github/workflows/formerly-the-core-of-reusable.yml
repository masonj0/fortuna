--- conflicted
+++ resolved
@@ -368,7 +368,6 @@
             }
           }
 
-<<<<<<< HEAD
       - name: 🧹 Cleanup
         if: always()
         shell: pwsh
@@ -437,33 +436,6 @@
 
           $script | Out-File screenshot.js -Encoding UTF8
           node screenshot.js
-=======
-          # Paparazzi
-          if ("${{ env.ENABLE_PAPARAZZI }}" -eq "true") {
-            npm install playwright
-            npx playwright install chromium --with-deps
-            $script = @(
-              "const { chromium } = require('playwright');",
-              "(async () => {",
-              "  const browser = await chromium.launch();",
-              "  const page = await browser.newPage();",
-              "  await page.goto('http://127.0.0.1:${{ env.SERVICE_PORT }}/docs');",
-              "  await page.waitForTimeout(2000);",
-              "  await page.screenshot({ path: 'ui-proof-${{ matrix.arch }}.png', fullPage: true });",
-              "  await browser.close();",
-              "  console.log('✅ Screenshot captured');",
-              "})();"
-            )
-            $script | Out-File screenshot.js -Encoding UTF8
-            node screenshot.js
-
-            # Upload Artifact
-            $artifactName = "ui-proof-${{ matrix.arch }}"
-            $filePath = "ui-proof-${{ matrix.arch }}.png"
-            echo "::set-output name=artifact_name::$artifactName"
-            echo "::set-output name=file_path::$filePath"
-          }
->>>>>>> 421f2203
 
       - name: Upload UI Proof
         if: env.ENABLE_PAPARAZZI == 'true'
