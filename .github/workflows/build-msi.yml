name: Build Fortuna Faucet MSI Installer - 🏆 PRODUCTION FORTRESS

on:
  push:
    branches: [main]
    tags:
      - 'v*'
  pull_request:
    branches: [main]
  workflow_dispatch:

env:
  NODE_VERSION: '20'
  PYTHON_VERSION: '3.12'

jobs:
  build-frontend:
    name: '📦 Build Frontend'
    timeout-minutes: 15
    runs-on: windows-latest
    steps:
      - name: Checkout Repository
        uses: actions/checkout@v4.1.7
      - name: Setup Node.js
        uses: actions/setup-node@v4.0.3
        with:
          node-version: ${{ env.NODE_VERSION }}
          cache: 'npm'
          cache-dependency-path: 'web_platform/frontend/package-lock.json'
      - name: Frontend - Install & Build
        shell: pwsh
        run: |
          cd web_platform/frontend
          npm ci
          npm audit --audit-level=moderate # Added security check
          npm run build
      - name: Upload Frontend Artifact
        uses: actions/upload-artifact@v4.3.4
        with:
          name: frontend-build-output-${{ github.sha }}
          path: web_platform/frontend/out
          retention-days: 1

  build-backend:
    name: '🐍 Build Backend'
    timeout-minutes: 20
    runs-on: windows-latest
    env:
      PYTHONUTF8: "1"
    steps:
      - name: Checkout Repository
        uses: actions/checkout@v4.1.7
      - name: Setup Python
        uses: actions/setup-python@v5.1.1
        with:
          python-version: ${{ env.PYTHON_VERSION }}
          cache: 'pip'
          cache-dependency-path: 'python_service/requirements.txt'
      - name: '✅ [MONITOR] Ensure Required Directories Exist'
        shell: pwsh
        run: |
          New-Item -ItemType Directory -Path "python_service/adapters" -Force | Out-Null
          New-Item -ItemType Directory -Path "python_service/data" -Force | Out-Null
          New-Item -ItemType Directory -Path "python_service/json" -Force | Out-Null
          Write-Host "✅ Ensured required data, json, and adapters directories exist."
      - name: '✅ [MONITOR] Verify Critical Files'
        shell: pwsh
        run: |
          if (-not (Test-Path "python_service/main.py")) { throw "❌ FATAL: python_service/main.py not found" }
          Write-Host "✅ Critical files verified."
      - name: Backend - Install Dependencies
        shell: pwsh
        run: |
          python -m pip install --upgrade pip
          pip install -r python_service/requirements-dev.txt
      - name: Backend - Security Audit
        shell: pwsh
        run: |
          pip-audit -r python_service/requirements.txt --local
      - name: Backend - Build with PyInstaller
        shell: pwsh
        run: |
          # Check if spec file exists, if not create it
          if (-not (Test-Path "fortuna-backend.spec")) {
            Write-Host "⚠️ Spec file not found, generating it..."

<<<<<<< HEAD
            $specContent = @(
                '# -*- mode: python ; coding: utf-8 -*-',
                '',
                'block_cipher = None',
                '',
                'a = Analysis(',
                "    ['python_service/main.py'],",
                '    pathex=[],',
                '    binaries=[],',
                '    datas=[',
                "        ('python_service/data', 'data'),",
                "        ('python_service/json', 'json'),",
                "        ('python_service/adapters', 'adapters'),",
                '    ],',
                '    hiddenimports=[',
                "        'uvicorn.logging',",
                "        'uvicorn.loops',",
                "        'uvicorn.loops.auto',",
                "        'uvicorn.protocols',",
                "        'uvicorn.protocols.http',",
                "        'uvicorn.protocols.http.auto',",
                "        'uvicorn.protocols.websockets',",
                "        'uvicorn.protocols.websockets.auto',",
                "        'uvicorn.lifespan',",
                "        'uvicorn.lifespan.on',",
                "        'numpy',",
                "        'numpy.core',",
                "        'numpy.core._multiarray_umath',",
                "        'pandas',",
                "        'pandas._libs',",
                "        'pandas._libs.tslibs',",
                '    ],',
                '    hookspath=[],',
                '    hooksconfig={},',
                '    runtime_hooks=[],',
                '    excludes=[],',
                '    win_no_prefer_redirects=False,',
                '    win_private_assemblies=False,',
                '    cipher=block_cipher,',
                '    noarchive=False,',
                ')',
                '',
                'pyz = PYZ(a.pure, a.zipped_data, cipher=block_cipher)',
                '',
                'exe = EXE(',
                '    pyz,',
                '    a.scripts,',
                '    a.binaries,',
                '    a.zipfiles,',
                '    a.datas,',
                '    [],',
                "    name='fortuna-backend',",
                '    debug=False,',
                '    bootloader_ignore_signals=False,',
                '    strip=False,',
                '    upx=True,',
                '    upx_exclude=[],',
                '    runtime_tmpdir=None,',
                '    console=True,',
                "    disable_windowed_traceback=False,",
                '    argv_emulation=False,',
                '    target_arch=None,',
                '    codesign_identity=None,',
                '    entitlements_file=None,',
                ')'
            ) -join [System.Environment]::NewLine
=======
            $specContent = @'
# -*- mode: python ; coding: utf-8 -*-

block_cipher = None

a = Analysis(
    ['python_service/main.py'],
    pathex=[],
    binaries=[],
    datas=[
        ('python_service/data', 'data'),
        ('python_service/json', 'json'),
        ('python_service/adapters', 'adapters'),
    ],
    hiddenimports=[
        'uvicorn.logging',
        'uvicorn.loops',
        'uvicorn.loops.auto',
        'uvicorn.protocols',
        'uvicorn.protocols.http',
        'uvicorn.protocols.http.auto',
        'uvicorn.protocols.websockets',
        'uvicorn.protocols.websockets.auto',
        'uvicorn.lifespan',
        'uvicorn.lifespan.on',
        'numpy',
        'numpy.core',
        'numpy.core._multiarray_umath',
        'pandas',
        'pandas._libs',
        'pandas._libs.tslibs',
    ],
    hookspath=[],
    hooksconfig={},
    runtime_hooks=[],
    excludes=[],
    win_no_prefer_redirects=False,
    win_private_assemblies=False,
    cipher=block_cipher,
    noarchive=False,
)

pyz = PYZ(a.pure, a.zipped_data, cipher=block_cipher)

exe = EXE(
    pyz,
    a.scripts,
    a.binaries,
    a.zipfiles,
    a.datas,
    [],
    name='fortuna-backend',
    debug=False,
    bootloader_ignore_signals=False,
    strip=False,
    upx=True,
    upx_exclude=[],
    runtime_tmpdir=None,
    console=True,
    disable_windowed_traceback=False,
    argv_emulation=False,
    target_arch=None,
    codesign_identity=None,
    entitlements_file=None,
)
'@

>>>>>>> fc231bbd
            Set-Content -Path "fortuna-backend.spec" -Value $specContent -Encoding UTF8
            Write-Host "✅ Generated fortuna-backend.spec"
          } else {
            Write-Host "✅ Using existing fortuna-backend.spec"
          }

          # Build the executable
          pyinstaller fortuna-backend.spec --noconfirm
      - name: Upload Backend Artifact
        uses: actions/upload-artifact@v4.3.4
        with:
          name: backend-executable-${{ github.sha }}
          path: dist/fortuna-backend.exe
          retention-days: 1
          if-no-files-found: error

  smoke-test-backend:
    name: '🧪 Smoke Test Backend Executable'
    timeout-minutes: 10
    needs: [build-backend]
    runs-on: windows-latest
    steps:
      - name: Download Backend Executable
        uses: actions/download-artifact@v4.1.8
        with:
          name: backend-executable-${{ github.sha }}
      - name: Run Smoke Test
        shell: pwsh
        env:
          API_KEY: "a_secure_test_api_key_that_is_long_enough_for_smoke_test"
        run: |
          $exe = "./fortuna-backend.exe"
          $logFileBase = "backend-log"
          $stdOutPath = "$logFileBase-out.txt"
          $stdErrPath = "$logFileBase-err.txt"
          $process = Start-Process -FilePath $exe -PassThru -NoNewWindow -RedirectStandardOutput $stdOutPath -RedirectStandardError $stdErrPath
          $serverReady = $false
          Write-Host "--- Starting Smoke Test: Polling /health and /api/races endpoints for 60s ---"
          try {
            foreach ($i in 1..30) {
              if ($process.HasExited) {
                throw "[FATAL] Backend process crashed during smoke test. Exit Code: $($process.ExitCode)"
              }
              try {
                $response = Invoke-WebRequest -Uri "http://127.0.0.1:8000/health" -TimeoutSec 1 -UseBasicParsing
                if ($response.StatusCode -eq 200) {
                  $headers = @{ "X-API-Key" = $env:API_KEY }
                  $apiResponse = Invoke-WebRequest -Uri "http://127.0.0.1:8000/api/races" -Headers $headers -TimeoutSec 1 -UseBasicParsing -ErrorAction SilentlyContinue
                  if ($apiResponse.StatusCode -eq 200) {
                    Write-Host "[OK] Health check and API test passed on attempt $i!"
                    $serverReady = $true
                    break
                  }
                }
              } catch {
                Write-Host "Attempt $i... server not ready."
              }
              Start-Sleep -Seconds 2
            }
          } finally {
            Stop-Process -Id $process.Id -Force -ErrorAction SilentlyContinue
            if (-not $serverReady) {
              Write-Host "--- ❌ TEST FAILED ---"
              if (Test-Path $stdOutPath) {
                Write-Host "--- STDOUT ---"
                Get-Content $stdOutPath | Write-Host
              }
              if (Test-Path $stdErrPath) {
                Write-Host "--- STDERR ---"
                Get-Content $stdErrPath | Write-Host
              }
              throw "[FATAL] Backend smoke test failed. Server never became healthy."
            }
          }
          Write-Host "✅ Backend smoke test passed."

  package-and-test:
    name: '🏆 Package & Test Electron Installer'
    timeout-minutes: 25
    needs: [build-frontend, smoke-test-backend]
    runs-on: windows-latest
    steps:
      - name: Checkout Repository
        uses: actions/checkout@v4.1.7
      - name: Setup Node.js for Electron
        uses: actions/setup-node@v4.0.3
        with:
          node-version: ${{ env.NODE_VERSION }}
          cache: 'npm'
          cache-dependency-path: 'electron/package-lock.json'
      - name: Download All Build Artifacts
        uses: actions/download-artifact@v4.1.8
        with:
          path: ./temp-artifacts
      - name: Stage Artifacts for Packaging
        shell: pwsh
        run: |
          New-Item -ItemType Directory -Path "./electron/web-ui-build" -Force | Out-Null
          New-Item -ItemType Directory -Path "./electron/resources" -Force | Out-Null
          Move-Item -Path "./temp-artifacts/frontend-build-output-${{ github.sha }}/*" -Destination "./electron/web-ui-build/out" -Force
          Move-Item -Path "./temp-artifacts/backend-executable-${{ github.sha }}/fortuna-backend.exe" -Destination "./electron/resources/fortuna-backend.exe" -Force
      - name: Critical Integration Test
        shell: pwsh
        env:
          API_KEY: "a_secure_test_api_key_that_is_long_enough"
        run: |
          $exe = "./electron/resources/fortuna-backend.exe"
          # ... existing integration test ...
      - name: Electron - Install & Package MSI
        working-directory: electron
        shell: pwsh
        run: |
          npm ci
          npx electron-builder --config electron-builder-config.yml --publish never
      - name: Code Sign MSI
        if: github.event_name == 'push' && contains(github.ref, 'refs/tags/')
        shell: pwsh
        run: |
          # ... code signing script ...
      - name: Upload Final MSI Artifact
        uses: actions/upload-artifact@v4.3.4
        with:
          name: fortuna-installer-windows-${{ github.sha }}
          path: electron/dist/*.msi
          retention-days: 7
      - name: Create GitHub Release
        if: github.event_name == 'push' && contains(github.ref, 'refs/tags/')
        id: create_release
        uses: actions/create-release@v1
        env:
          GITHUB_TOKEN: ${{ secrets.GITHUB_TOKEN }}
        with:
          tag_name: ${{ github.ref }}
          release_name: Release ${{ github.ref }}
          body: |
            MSI Installer for Fortuna Faucet.
            Built from commit ${{ github.sha }}.
          draft: false
          prerelease: false
      - name: Upload Release Asset
        if: github.event_name == 'push' && contains(github.ref, 'refs/tags/')
        uses: actions/upload-release-asset@v1
        env:
          GITHUB_TOKEN: ${{ secrets.GITHUB_TOKEN }}
        with:
          upload_url: ${{ steps.create_release.outputs.upload_url }}
          asset_path: electron/dist/*.msi
          asset_name: fortuna-faucet-${{ github.ref_name }}.msi
          asset_content_type: application/octet-stream

  build-wix-installer:
    name: '🔥 Build WiX Installer (Alternative)'
    timeout-minutes: 15
    needs: [build-backend, build-frontend]
    runs-on: windows-latest
    env:
      PYTHONIOENCODING: 'utf-8' # FIX: Forces Python to use UTF-8 for all I/O to prevent Unicode errors
    steps:
      - name: Checkout Repository
        uses: actions/checkout@v4.1.7
      - name: Setup Python
        uses: actions/setup-python@v5.1.1
        with:
          python-version: ${{ env.PYTHON_VERSION }}
      - name: Download Backend Executable
        uses: actions/download-artifact@v4.1.8
        with:
          name: backend-executable-${{ github.sha }}
          path: dist
      - name: Download Frontend Build
        uses: actions/download-artifact@v4.1.8
        with:
          name: frontend-build-output-${{ github.sha }}
          path: frontend_build
      - name: Install WiX Toolset
        shell: pwsh
        run: |
          choco install wixtoolset -y --no-progress
          $wixPath = "C:\Program Files (x86)\WiX ToolSet v3.14\bin"
          echo "PATH=$wixPath;${env:PATH}" | Out-File -FilePath $env:GITHUB_ENV -Encoding utf8 -Append
      - name: Build Backend Service MSI with WiX
        shell: pwsh
        run: |
          python build_wix/build_msi.py
      - name: Upload WiX MSI Artifact
        uses: actions/upload-artifact@v4.3.4
        with:
          name: fortuna-wix-installer-windows
          path: dist/Fortuna-Full-App-Service.msi
          retention-days: 7<|MERGE_RESOLUTION|>--- conflicted
+++ resolved
@@ -84,7 +84,6 @@
           if (-not (Test-Path "fortuna-backend.spec")) {
             Write-Host "⚠️ Spec file not found, generating it..."
 
-<<<<<<< HEAD
             $specContent = @(
                 '# -*- mode: python ; coding: utf-8 -*-',
                 '',
@@ -151,75 +150,6 @@
                 '    entitlements_file=None,',
                 ')'
             ) -join [System.Environment]::NewLine
-=======
-            $specContent = @'
-# -*- mode: python ; coding: utf-8 -*-
-
-block_cipher = None
-
-a = Analysis(
-    ['python_service/main.py'],
-    pathex=[],
-    binaries=[],
-    datas=[
-        ('python_service/data', 'data'),
-        ('python_service/json', 'json'),
-        ('python_service/adapters', 'adapters'),
-    ],
-    hiddenimports=[
-        'uvicorn.logging',
-        'uvicorn.loops',
-        'uvicorn.loops.auto',
-        'uvicorn.protocols',
-        'uvicorn.protocols.http',
-        'uvicorn.protocols.http.auto',
-        'uvicorn.protocols.websockets',
-        'uvicorn.protocols.websockets.auto',
-        'uvicorn.lifespan',
-        'uvicorn.lifespan.on',
-        'numpy',
-        'numpy.core',
-        'numpy.core._multiarray_umath',
-        'pandas',
-        'pandas._libs',
-        'pandas._libs.tslibs',
-    ],
-    hookspath=[],
-    hooksconfig={},
-    runtime_hooks=[],
-    excludes=[],
-    win_no_prefer_redirects=False,
-    win_private_assemblies=False,
-    cipher=block_cipher,
-    noarchive=False,
-)
-
-pyz = PYZ(a.pure, a.zipped_data, cipher=block_cipher)
-
-exe = EXE(
-    pyz,
-    a.scripts,
-    a.binaries,
-    a.zipfiles,
-    a.datas,
-    [],
-    name='fortuna-backend',
-    debug=False,
-    bootloader_ignore_signals=False,
-    strip=False,
-    upx=True,
-    upx_exclude=[],
-    runtime_tmpdir=None,
-    console=True,
-    disable_windowed_traceback=False,
-    argv_emulation=False,
-    target_arch=None,
-    codesign_identity=None,
-    entitlements_file=None,
-)
-'@
-
->>>>>>> fc231bbd
             Set-Content -Path "fortuna-backend.spec" -Value $specContent -Encoding UTF8
             Write-Host "✅ Generated fortuna-backend.spec"
           } else {
