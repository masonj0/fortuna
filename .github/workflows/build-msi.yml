name: Build Fortuna Faucet MSI Installer

on:
  push:
    branches: [main]
    tags:
      - 'v*'
  pull_request:
    branches: [main]
  workflow_dispatch:

env:
  NODE_VERSION: '20'
  PYTHON_VERSION: '3.12'
  CACHE_BUST: "2025-11-05-v2" # Forcibly invalidate all caches
  # Test API key that meets Pydantic validation requirements (16+ chars)
  API_KEY: "test_api_key_min16chars_secure_string"

jobs:
  build-installer:
    name: Build MSI Installer
    runs-on: windows-latest
    timeout-minutes: 60

    steps:
      - name: Checkout Repository
        uses: actions/checkout@v4

      # ===== NUCLEAR CACHE OBLITERATION =====
      - name: '🔥 NUCLEAR CACHE OBLITERATION'
        shell: pwsh
        run: |
          Write-Host "=== STARTING NUCLEAR CACHE OBLITERATION ===" -ForegroundColor Red

          # NPM cleanup
          npm cache clean --force 2>&1 | Out-Null

          # Python cleanup
          py -m pip cache purge 2>&1 | Out-Null

          # Intentionally leaving global caches for actions/setup-node to manage
          # but clearing temp files for good measure.
          $cleanupPaths = @(
            "$env:TEMP\npm-*",
            "$env:TEMP\pip-*"
          )

          foreach ($path in $cleanupPaths) {
            if (Test-Path $path) {
              Remove-Item -Path $path -Recurse -Force -ErrorAction SilentlyContinue | Out-Null
            }
          }

          # Remove node_modules globally
          Get-ChildItem -Path . -Recurse -Filter "node_modules" -Directory -Force -ErrorAction SilentlyContinue |
            ForEach-Object { Remove-Item -Path $_.FullName -Recurse -Force -ErrorAction SilentlyContinue }

          # Clean build artifacts
          @("dist", "build", "*.egg-info", "__pycache__") | ForEach-Object {
            Get-ChildItem -Path . -Recurse -Filter $_ -Directory -Force -ErrorAction SilentlyContinue |
              ForEach-Object { Remove-Item -Path $_.FullName -Recurse -Force -ErrorAction SilentlyContinue }
          }

          Write-Host "=== CACHE OBLITERATION COMPLETE ===" -ForegroundColor Green

      # ===== ENVIRONMENT SETUP =====
      - name: Setup Node.js ${{ env.NODE_VERSION }}
        uses: actions/setup-node@v4
        with:
          node-version: ${{ env.NODE_VERSION }}
          cache: 'npm'

      - name: Setup Python ${{ env.PYTHON_VERSION }}
        uses: actions/setup-python@v5
        with:
          python-version: ${{ env.PYTHON_VERSION }}
          cache: 'pip'

      - name: Create Log Directory for Forensic Analysis
        shell: pwsh
        run: |
          if (-not (Test-Path "logs")) {
            New-Item -ItemType Directory -Path "logs" -Force | Out-Null
          }

      # ===== FRONTEND BUILD =====
      - name: Frontend - Install Dependencies
        shell: pwsh
        run: |
          Write-Host "`n=== FRONTEND: Installing Dependencies ===" -ForegroundColor Cyan
          cd web_platform/frontend
          npm ci --prefer-offline --no-audit 2>&1 | Tee-Object -FilePath ../../logs/npm-install.log

          if ($LASTEXITCODE -ne 0) {
            Write-Host "npm ci output:" -ForegroundColor Yellow
            Get-Content ../../logs/npm-install.log | Select-Object -Last 50
            throw "Frontend npm install failed"
          }
          Write-Host "✅ Frontend dependencies installed" -ForegroundColor Green

      - name: Frontend - Build Static Export
        shell: pwsh
        run: |
          Write-Host "`n=== FRONTEND: Building Static Export ===" -ForegroundColor Cyan
          cd web_platform/frontend
          npm run build 2>&1 | Tee-Object -FilePath ../../logs/frontend-build.log

          if ($LASTEXITCODE -ne 0) {
            Write-Host "Frontend build failed!" -ForegroundColor Red
            Get-Content ../../logs/frontend-build.log | Select-Object -Last 100
            throw "Frontend build failed"
          }

          if (-not (Test-Path "out/index.html")) {
            throw "Frontend build succeeded but out/index.html missing"
          }

          $fileCount = @(Get-ChildItem -Path "out" -Recurse -File).Count
          Write-Host "✅ Frontend built: $fileCount files" -ForegroundColor Green

      - name: Frontend - Verify Output
        shell: pwsh
        run: |
          $outDir = "web_platform/frontend/out"
          $requiredFiles = @("index.html", "_next")

          Write-Host "`n=== FRONTEND: Verifying Output ===" -ForegroundColor Cyan
          foreach ($file in $requiredFiles) {
            if (-not (Test-Path (Join-Path $outDir $file))) {
              throw "Missing required file: $file"
            }
            Write-Host "✅ $file found" -ForegroundColor Green
          }

      - name: Frontend - Stage to Electron
        shell: pwsh
        run: |
          Write-Host "`n=== FRONTEND: Staging to Electron ===" -ForegroundColor Cyan

          $src = "web_platform/frontend/out"
          $dest = "electron/web-ui-build/out"

          if (Test-Path $dest) { Remove-Item -Recurse -Force $dest }
          New-Item -ItemType Directory -Path $dest -Force | Out-Null

          Copy-Item -Path "$src/*" -Destination $dest -Recurse -Force

          if (-not (Test-Path "$dest/index.html")) {
            throw "Failed to stage frontend to electron"
          }

          $fileCount = @(Get-ChildItem -Path $dest -Recurse -File).Count
          Write-Host "✅ Frontend staged: $fileCount files" -ForegroundColor Green

      # ===== BACKEND BUILD =====
      - name: Backend - Install Dependencies
        shell: pwsh
        run: |
          Write-Host "`n=== BACKEND: Installing Dependencies (from root) ===" -ForegroundColor Cyan

          # Upgrade build tools to latest versions
          pip install --upgrade pip wheel 2>&1 | Tee-Object -FilePath logs/pip-upgrade.log

          # Install requirements
          pip install -r python_service/requirements.txt --no-cache-dir 2>&1 | Tee-Object -FilePath logs/pip-install.log

          if ($LASTEXITCODE -ne 0) {
            Write-Host "Pip install failed!" -ForegroundColor Red
            throw "Backend pip install failed"
          }

          # Install additional runtime dependencies that might be missing
          pip install certifi typing_extensions 2>&1 | Out-Null

          Write-Host "✅ Backend dependencies installed" -ForegroundColor Green

      - name: Backend - Build with PyInstaller
        shell: pwsh
        run: |
          Write-Host "`n=== BACKEND: Building Executable (from root) ===" -ForegroundColor Cyan

          # Construct the absolute path for the --add-data argument
          $adaptersPath = (Resolve-Path -Path "python_service/adapters").Path
          $addDataArg = "$adaptersPath;adapters"
          Write-Host "  → Using --add-data arg: $addDataArg"

          pyinstaller --onefile `
            --name fortuna-backend `
            --console `
            --clean `
            --noconfirm `
            --distpath electron/resources `
            --workpath python_service/build-pyinstaller `
            --specpath python_service/spec-pyinstaller `
            --hidden-import=uvicorn `
            --hidden-import=uvicorn.logging `
            --hidden-import=uvicorn.loops `
            --hidden-import=uvicorn.loops.auto `
            --hidden-import=uvicorn.protocols `
            --hidden-import=uvicorn.protocols.http `
            --hidden-import=uvicorn.protocols.http.auto `
            --hidden-import=uvicorn.protocols.http.httptools_impl `
            --hidden-import=uvicorn.protocols.http.h11_impl `
            --hidden-import=uvicorn.protocols.websockets `
            --hidden-import=uvicorn.protocols.websockets.auto `
            --hidden-import=uvicorn.protocols.websockets.wsproto_impl `
            --hidden-import=uvicorn.protocols.websockets.websockets_impl `
            --hidden-import=uvicorn.lifespan `
            --hidden-import=uvicorn.lifespan.on `
            --hidden-import=fastapi `
            --hidden-import=fastapi.routing `
            --hidden-import=fastapi.responses `
            --hidden-import=fastapi.exceptions `
            --hidden-import=pydantic `
            --hidden-import=pydantic_core `
            --hidden-import=pydantic_core._pydantic_core `
            --hidden-import=typing_extensions `
            --hidden-import=httpx `
            --hidden-import=httpx._transports `
            --hidden-import=httpx._transports.default `
            --hidden-import=httpcore `
            --hidden-import=httpcore._sync `
            --hidden-import=httpcore._async `
            --hidden-import=h11 `
            --hidden-import=certifi `
            --hidden-import=redis `
            --hidden-import=redis.asyncio `
            --hidden-import=redis.asyncio.client `
            --hidden-import=redis.asyncio.connection `
            --hidden-import=aiosqlite `
            --hidden-import=_sqlite3 `
            --hidden-import=sqlite3 `
            --hidden-import=keyring `
            --hidden-import=keyring.backends.Windows `
            --hidden-import=bs4 `
            --hidden-import=lxml `
            --hidden-import=html5lib `
            --hidden-import=dateutil `
            --hidden-import=pandas `
            --collect-all=uvicorn `
            --collect-all=fastapi `
            --collect-all=pydantic `
            --collect-all=pydantic_core `
            --collect-all=aiosqlite `
            --collect-all=httpx `
            --collect-all=certifi `
            --collect-all=bs4 `
            --collect-all=pandas `
            --copy-metadata=pydantic `
            --copy-metadata=pydantic_core `
            --copy-metadata=fastapi `
            --copy-metadata=uvicorn `
            --add-data $addDataArg `
            run_backend.py `
            2>&1 | Tee-Object -FilePath logs/pyinstaller.log

          if ($LASTEXITCODE -ne 0) {
            Write-Host "PyInstaller failed!" -ForegroundColor Red
            Get-Content logs/pyinstaller.log | Select-Object -Last 50
            throw "PyInstaller build failed"
          }
          Write-Host "✅ Backend executable built" -ForegroundColor Green

      - name: Backend - Verify Executable
        shell: pwsh
        run: |
          Write-Host "`n=== BACKEND: Verifying Executable ===" -ForegroundColor Cyan

          $exe = "electron/resources/fortuna-backend.exe"

          if (-not (Test-Path $exe)) {
            throw "Backend executable not found at: $exe"
          }

          $size = (Get-Item $exe).Length / 1MB
          Write-Host "✅ Backend executable verified: $([math]::Round($size, 2)) MB" -ForegroundColor Green

      - name: Backend - Deep Integration Test
        shell: pwsh
        timeout-minutes: 8 # Was 3, now 8 - give harness time to show logs
        run: |
          Write-Host "`n=== BACKEND: Deep Integration Test ===" -ForegroundColor Cyan

          $exe = "electron/resources/fortuna-backend.exe"
          $testDir = "backend-test-env"

          if (Test-Path $testDir) { Remove-Item -Recurse -Force $testDir }
          New-Item -ItemType Directory -Path $testDir -Force | Out-Null

          $env:API_KEY = "${{ env.API_KEY }}"
          $env:PORT = "8000"
          $env:HOST = "127.0.0.1"

          Write-Host "Starting backend with API_KEY length: $($env:API_KEY.Length) chars" -ForegroundColor Yellow

          # Start the backend
          $process = Start-Process -FilePath $exe `
            -WorkingDirectory $testDir `
            -PassThru `
            -NoNewWindow `
            -RedirectStandardOutput "$testDir/stdout.log" `
            -RedirectStandardError "$testDir/stderr.log"

          Write-Host "Process started (PID: $($process.Id)), waiting for initialization..."

          # Give it a moment to start writing
          Start-Sleep -Seconds 2

          # Show initial logs
          Write-Host "`n=== Initial Backend Output ===" -ForegroundColor Cyan
          if (Test-Path "$testDir/stderr.log") {
            $stderr = Get-Content "$testDir/stderr.log"
            if ($stderr) {
              Write-Host "STDERR:`n$stderr" -ForegroundColor Yellow
            }
          }
          if (Test-Path "$testDir/stdout.log") {
            $stdout = Get-Content "$testDir/stdout.log"
            if ($stdout) {
              Write-Host "STDOUT:`n$stdout" -ForegroundColor Green
            }
          }

          # Wait up to 120 seconds for the server to start
          $maxAttempts = 120
          $serverReady = $false

          for ($i = 1; $i -le $maxAttempts; $i++) {
            Start-Sleep -Seconds 1

            # Check if process crashed
            if ($process.HasExited) {
              Write-Host "`n❌ Backend crashed at attempt $i (exit code: $($process.ExitCode))!" -ForegroundColor Red
              Write-Host "`n=== Final STDERR ===" -ForegroundColor Yellow
              Get-Content "$testDir/stderr.log" | Write-Host
              Write-Host "`n=== Final STDOUT ===" -ForegroundColor Yellow
              Get-Content "$testDir/stdout.log" | Write-Host

              Copy-Item "$testDir/stderr.log" "logs/backend-crash-stderr.log" -ErrorAction SilentlyContinue
              Copy-Item "$testDir/stdout.log" "logs/backend-crash-stdout.log" -ErrorAction SilentlyContinue

              throw "Backend executable crashed during initialization"
            }

            # Try to connect to the health endpoint
            try {
              $response = Invoke-WebRequest -Uri "http://127.0.0.1:8000/health" -TimeoutSec 2 -ErrorAction Stop
              if ($response.StatusCode -eq 200) {
                $serverReady = $true
                Write-Host "`n✅ Server responded to health check (attempt $i)" -ForegroundColor Green
                break
              }
            } catch {
              Write-Host "." -NoNewline

              # Every 30 attempts, dump current logs
              if ($i % 30 -eq 0) {
                Write-Host "`n[Attempt $i - dumping logs...]" -ForegroundColor DarkYellow
                if (Test-Path "$testDir/stderr.log") {
                  $stderr = Get-Content "$testDir/stderr.log" -Tail 5
                  if ($stderr) { Write-Host "STDERR tail:`n$stderr" -ForegroundColor Yellow }
                }
                if (Test-Path "$testDir/stdout.log") {
                  $stdout = Get-Content "$testDir/stdout.log" -Tail 5
                  if ($stdout) { Write-Host "STDOUT tail:`n$stdout" -ForegroundColor Green }
                }
              }
            }
          }

          if (-not $serverReady) {
            Write-Host "`n❌ Server didn't respond after $maxAttempts seconds" -ForegroundColor Red

            Write-Host "`n=== Network Diagnostics ===" -ForegroundColor Yellow
<<<<<<< HEAD
            netstat -an | findstr "8000" | Write-Host -ForegroundColor Cyan
=======
            netstat -an | findstr "8765" | Write-Host -ForegroundColor Cyan
>>>>>>> fb021b3b

            Write-Host "`n=== Full STDERR ===" -ForegroundColor Yellow
            Get-Content "$testDir/stderr.log" | Write-Host

            Write-Host "`n=== Full STDOUT ===" -ForegroundColor Yellow
            Get-Content "$testDir/stdout.log" | Write-Host

            Stop-Process -Id $process.Id -Force -ErrorAction SilentlyContinue
            throw "Backend failed to respond to health checks"
          }

          # Test critical endpoints
          Write-Host "`n=== Testing Critical Endpoints ===" -ForegroundColor Cyan

          $endpoints = @(
            @{ Path = "/health"; Name = "Health Check" },
            @{ Path = "/api/status"; Name = "API Status" },
            @{ Path = "/docs"; Name = "OpenAPI Docs" }
          )

          $allTestsPassed = $true

          foreach ($endpoint in $endpoints) {
            try {
              $response = Invoke-WebRequest -Uri "http://127.0.0.1:8000$($endpoint.Path)" -TimeoutSec 5 -ErrorAction Stop
              Write-Host "✅ $($endpoint.Name): $($response.StatusCode)" -ForegroundColor Green
            } catch {
              Write-Host "❌ $($endpoint.Name): FAILED - $($_.Exception.Message)" -ForegroundColor Red
              $allTestsPassed = $false
            }
          }

          # Cleanup
          Write-Host "`nStopping backend process..." -ForegroundColor Cyan
          Stop-Process -Id $process.Id -Force -ErrorAction SilentlyContinue
          Start-Sleep -Seconds 2

          # Save final logs
          Copy-Item "$testDir/stderr.log" "logs/backend-integration-stderr.log" -ErrorAction SilentlyContinue
          Copy-Item "$testDir/stdout.log" "logs/backend-integration-stdout.log" -ErrorAction SilentlyContinue

          if (-not $allTestsPassed) {
            throw "Some endpoint tests failed"
          }

          Write-Host "`n✅ All integration tests passed!" -ForegroundColor Green

      - name: '📸 End-to-End UI Test'
        shell: pwsh
        timeout-minutes: 5
        run: |
          Write-Host "`n=== E2E UI TEST: Verifying Live Application ===" -ForegroundColor Magenta

          $backendExe = "electron/resources/fortuna-backend.exe"
          $frontendDir = "electron/web-ui-build/out"
          $backendPort = "8999"
          $frontendPort = "8998"
          $testDir = "e2e-test-env"
          $screenshotPath = "e2e-screenshot.png"

          if (Test-Path $testDir) { Remove-Item -Recurse -Force $testDir }
          New-Item -ItemType Directory -Path $testDir -Force | Out-Null

          $env:API_KEY = "${{ env.API_KEY }}"
          $env:PORT = $backendPort
          $env:HOST = "127.0.0.1"
          $env:ALLOWED_ORIGINS = "http://127.0.0.1:$frontendPort"

          $backendProcess = $null
          $frontendProcess = $null

          try {
              Write-Host "`n🚀 Starting backend server..." -ForegroundColor Cyan
              $backendProcess = Start-Process -FilePath $backendExe `
                -WorkingDirectory $testDir `
                -PassThru -NoNewWindow `
                -RedirectStandardOutput "$testDir/backend-stdout.log" `
                -RedirectStandardError "$testDir/backend-stderr.log"

              $maxAttempts = 60
              $serverReady = $false
              for ($i = 1; $i -le $maxAttempts; $i++) {
                Start-Sleep -Seconds 1
                if ($backendProcess.HasExited) {
                  Write-Host "❌ Backend crashed during startup!" -ForegroundColor Red
                  Get-Content "$testDir/backend-stderr.log" | Write-Host
                  throw "Backend crashed!"
                }
                try {
                  $response = Invoke-WebRequest -Uri "http://127.0.0.1:$backendPort/health" -TimeoutSec 2 -ErrorAction Stop
                  if ($response.StatusCode -eq 200) {
                    $serverReady = $true
                    Write-Host "✅ Backend is healthy (attempt $i)" -ForegroundColor Green
                    break
                  }
                } catch { Write-Host "." -NoNewline }
              }
              if (-not $serverReady) { throw "Backend failed to respond to health checks" }

              Write-Host "`n🚀 Starting frontend server..." -ForegroundColor Cyan
              $frontendProcess = Start-Process python -ArgumentList "-m http.server $frontendPort --directory $frontendDir" `
                -PassThru -NoNewWindow `
                -RedirectStandardOutput "$testDir/frontend-stdout.log" `
                -RedirectStandardError "$testDir/frontend-stderr.log"
              Start-Sleep -Seconds 5

              Write-Host "`n🎭 Installing Playwright..." -ForegroundColor Cyan
              pip install playwright 2>&1 | Out-Null
              playwright install --with-deps chromium 2>&1 | Out-Null
              Write-Host "✅ Playwright installed" -ForegroundColor Green

              Write-Host "`n✍️  Generating Playwright script..." -ForegroundColor Cyan
              Set-Content -Path "run_e2e_test.py" -Value "from playwright.sync_api import sync_playwright, TimeoutError"
              Add-Content -Path "run_e2e_test.py" -Value "import sys"
              Add-Content -Path "run_e2e_test.py" -Value ""
              Add-Content -Path "run_e2e_test.py" -Value "def run(playwright):"
              Add-Content -Path "run_e2e_test.py" -Value "    browser = playwright.chromium.launch()"
              Add-Content -Path "run_e2e_test.py" -Value "    page = browser.new_page()"
              Add-Content -Path "run_e2e_test.py" -Value "    try:"
              Add-Content -Path "run_e2e_test.py" -Value "        print(f`"Navigating to frontend URL: http://127.0.0.1:$($frontendPort)`")"
              Add-Content -Path "run_e2e_test.py" -Value "        page.goto(f`"http://127.0.0.1:$($frontendPort)`", timeout=20000)"
              Add-Content -Path "run_e2e_test.py" -Value "        print(`"Waiting for dashboard to render...`")"
              Add-Content -Path "run_e2e_test.py" -Value "        page.wait_for_selector(`"body`", timeout=10000)"
              Add-Content -Path "run_e2e_test.py" -Value "        print(`"Page loaded. Taking screenshot...`")"
              Add-Content -Path "run_e2e_test.py" -Value "        page.screenshot(path=`"$($screenshotPath)`", full_page=True)"
              Add-Content -Path "run_e2e_test.py" -Value "        print(f`"✅ Screenshot captured successfully to $($screenshotPath)!`")"
              Add-Content -Path "run_e2e_test.py" -Value "    except TimeoutError as e:"
              Add-Content -Path "run_e2e_test.py" -Value "        print(f`"❌ Playwright timed out: {e}`", file=sys.stderr)"
              Add-Content -Path "run_e2e_test.py" -Value "        page.screenshot(path=`"e2e-screenshot-failed.png`", full_page=True)"
              Add-Content -Path "run_e2e_test.py" -Value "        raise"
              Add-Content -Path "run_e2e_test.py" -Value "    finally:"
              Add-Content -Path "run_e2e_test.py" -Value "        browser.close()"
              Add-Content -Path "run_e2e_test.py" -Value ""
              Add-Content -Path "run_e2e_test.py" -Value "with sync_playwright() as playwright:"
              Add-Content -Path "run_e2e_test.py" -Value "    run(playwright)"

              Write-Host "`n▶️  Executing Playwright test..." -ForegroundColor Cyan
              py run_e2e_test.py 2>&1 | Tee-Object -FilePath "$testDir/playwright.log"
              if ($LASTEXITCODE -ne 0) { throw "Playwright script failed" }

              Write-Host "`n✅ E2E UI Test Passed!" -ForegroundColor Green

          } finally {
              Write-Host "`n🧹 Cleaning up processes..." -ForegroundColor Cyan
              if ($backendProcess -and -not $backendProcess.HasExited) { Stop-Process -Id $backendProcess.Id -Force -ErrorAction SilentlyContinue }
              if ($frontendProcess -and -not $frontendProcess.HasExited) { Stop-Process -Id $frontendProcess.Id -Force -ErrorAction SilentlyContinue }
              Copy-Item "$testDir/*.log" "logs/" -ErrorAction SilentlyContinue -Force
          }

      # ===== ELECTRON BUILD =====
      - name: Electron - Install Dependencies
        shell: pwsh
        run: |
          Write-Host "`n=== ELECTRON: Installing Dependencies ===" -ForegroundColor Cyan
          cd electron
          npm ci --prefer-offline --no-audit 2>&1 | Tee-Object -FilePath ../logs/npm-electron.log

          if ($LASTEXITCODE -ne 0) {
            throw "Electron npm install failed"
          }
          Write-Host "✅ Electron dependencies installed" -ForegroundColor Green

      - name: Electron - Pre-Build Verification
        shell: pwsh
        run: |
          Write-Host "`n=== ELECTRON: Pre-Build Verification ===" -ForegroundColor Cyan

          $checks = @{
            "main.js" = "electron/main.js"
            "preload.js" = "electron/preload.js"
            "package.json" = "electron/package.json"
            "icon.ico" = "electron/assets/icon.ico"
            "backend.exe" = "electron/resources/fortuna-backend.exe"
            "frontend/index.html" = "electron/web-ui-build/out/index.html"
            "frontend/_next" = "electron/web-ui-build/out/_next"
          }

          foreach ($name in $checks.Keys) {
            $path = $checks[$name]
            if (-not (Test-Path $path)) {
              throw "Missing required file: $name at $path"
            }
            Write-Host "✅ $name verified" -ForegroundColor Green
          }

      - name: Electron - Build MSI
        shell: pwsh
        run: |
          Write-Host "`n=== ELECTRON: Building MSI ===" -ForegroundColor Cyan
          cd electron

          npx electron-builder --config electron-builder-config.yml --publish never 2>&1 | Tee-Object -FilePath ../logs/electron-builder.log

          if ($LASTEXITCODE -ne 0) {
            Write-Host "electron-builder failed!" -ForegroundColor Red
            Get-Content ../logs/electron-builder.log | Select-Object -Last 100
            throw "MSI build failed"
          }
          Write-Host "✅ MSI build completed" -ForegroundColor Green

      # ===== POST-BUILD VERIFICATION =====
      - name: Post-Build - Locate MSI
        shell: pwsh
        run: |
          Write-Host "`n=== POST-BUILD: Locating MSI ===" -ForegroundColor Cyan

          $msi = Get-ChildItem -Path "electron/dist" -Filter "*.msi" -Recurse | Select-Object -First 1

          if (-not $msi) {
            Write-Host "Contents of electron/dist:" -ForegroundColor Yellow
            Get-ChildItem -Path "electron/dist" -Recurse | ForEach-Object { Write-Host $_.FullName }
            throw "MSI file not found"
          }

          $size = $msi.Length / 1MB
          Write-Host "✅ MSI found: $($msi.Name) ($([math]::Round($size, 2)) MB)" -ForegroundColor Green

          # Save path for artifact upload
          $msi.FullName | Out-File -FilePath "msi-path.txt" -Force

      - name: Post-Build - Extract & Verify MSI (Optional)
        shell: pwsh
        continue-on-error: true
        run: |
          Write-Host "`n=== POST-BUILD: MSI Content Verification ===" -ForegroundColor Cyan

          $msi = Get-ChildItem -Path "electron/dist" -Filter "*.msi" -Recurse | Select-Object -First 1
          if (-not $msi) {
            Write-Host "No MSI found to verify" -ForegroundColor Yellow
            return
          }

          $extractPath = "msi-contents"
          if (Test-Path $extractPath) { Remove-Item -Recurse -Force $extractPath }
          New-Item -ItemType Directory -Path $extractPath | Out-Null

          # Try to extract with 7-Zip if available
          $sevenZip = "C:\Program Files\7-Zip\7z.exe"
          if (Test-Path $sevenZip) {
            & $sevenZip x "$($msi.FullName)" -o"$extractPath" -y 2>&1 | Out-Null

            $backendFound = Get-ChildItem -Path $extractPath -Recurse -Filter "fortuna-backend.exe" -ErrorAction SilentlyContinue
            $frontendFound = Get-ChildItem -Path $extractPath -Recurse -Filter "index.html" -ErrorAction SilentlyContinue

            if ($backendFound) { Write-Host "✅ Backend executable verified in MSI" -ForegroundColor Green }
            if ($frontendFound) { Write-Host "✅ Frontend files verified in MSI" -ForegroundColor Green }
          } else {
            Write-Host "⚠️  7-Zip not available for extraction, skipping detailed verification" -ForegroundColor Yellow
          }

      # ===== ARTIFACT UPLOAD =====
      - name: Upload MSI
        uses: actions/upload-artifact@v4
        with:
          name: fortuna-installer-${{ github.ref_name }}
          path: electron/dist/**/*.msi
          retention-days: 30
          if-no-files-found: error

      - name: Upload Build Logs
        uses: actions/upload-artifact@v4
        if: always()
        with:
          name: build-logs-${{ github.ref_name }}
          path: logs/
          retention-days: 7
          if-no-files-found: warn

      - name: Upload E2E Screenshot
        uses: actions/upload-artifact@v4
        if: always()
        with:
          name: e2e-screenshot-${{ github.ref_name }}
          path: |
            e2e-screenshot.png
            e2e-screenshot-failed.png
          retention-days: 30
          if-no-files-found: warn

      # ===== RELEASE (Tags Only) =====
      - name: Create GitHub Release
        if: startsWith(github.ref, 'refs/tags/')
        uses: softprops/action-gh-release@v1
        with:
          files: electron/dist/**/*.msi
          name: "Fortuna Faucet ${{ github.ref_name }}"
          draft: false
          prerelease: false
          body: |
            ## Fortuna Faucet ${{ github.ref_name }}

            ### 📦 What's Included
            - ✅ Python FastAPI backend (standalone executable)
            - ✅ Next.js frontend (static HTML/CSS/JS)
            - ✅ Electron desktop wrapper

            ### ⚙️ Installation
            1. Download the `.msi` installer
            2. Run installer (admin privileges required)
            3. Launch from Start Menu

            ### 📋 Requirements
            - Windows 10/11 (64-bit)
            - No Python or Node.js installation needed

            Built with ❤️ by GitHub Actions
        env:
          GITHUB_TOKEN: ${{ secrets.GITHUB_TOKEN }}<|MERGE_RESOLUTION|>--- conflicted
+++ resolved
@@ -372,11 +372,7 @@
             Write-Host "`n❌ Server didn't respond after $maxAttempts seconds" -ForegroundColor Red
 
             Write-Host "`n=== Network Diagnostics ===" -ForegroundColor Yellow
-<<<<<<< HEAD
             netstat -an | findstr "8000" | Write-Host -ForegroundColor Cyan
-=======
-            netstat -an | findstr "8765" | Write-Host -ForegroundColor Cyan
->>>>>>> fb021b3b
 
             Write-Host "`n=== Full STDERR ===" -ForegroundColor Yellow
             Get-Content "$testDir/stderr.log" | Write-Host
