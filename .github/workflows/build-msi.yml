--- conflicted
+++ resolved
@@ -277,21 +277,12 @@
 
           $msiSize = $msiFile.Length / 1MB
           Write-Host "✅ MSI found: $($msiFile.Name) ($([math]::Round($msiSize, 2)) MB)" -ForegroundColor Green
-<<<<<<< HEAD
 
       - name: Extract and Verify MSI Contents
         shell: pwsh
         run: |
           Write-Host "`n=== VERIFYING MSI CONTENTS ===" -ForegroundColor Cyan
 
-=======
-
-      - name: Extract and Verify MSI Contents
-        shell: pwsh
-        run: |
-          Write-Host "`n=== VERIFYING MSI CONTENTS ===" -ForegroundColor Cyan
-
->>>>>>> 3d807d99
           $msiFile = Get-ChildItem -Path ".\electron\dist" -Filter "*.msi" -Recurse | Select-Object -First 1
           $extractPath = ".\msi-extract"
 
@@ -336,7 +327,6 @@
             Write-Host "  ✅ Frontend: $($frontend.Count) files" -ForegroundColor Green
           } else {
             Write-Host "  ❌ Frontend NOT found" -ForegroundColor Red
-<<<<<<< HEAD
           }
 
           if ($mainJs.Count -gt 0) {
@@ -350,22 +340,6 @@
             Get-ChildItem -Path $extractPath -Recurse -Depth 4 | ForEach-Object { Write-Host $_.FullName }
           }
 
-=======
-          }
-
-          if ($mainJs.Count -gt 0) {
-            Write-Host "  ✅ main.js present" -ForegroundColor Green
-          } else {
-            Write-Host "  ⚠️  main.js not found" -ForegroundColor Yellow
-          }
-
-          if ($backend.Count -eq 0 -or $frontend.Count -eq 0) {
-            Write-Host "`nMSI extraction directory contents:"
-            Get-ChildItem -Path $extractPath -Recurse -Depth 4 | ForEach-Object { Write-Host $_.FullName }
-            exit 1
-          }
-
->>>>>>> 3d807d99
           Write-Host "`n✅ MSI verification passed!" -ForegroundColor Green
 
       # ===== ARTIFACT UPLOAD =====
