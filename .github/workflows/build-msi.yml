name: Build Fortuna Faucet MSI Installer - 🏆 PRODUCTION FORTRESS

on:
  push:
    branches: [main]
    tags:
      - 'v*'
  pull_request:
    branches: [main]
  workflow_dispatch:

env:
  NODE_VERSION: '20'
  PYTHON_VERSION: '3.12'

jobs:
  build-frontend:
    name: '📦 Build Frontend'
    runs-on: windows-latest
    steps:
      - name: Checkout Repository
        uses: actions/checkout@v4.1.7
      - name: Setup Node.js
        uses: actions/setup-node@v4.0.3
        with:
          node-version: ${{ env.NODE_VERSION }}
          cache: 'npm'
          cache-dependency-path: 'web_platform/frontend/package-lock.json'
      - name: Frontend - Install & Build
        shell: pwsh
        run: |
          cd web_platform/frontend
          npm ci
          npm run build
      - name: Upload Frontend Artifact
        uses: actions/upload-artifact@v4.3.4
        with:
          name: frontend-build-output
          path: web_platform/frontend/out
          retention-days: 1

  build-backend:
    name: '🐍 Build Backend'
    runs-on: windows-latest
    env:
      PYTHONUTF8: "1"
    steps:
      - name: Checkout Repository
        uses: actions/checkout@v4.1.7
      - name: Setup Python
        uses: actions/setup-python@v5.1.1
        with:
          python-version: ${{ env.PYTHON_VERSION }}
          cache: 'pip'
          cache-dependency-path: 'python_service/requirements.txt'
      - name: '✅ [MONITOR] Ensure Required Directories Exist'
        shell: pwsh
        run: |
          New-Item -ItemType Directory -Path "python_service/adapters" -Force | Out-Null
          New-Item -ItemType Directory -Path "python_service/data" -Force | Out-Null
          New-Item -ItemType Directory -Path "python_service/json" -Force | Out-Null
          Write-Host "✅ Ensured required data, json, and adapters directories exist."
      - name: '✅ [MONITOR] Verify Critical Files'
        shell: pwsh
        run: |
          if (-not (Test-Path "python_service/main.py")) { throw "❌ FATAL: python_service/main.py not found" }
          if (-not (Test-Path "fortuna-backend.spec.template")) { throw "❌ FATAL: fortuna-backend.spec.template not found" }
          Write-Host "✅ Critical files main.py and spec template are present."
      - name: Backend - Install Dependencies
        shell: pwsh
        run: |
          python -m pip install --upgrade pip
          pip install -r python_service/requirements-dev.txt
      - name: Backend - Security Audit
        shell: pwsh
        run: |
          # The --local flag is critical to prevent pip-audit from scanning system-wide packages
          pip-audit -r python_service/requirements.txt --local
      - name: Backend - Prepare and Build
        shell: pwsh
        run: |
          Move-Item -Path "fortuna-backend.spec.template" -Destination "fortuna-backend.spec"
<<<<<<< HEAD
      - name: Backend - Build with PyInstaller
        shell: pwsh
        run: |
          # Run from the root to ensure correct pathing for PyInstaller
          pyinstaller fortuna-backend.spec --noconfirm
=======
          pyinstaller fortuna-backend.spec --hidden-import=keyring.backends.windows --distpath ./dist --workpath ./build --clean --noconfirm
>>>>>>> e1573472
      - name: Upload Backend Artifact
        uses: actions/upload-artifact@v4.3.4
        with:
          name: backend-executable
          path: dist/fortuna-backend.exe # The spec file builds a --onefile executable directly into dist/
          retention-days: 1
          if-no-files-found: error

  smoke-test-backend:
    name: '🧪 Smoke Test Backend Executable'
    needs: [build-backend]
    runs-on: windows-latest
    steps:
      - name: Download Backend Executable
        uses: actions/download-artifact@v4.1.8
        with:
          name: backend-executable
          path: ./
      - name: Run Smoke Test
        shell: pwsh
        env:
          API_KEY: "a_secure_test_api_key_that_is_long_enough_for_smoke_test"
        run: |
          $exe = "./fortuna-backend.exe"
          $process = Start-Process -FilePath $exe -PassThru -NoNewWindow
          $serverReady = $false
          Write-Host "--- Starting Smoke Test: Polling /health endpoint for 60s ---"
          foreach ($i in 1..30) {
            if ($process.HasExited) {
              throw "[FATAL] Backend process crashed during smoke test. Exit Code: $($process.ExitCode)"
            }
            try {
              $response = Invoke-WebRequest -Uri "http://127.0.0.1:8000/health" -TimeoutSec 1 -UseBasicParsing
              if ($response.StatusCode -eq 200) {
                Write-Host "[OK] Health check passed on attempt $i!"
                $serverReady = $true
                break
              }
            } catch {
              Write-Host "Attempt $i... server not ready."
            }
            Start-Sleep -Seconds 2
          }
          Stop-Process -Id $process.Id -Force -ErrorAction SilentlyContinue
          if (-not $serverReady) {
            throw "[FATAL] Backend smoke test failed. Server never became healthy."
          }
          Write-Host "✅ Backend smoke test passed."

  package-and-test:
    name: '🏆 Package & Test Electron Installer'
    needs: [build-frontend, smoke-test-backend]
    runs-on: windows-latest
    steps:
      - name: Checkout Repository
        uses: actions/checkout@v4.1.7
      - name: Setup Node.js for Electron
        uses: actions/setup-node@v4.0.3
        with:
          node-version: ${{ env.NODE_VERSION }}
          cache: 'npm'
          cache-dependency-path: 'electron/package-lock.json'
      - name: Download All Build Artifacts
        uses: actions/download-artifact@v4.1.8
        with:
<<<<<<< HEAD
          path: ./temp-artifacts # Downloads all artifacts into this directory, preserving their names
      - name: Stage Artifacts for Packaging
        shell: pwsh
        run: |
          New-Item -ItemType Directory -Path "./electron/web-ui-build" -Force | Out-Null
=======
          path: ./temp-artifacts
      - name: Stage Artifacts for Packaging
        shell: pwsh
        run: |
          New-Item -ItemType Directory -Path "./electron/web-ui-build/out" -Force | Out-Null
>>>>>>> e1573472
          New-Item -ItemType Directory -Path "./electron/resources" -Force | Out-Null
          Move-Item -Path "./temp-artifacts/frontend-build-output/*" -Destination "./electron/web-ui-build/out" -Force
          Move-Item -Path "./temp-artifacts/backend-executable/fortuna-backend.exe" -Destination "./electron/resources/fortuna-backend.exe" -Force
      - name: Critical Integration Test
        shell: pwsh
        env:
          API_KEY: "a_secure_test_api_key_that_is_long_enough" # Must be > 16 chars for config validation
        run: |
          $exe = "./electron/resources/fortuna-backend.exe"
          $process = Start-Process -FilePath $exe -PassThru -NoNewWindow
          $serverReady = $false
          Write-Host "--- Starting Integration Test: Polling /health endpoint for 60s ---"
          foreach ($i in 1..30) {
            if ($process.HasExited) {
              # On crash, dump the last 20 lines of stdout/stderr for diagnostics
              $stdErr = Get-Content -Path $process.StandardErrorPath -Tail 20 -ErrorAction SilentlyContinue
              $stdOut = Get-Content -Path $process.StandardOutputPath -Tail 20 -ErrorAction SilentlyContinue
              Write-Host "--- STDERR ---"
              Write-Host $stdErr
              Write-Host "--- STDOUT ---"
              Write-Host $stdOut
              throw "[FATAL] Backend process crashed on startup. Exit Code: $($process.ExitCode)"
            }
            try {
              $response = Invoke-WebRequest -Uri "http://127.0.0.1:8000/health" -TimeoutSec 1 -UseBasicParsing
              if ($response.StatusCode -eq 200) {
                Write-Host "[OK] Health check passed on attempt $i!"
                $serverReady = $true
                break
              }
            } catch {
              Write-Host "Attempt $i... server not ready."
            }
            Start-Sleep -Seconds 2
          }
          Stop-Process -Id $process.Id -Force -ErrorAction SilentlyContinue
          if (-not $serverReady) {
            throw "[FATAL] Backend integration test failed. Server never became healthy."
          }
      - name: Electron - Install & Package MSI
        shell: pwsh
        run: |
          cd electron
          npm ci
          npx electron-builder --config electron-builder-config.yml --publish never
      - name: Upload Final MSI Artifact
        uses: actions/upload-artifact@v4.3.4
        with:
          name: fortuna-installer-windows
          path: electron/dist/*.msi
          retention-days: 7
<|MERGE_RESOLUTION|>--- conflicted
+++ resolved
@@ -80,15 +80,11 @@
         shell: pwsh
         run: |
           Move-Item -Path "fortuna-backend.spec.template" -Destination "fortuna-backend.spec"
-<<<<<<< HEAD
       - name: Backend - Build with PyInstaller
         shell: pwsh
         run: |
           # Run from the root to ensure correct pathing for PyInstaller
           pyinstaller fortuna-backend.spec --noconfirm
-=======
-          pyinstaller fortuna-backend.spec --hidden-import=keyring.backends.windows --distpath ./dist --workpath ./build --clean --noconfirm
->>>>>>> e1573472
       - name: Upload Backend Artifact
         uses: actions/upload-artifact@v4.3.4
         with:
@@ -154,19 +150,11 @@
       - name: Download All Build Artifacts
         uses: actions/download-artifact@v4.1.8
         with:
-<<<<<<< HEAD
           path: ./temp-artifacts # Downloads all artifacts into this directory, preserving their names
       - name: Stage Artifacts for Packaging
         shell: pwsh
         run: |
           New-Item -ItemType Directory -Path "./electron/web-ui-build" -Force | Out-Null
-=======
-          path: ./temp-artifacts
-      - name: Stage Artifacts for Packaging
-        shell: pwsh
-        run: |
-          New-Item -ItemType Directory -Path "./electron/web-ui-build/out" -Force | Out-Null
->>>>>>> e1573472
           New-Item -ItemType Directory -Path "./electron/resources" -Force | Out-Null
           Move-Item -Path "./temp-artifacts/frontend-build-output/*" -Destination "./electron/web-ui-build/out" -Force
           Move-Item -Path "./temp-artifacts/backend-executable/fortuna-backend.exe" -Destination "./electron/resources/fortuna-backend.exe" -Force
