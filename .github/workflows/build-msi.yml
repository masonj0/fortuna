# Cache-buster: 2025-11-02 08:09:23
name: Build Fortuna Faucet MSI Installer

on:
  push:
    branches: [main]
    tags:
      - 'v*'
  pull_request:
    branches: [main]
  workflow_dispatch:

jobs:
  build-installer:
    name: Build MSI Installer
    runs-on: windows-latest
    timeout-minutes: 45

    steps:
      - name: Checkout Repository
        uses: actions/checkout@v4

      - name: Clear Caches for Fresh Build
        shell: pwsh
        run: |
          Write-Host "Clearing npm and pip caches for cache-busting..." -ForegroundColor Yellow
          npm cache clean --force
          pip cache purge

      - name: Clear Caches for Fresh Build
        shell: pwsh
        run: |
          Write-Host "Clearing npm and pip caches for cache-busting..." -ForegroundColor Yellow
          npm cache clean --force
          pip cache purge

      - name: Setup Node.js
        uses: actions/setup-node@v4
        with:
          node-version: '18'

      - name: Setup Python 3.12
        uses: actions/setup-python@v5
        with:
          python-version: '3.12'

<<<<<<< HEAD
=======
      - name: Diagnostic - Initial Workspace Structure
        shell: pwsh
        run: |
          Write-Host "--- [DIAG] Initial Workspace Structure ---"
          Get-ChildItem -Recurse -Depth 3 | Out-String -Width 120
          Write-Host "------------------------------------------"

>>>>>>> c7c49a73
      # ===== FRONTEND BUILD =====
      - name: Install Frontend Dependencies
        shell: pwsh
        run: |
          cd web_platform/frontend
          npm ci

      - name: Build Frontend (Static Export)
        shell: pwsh
        run: |
          cd web_platform/frontend
          Write-Host "Building Next.js frontend for static export..." -ForegroundColor Cyan
          npm run build

          if (-not (Test-Path "out/index.html")) {
            Write-Error "Frontend build failed - out/index.html not found"
            exit 1
          }

          $fileCount = (Get-ChildItem -Path "out" -Recurse -File | Measure-Object).Count
          Write-Host "✅ Frontend built successfully: $fileCount files" -ForegroundColor Green
<<<<<<< HEAD
=======

          Write-Host "--- [DIAG] Frontend Output Files (web_platform/frontend/out) ---"
          Get-ChildItem -Recurse "out" | Out-String -Width 120
          Write-Host "--------------------------------------------------------------"
>>>>>>> c7c49a73

      - name: Stage Frontend Assets for Electron
        shell: pwsh
        run: |
          Write-Host "Staging frontend assets..." -ForegroundColor Cyan

          $source = "web_platform/frontend/out"
          $dest = "electron/web-ui-build/out"

          if (Test-Path $dest) {
            Remove-Item -Recurse -Force $dest
          }

          Copy-Item -Path $source -Destination $dest -Recurse -Force -ErrorAction Stop

          $sourceFiles = (Get-ChildItem -Path $source -Recurse -File | Measure-Object).Count
          $destFiles = (Get-ChildItem -Path $dest -Recurse -File | Measure-Object).Count

          if ($destFiles -ne $sourceFiles) {
            Write-Error "File count mismatch! Source: $sourceFiles, Dest: $destFiles"
            exit 1
          }

          if (-not (Test-Path "$dest/index.html")) {
            Write-Error "Critical file missing: index.html"
            exit 1
          }

          Write-Host "✅ Staged $destFiles frontend files to $dest" -ForegroundColor Green
<<<<<<< HEAD
=======

          Write-Host "--- [DIAG] Staged Frontend Assets (electron/web-ui-build) ---"
          Get-ChildItem -Recurse $dest | Out-String -Width 120
          Write-Host "---------------------------------------------------------------"
>>>>>>> c7c49a73

      # ===== BACKEND BUILD =====
      - name: Install Python Dependencies
        shell: pwsh
        run: |
          Write-Host "Installing Python dependencies..." -ForegroundColor Cyan
          pip install -r python_service/requirements.txt
          Write-Host "✅ Dependencies installed" -ForegroundColor Green

      - name: Build Backend Executable with PyInstaller
        shell: pwsh
        run: |
          Write-Host "Building backend executable with PyInstaller..." -ForegroundColor Cyan

          pyinstaller --onefile `
            --name fortuna-backend `
            --console `
            --hidden-import=uvicorn `
            --hidden-import=uvicorn.logging `
            --hidden-import=uvicorn.loops `
            --hidden-import=uvicorn.loops.auto `
            --hidden-import=uvicorn.protocols `
            --hidden-import=uvicorn.protocols.http `
            --hidden-import=uvicorn.protocols.http.auto `
            --hidden-import=uvicorn.protocols.http.httptools_impl `
            --hidden-import=uvicorn.protocols.websockets `
            --hidden-import=uvicorn.protocols.websockets.auto `
            --hidden-import=uvicorn.lifespan `
            --hidden-import=uvicorn.lifespan.on `
            --hidden-import=fastapi `
            --hidden-import=fastapi.routing `
            --hidden-import=pydantic `
            --hidden-import=pydantic_core `
            --hidden-import=httpx `
            --hidden-import=httpx._transports `
            --hidden-import=httpx._transports.default `
            --hidden-import=redis `
            --hidden-import=redis.asyncio `
            --hidden-import=redis.asyncio.client `
            --hidden-import=redis.asyncio.connection `
            --collect-all=uvicorn `
            --collect-all=fastapi `
            --add-data "python_service/adapters;adapters" `
            python_service/api.py

          if ($LASTEXITCODE -ne 0) {
            Write-Error "PyInstaller failed with exit code $LASTEXITCODE"
            exit 1
          }

          Write-Host "✅ Backend executable built" -ForegroundColor Green

          Write-Host "--- [DIAG] PyInstaller Output (dist/) ---"
          Get-ChildItem -Recurse ".\dist\" | Out-String -Width 120
          Write-Host "-----------------------------------------"

      - name: Stage Backend Executable
        shell: pwsh
        run: |
          Write-Host "Staging backend executable..." -ForegroundColor Cyan

          $exePath = ".\dist\fortuna-backend.exe"
          $destDir = ".\electron\resources"

          if (-not (Test-Path $exePath)) {
            Write-Error "Backend executable not found at: $exePath"
            Get-ChildItem -Path ".\dist\" -Recurse | ForEach-Object { Write-Host $_.FullName }
            exit 1
          }

          $exeSize = (Get-Item $exePath).Length / 1MB
          Write-Host "Backend exe size: $([math]::Round($exeSize, 2)) MB"

          if (-not (Test-Path $destDir)) {
            New-Item -ItemType Directory -Path $destDir -Force | Out-Null
          }

          Copy-Item -Path $exePath -Destination $destDir -Force

          $copiedExe = Join-Path $destDir "fortuna-backend.exe"
          if (-not (Test-Path $copiedExe)) {
            Write-Error "Failed to copy executable to: $copiedExe"
            exit 1
          }

          Write-Host "✅ Backend executable staged successfully" -ForegroundColor Green

          Write-Host "--- [DIAG] Staged Backend Assets (electron/resources) ---"
          Get-ChildItem -Recurse $destDir | Out-String -Width 120
          Write-Host "---------------------------------------------------------"

      # ===== ELECTRON BUILD =====
      - name: Install Electron Dependencies
        shell: pwsh
        run: |
          cd electron
          npm ci

      - name: Validate Configuration
        shell: pwsh
        run: |
          Write-Host "`n=== CONFIGURATION VALIDATION ===" -ForegroundColor Cyan

          # Validate package.json
          $pkg = Get-Content electron/package.json | ConvertFrom-Json

          if (-not $pkg.build.files) {
            Write-Error "build.files is missing from package.json"
            exit 1
          }

          $hasWebUiBuild = $pkg.build.files | Where-Object { $_ -match "web-ui-build" }
          if (-not $hasWebUiBuild) {
            Write-Error "build.files does NOT include 'web-ui-build' pattern!"
            exit 1
          }

          Write-Host "✅ package.json configuration valid" -ForegroundColor Green

      - name: Pre-Build File Verification
        shell: pwsh
        run: |
          Write-Host "`n=== PRE-BUILD FILE VERIFICATION ===" -ForegroundColor Cyan

          $criticalFiles = @(
            ("main.js", ".\electron\main.js"),
            ("preload.js", ".\electron\preload.js"),
            ("icon", ".\electron\assets\icon.ico"),
            ("backend.exe", ".\electron\resources\fortuna-backend.exe"),
            ("frontend", ".\electron\web-ui-build\out\index.html")
          )

          $allOk = $true
          foreach ($file in $criticalFiles) {
            $name, $path = $file
            if (Test-Path $path) {
              $size = (Get-Item $path).Length
              if ($size -gt 1MB) {
                $sizeStr = "$([math]::Round($size / 1MB, 2)) MB"
              } elseif ($size -gt 1KB) {
                $sizeStr = "$([math]::Round($size / 1KB, 2)) KB"
              } else {
                $sizeStr = "$size bytes"
              }
              Write-Host "  ✅ $name ($sizeStr)" -ForegroundColor Green
            } else {
              Write-Host "  ❌ $name - NOT FOUND at: $path" -ForegroundColor Red
              $allOk = $false
            }
          }

          if (-not $allOk) {
            exit 1
          }

          Write-Host "`n✅ All critical files present" -ForegroundColor Green

      - name: Diagnostic - Directory Structure Before Build
        shell: pwsh
        run: |
          Write-Host "`n=== ELECTRON DIRECTORY STRUCTURE ===" -ForegroundColor Cyan
          Get-ChildItem -Path ".\electron\" -Recurse -Depth 3 -File |
            ForEach-Object {
              $relPath = $_.FullName.Replace("$(Get-Location)\electron\", "")
              Write-Host "  $relPath"
            }
          Write-Host "=====================================" -ForegroundColor Cyan

      - name: Build MSI Installer
        shell: pwsh
        run: |
          cd electron
          Write-Host "`n=== BUILDING MSI INSTALLER ===" -ForegroundColor Cyan

          npm run dist 2>&1 | Tee-Object -FilePath build.log

          if ($LASTEXITCODE -ne 0) {
            Write-Host "`n--- Build Log ---"
            Get-Content build.log
            Write-Error "electron-builder failed with exit code $LASTEXITCODE"
            exit 1
          }

          Write-Host "✅ MSI build completed successfully" -ForegroundColor Green
        env:
          CI: 'true'

      # ===== POST-BUILD VERIFICATION =====
      - name: Verify MSI Exists
        shell: pwsh
        run: |
          Write-Host "`n=== LOCATING MSI ===" -ForegroundColor Cyan

          $msiFile = Get-ChildItem -Path ".\electron\dist" -Filter "*.msi" -Recurse | Select-Object -First 1

          if (-not $msiFile) {
            Write-Host "Directory contents of electron/dist:"
            Get-ChildItem -Path ".\electron\dist" -Recurse | ForEach-Object { Write-Host $_.FullName }
            Write-Error "No MSI file found in electron/dist"
            exit 1
          }

          $msiSize = $msiFile.Length / 1MB
          Write-Host "✅ MSI found: $($msiFile.Name) ($([math]::Round($msiSize, 2)) MB)" -ForegroundColor Green
<<<<<<< HEAD

      - name: Extract and Verify MSI Contents
        shell: pwsh
        run: |
          Write-Host "`n=== VERIFYING MSI CONTENTS ===" -ForegroundColor Cyan

=======

      - name: Extract and Verify MSI Contents
        shell: pwsh
        run: |
          Write-Host "`n=== VERIFYING MSI CONTENTS ===" -ForegroundColor Cyan

>>>>>>> c7c49a73
          $msiFile = Get-ChildItem -Path ".\electron\dist" -Filter "*.msi" -Recurse | Select-Object -First 1
          $extractPath = ".\msi-extract"

          if (Test-Path $extractPath) {
            Remove-Item -Recurse -Force $extractPath
          }
          New-Item -ItemType Directory -Path $extractPath -Force | Out-Null

          # Extract MSI
          $7zPath = "C:\Program Files\7-Zip\7z.exe"
          if (Test-Path $7zPath) {
            & $7zPath x "$($msiFile.FullName)" -o"$extractPath" -y | Out-Null
          } else {
            $fullPath = (Resolve-Path $extractPath).Path
            & msiexec /a "$($msiFile.FullName)" /qn TARGETDIR="$fullPath" | Out-Null
          }

          # Find and extract CAB
          $cabFile = Get-ChildItem -Path $extractPath -Recurse -Filter "*.cab" | Select-Object -First 1
          if ($cabFile) {
            $cabPath = ".\cab-extract"
            if (Test-Path $cabPath) { Remove-Item -Recurse -Force $cabPath }
            New-Item -ItemType Directory -Path $cabPath -Force | Out-Null

            & $7zPath x "$($cabFile.FullName)" -o"$cabPath" -y | Out-Null
            $extractPath = $cabPath
          }

          # Search for critical components
          $backend = @(Get-ChildItem -Path $extractPath -Recurse -Filter "fortuna-backend.exe" -ErrorAction SilentlyContinue)
          $frontend = @(Get-ChildItem -Path $extractPath -Recurse -Filter "index.html" -ErrorAction SilentlyContinue)
          $mainJs = @(Get-ChildItem -Path $extractPath -Recurse -Filter "main.js" -ErrorAction SilentlyContinue)

          Write-Host "`n📦 MSI Contents:"
          if ($backend.Count -gt 0) {
            Write-Host "  ✅ Backend: $($backend[0].Length / 1MB)MB" -ForegroundColor Green
          } else {
            Write-Host "  ❌ Backend executable NOT found" -ForegroundColor Red
          }

          if ($frontend.Count -gt 0) {
            Write-Host "  ✅ Frontend: $($frontend.Count) files" -ForegroundColor Green
          } else {
            Write-Host "  ❌ Frontend NOT found" -ForegroundColor Red
          }

          if ($mainJs.Count -gt 0) {
            Write-Host "  ✅ main.js present" -ForegroundColor Green
          } else {
            Write-Host "  ⚠️  main.js not found" -ForegroundColor Yellow
          }

          if ($backend.Count -eq 0 -or $frontend.Count -eq 0) {
            Write-Host "`nMSI extraction directory contents:"
            Get-ChildItem -Path $extractPath -Recurse -Depth 4 | ForEach-Object { Write-Host $_.FullName }
            exit 1
          }

          Write-Host "`n✅ MSI verification passed!" -ForegroundColor Green

      # ===== ARTIFACT UPLOAD =====
      - name: Upload MSI Artifact
        uses: actions/upload-artifact@v4
        with:
          name: fortuna-faucet-installer-${{ github.ref_name }}
          path: ./electron/dist/**/*.msi
          retention-days: 30
          if-no-files-found: error

      # ===== RELEASE (on tags) =====
      - name: Create GitHub Release
        if: startsWith(github.ref, 'refs/tags/')
        uses: softprops/action-gh-release@v1
        timeout-minutes: 10
        with:
          files: ./electron/dist/**/*.msi
          name: "Fortuna Faucet ${{ github.ref_name }}"
          draft: false
          prerelease: false
          body: |
            ## Fortuna Faucet Release ${{ github.ref_name }}

            ### What's Inside
            - ✅ Python FastAPI backend (packaged as standalone executable)
            - ✅ Next.js frontend (static HTML/CSS/JS)
            - ✅ Electron desktop wrapper

            ### Installation
            1. Download the `.msi` installer below
            2. Run the installer (requires Administrator privileges)
            3. Launch "Fortuna Faucet" from your Start Menu

            ### Requirements
            - Windows 10/11 (64-bit)
            - No Python or Node.js installation required!

            ---
            *Built with GitHub Actions*
        env:
          GITHUB_TOKEN: ${{ secrets.GITHUB_TOKEN }}<|MERGE_RESOLUTION|>--- conflicted
+++ resolved
@@ -44,16 +44,6 @@
         with:
           python-version: '3.12'
 
-<<<<<<< HEAD
-=======
-      - name: Diagnostic - Initial Workspace Structure
-        shell: pwsh
-        run: |
-          Write-Host "--- [DIAG] Initial Workspace Structure ---"
-          Get-ChildItem -Recurse -Depth 3 | Out-String -Width 120
-          Write-Host "------------------------------------------"
-
->>>>>>> c7c49a73
       # ===== FRONTEND BUILD =====
       - name: Install Frontend Dependencies
         shell: pwsh
@@ -75,13 +65,6 @@
 
           $fileCount = (Get-ChildItem -Path "out" -Recurse -File | Measure-Object).Count
           Write-Host "✅ Frontend built successfully: $fileCount files" -ForegroundColor Green
-<<<<<<< HEAD
-=======
-
-          Write-Host "--- [DIAG] Frontend Output Files (web_platform/frontend/out) ---"
-          Get-ChildItem -Recurse "out" | Out-String -Width 120
-          Write-Host "--------------------------------------------------------------"
->>>>>>> c7c49a73
 
       - name: Stage Frontend Assets for Electron
         shell: pwsh
@@ -111,13 +94,6 @@
           }
 
           Write-Host "✅ Staged $destFiles frontend files to $dest" -ForegroundColor Green
-<<<<<<< HEAD
-=======
-
-          Write-Host "--- [DIAG] Staged Frontend Assets (electron/web-ui-build) ---"
-          Get-ChildItem -Recurse $dest | Out-String -Width 120
-          Write-Host "---------------------------------------------------------------"
->>>>>>> c7c49a73
 
       # ===== BACKEND BUILD =====
       - name: Install Python Dependencies
@@ -322,21 +298,12 @@
 
           $msiSize = $msiFile.Length / 1MB
           Write-Host "✅ MSI found: $($msiFile.Name) ($([math]::Round($msiSize, 2)) MB)" -ForegroundColor Green
-<<<<<<< HEAD
 
       - name: Extract and Verify MSI Contents
         shell: pwsh
         run: |
           Write-Host "`n=== VERIFYING MSI CONTENTS ===" -ForegroundColor Cyan
 
-=======
-
-      - name: Extract and Verify MSI Contents
-        shell: pwsh
-        run: |
-          Write-Host "`n=== VERIFYING MSI CONTENTS ===" -ForegroundColor Cyan
-
->>>>>>> c7c49a73
           $msiFile = Get-ChildItem -Path ".\electron\dist" -Filter "*.msi" -Recurse | Select-Object -First 1
           $extractPath = ".\msi-extract"
 
