name: Build Fortuna Faucet MSI Installer - 🏆 PRODUCTION FORTRESS

on:
  push:
    branches: [main]
    tags:
      - 'v*'
  pull_request:
    branches: [main]
  workflow_dispatch:

env:
  NODE_VERSION: '20'
  PYTHON_VERSION: '3.12'

jobs:
  build-frontend:
    name: '📦 Build Frontend'
    timeout-minutes: 15
    runs-on: windows-latest
    steps:
      - name: Checkout Repository
        uses: actions/checkout@v4.1.7
      - name: Setup Node.js
        uses: actions/setup-node@v4.0.3
        with:
          node-version: ${{ env.NODE_VERSION }}
          cache: 'npm'
          cache-dependency-path: 'web_platform/frontend/package-lock.json'
      - name: Frontend - Install & Build
        shell: pwsh
        run: |
          cd web_platform/frontend
          npm ci
          npm audit --audit-level=moderate # Added security check
          npm run build
      - name: Upload Frontend Artifact
        uses: actions/upload-artifact@v4.3.4
        with:
          name: frontend-build-output-${{ github.sha }}
          path: web_platform/frontend/out
          retention-days: 1

  build-backend:
    name: '🐍 Build Backend'
    needs: [build-frontend]
    timeout-minutes: 20
    runs-on: windows-latest
    env:
      PYTHONUTF8: "1"
    steps:
      - name: Checkout Repository
        uses: actions/checkout@v4.1.7
      - name: Setup Python
        uses: actions/setup-python@v5.1.1
        with:
          python-version: ${{ env.PYTHON_VERSION }}
          cache: 'pip'
          cache-dependency-path: 'python_service/requirements.txt'
      - name: '✅ [MONITOR] Ensure Required Directories Exist'
        shell: pwsh
        run: |
          New-Item -ItemType Directory -Path "python_service/adapters" -Force | Out-Null
          New-Item -ItemType Directory -Path "python_service/data" -Force | Out-Null
          New-Item -ItemType Directory -Path "python_service/json" -Force | Out-Null
          Write-Host "✅ Ensured required data, json, and adapters directories exist."
      - name: '✅ [MONITOR] Verify Critical Files'
        shell: pwsh
        run: |
          if (-not (Test-Path "python_service/main.py")) { throw "❌ FATAL: python_service/main.py not found" }
          Write-Host "✅ Critical files verified."
      - name: Download Frontend Artifact
        uses: actions/download-artifact@v4.1.8
        with:
          name: frontend-build-output-${{ github.sha }}
          path: web_platform/frontend/out
      - name: Backend - Install Dependencies
        shell: pwsh
        run: |
          python -m pip install --upgrade pip
          pip install -r python_service/requirements-dev.txt
      - name: Backend - Security Audit
        shell: pwsh
        run: |
          pip-audit -r python_service/requirements.txt --local
      - name: Backend - Build with PyInstaller
        shell: pwsh
        run: |
<<<<<<< HEAD
          pyinstaller fortuna-backend-electron.spec --noconfirm
=======
          pyinstaller fortuna-backend.spec --noconfirm
>>>>>>> 56ae19ea
      - name: Upload Backend Artifact
        uses: actions/upload-artifact@v4.3.4
        with:
          name: backend-executable-${{ github.sha }}
          path: dist/fortuna-backend.exe
          retention-days: 1
          if-no-files-found: error

  smoke-test-backend:
    name: '🧪 Smoke Test Backend Executable'
    timeout-minutes: 10
    needs: [build-backend]
    runs-on: windows-latest
    steps:
      - name: Download Backend Executable
        uses: actions/download-artifact@v4.1.8
        with:
          name: backend-executable-${{ github.sha }}
      - name: Run Smoke Test
        shell: pwsh
        env:
          API_KEY: "a_secure_test_api_key_that_is_long_enough_for_smoke_test"
        run: |
          $exe = "./fortuna-backend.exe"
          $logFileBase = "backend-log"
          $stdOutPath = "$logFileBase-out.txt"
          $stdErrPath = "$logFileBase-err.txt"
          $process = Start-Process -FilePath $exe -PassThru -NoNewWindow -RedirectStandardOutput $stdOutPath -RedirectStandardError $stdErrPath
          $serverReady = $false
          Write-Host "--- Starting Smoke Test: Polling /health and /api/races endpoints for 60s ---"
          try {
            foreach ($i in 1..30) {
              if ($process.HasExited) {
                throw "[FATAL] Backend process crashed during smoke test. Exit Code: $($process.ExitCode)"
              }
              try {
                $response = Invoke-WebRequest -Uri "http://127.0.0.1:8000/health" -TimeoutSec 1 -UseBasicParsing
                if ($response.StatusCode -eq 200) {
                  $headers = @{ "X-API-Key" = $env:API_KEY }
                  $apiResponse = Invoke-WebRequest -Uri "http://127.0.0.1:8000/api/races" -Headers $headers -TimeoutSec 1 -UseBasicParsing -ErrorAction SilentlyContinue
                  if ($apiResponse.StatusCode -eq 200) {
                    Write-Host "[OK] Health check and API test passed on attempt $i!"
                    $serverReady = $true
                    break
                  }
                }
              } catch {
                Write-Host "Attempt $i... server not ready."
              }
              Start-Sleep -Seconds 2
            }
          } finally {
            Stop-Process -Id $process.Id -Force -ErrorAction SilentlyContinue
            if (-not $serverReady) {
              Write-Host "--- ❌ TEST FAILED ---"
              if (Test-Path $stdOutPath) {
                Write-Host "--- STDOUT ---"
                Get-Content $stdOutPath | Write-Host
              }
              if (Test-Path $stdErrPath) {
                Write-Host "--- STDERR ---"
                Get-Content $stdErrPath | Write-Host
              }
              throw "[FATAL] Backend smoke test failed. Server never became healthy."
            }
          }
          Write-Host "✅ Backend smoke test passed."

  package-and-test:
    name: '🏆 Package & Test Electron Installer'
    timeout-minutes: 25
    needs: [build-frontend, smoke-test-backend]
    runs-on: windows-latest
    steps:
      - name: Checkout Repository
        uses: actions/checkout@v4.1.7
      - name: Setup Node.js for Electron
        uses: actions/setup-node@v4.0.3
        with:
          node-version: ${{ env.NODE_VERSION }}
          cache: 'npm'
          cache-dependency-path: 'electron/package-lock.json'
      - name: Download All Build Artifacts
        uses: actions/download-artifact@v4.1.8
        with:
          path: ./temp-artifacts
      - name: Stage Artifacts for Packaging
        shell: pwsh
        run: |
          New-Item -ItemType Directory -Path "./electron/web-ui-build" -Force | Out-Null
          New-Item -ItemType Directory -Path "./electron/resources" -Force | Out-Null
          Move-Item -Path "./temp-artifacts/frontend-build-output-${{ github.sha }}/*" -Destination "./electron/web-ui-build/out" -Force
          Move-Item -Path "./temp-artifacts/backend-executable-${{ github.sha }}/fortuna-backend.exe" -Destination "./electron/resources/fortuna-backend.exe" -Force
      - name: Critical Integration Test
        shell: pwsh
        env:
          API_KEY: "a_secure_test_api_key_that_is_long_enough"
        run: |
          $exe = "./electron/resources/fortuna-backend.exe"
          # ... existing integration test ...
      - name: Electron - Install & Package MSI
        working-directory: electron
        shell: pwsh
        run: |
          npm ci
          npx electron-builder --config electron-builder-config.yml --publish never
      - name: Code Sign MSI
        if: github.event_name == 'push' && contains(github.ref, 'refs/tags/')
        shell: pwsh
        run: |
          # ... code signing script ...
      - name: Upload Final MSI Artifact
        uses: actions/upload-artifact@v4.3.4
        with:
          name: fortuna-installer-windows-${{ github.sha }}
          path: electron/dist/*.msi
          retention-days: 7
      - name: Create GitHub Release
        if: github.event_name == 'push' && contains(github.ref, 'refs/tags/')
        id: create_release
        uses: actions/create-release@v1
        env:
          GITHUB_TOKEN: ${{ secrets.GITHUB_TOKEN }}
        with:
          tag_name: ${{ github.ref }}
          release_name: Release ${{ github.ref }}
          body: |
            MSI Installer for Fortuna Faucet.
            Built from commit ${{ github.sha }}.
          draft: false
          prerelease: false
      - name: Upload Release Asset
        if: github.event_name == 'push' && contains(github.ref, 'refs/tags/')
        uses: actions/upload-release-asset@v1
        env:
          GITHUB_TOKEN: ${{ secrets.GITHUB_TOKEN }}
        with:
          upload_url: ${{ steps.create_release.outputs.upload_url }}
          asset_path: electron/dist/*.msi
          asset_name: fortuna-faucet-${{ github.ref_name }}.msi
          asset_content_type: application/octet-stream<|MERGE_RESOLUTION|>--- conflicted
+++ resolved
@@ -86,11 +86,7 @@
       - name: Backend - Build with PyInstaller
         shell: pwsh
         run: |
-<<<<<<< HEAD
           pyinstaller fortuna-backend-electron.spec --noconfirm
-=======
-          pyinstaller fortuna-backend.spec --noconfirm
->>>>>>> 56ae19ea
       - name: Upload Backend Artifact
         uses: actions/upload-artifact@v4.3.4
         with:
