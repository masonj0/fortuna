--- conflicted
+++ resolved
@@ -60,33 +60,15 @@
         run: |
           Write-Host "`n=== BACKEND: Security Audit ===" -ForegroundColor Cyan
           pip install pip-audit
-<<<<<<< HEAD
-=======
-
-          # Dynamically build the list of ignore flags from the audit-ignore.txt file.
->>>>>>> 53d5857e
           $ignoreFlags = @()
           if (Test-Path "audit-ignore.txt") {
               Get-Content "audit-ignore.txt" | ForEach-Object {
                   $line = $_.Trim()
-<<<<<<< HEAD
-=======
-                  # Ignore comments and empty lines
->>>>>>> 53d5857e
                   if ($line -and !$line.StartsWith("#")) {
                       $ignoreFlags += "--ignore-vuln", $line
                   }
               }
           }
-<<<<<<< HEAD
-=======
-
-          Write-Host "Running pip-audit with the following dynamically generated flags: $($ignoreFlags -join ' ')"
-
-          # Run the audit with the constructed flags.
-          # The '@' symbol is PowerShell's 'splatting' operator, which passes the array
-          # elements as distinct arguments to the command.
->>>>>>> 53d5857e
           pip-audit -r python_service/requirements.txt @ignoreFlags
       - name: Backend - Build with PyInstaller
         shell: pwsh
