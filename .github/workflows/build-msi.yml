name: Build Fortuna Faucet MSI Installer - 🏆 PRODUCTION FORTRESS

on:
  push:
    branches: [main]
    tags:
      - 'v*'
  pull_request:
    branches: [main]
  workflow_dispatch:

env:
  NODE_VERSION: '20'
  PYTHON_VERSION: '3.12'

jobs:
  build-frontend:
    name: '📦 Build Frontend'
    runs-on: windows-latest
    steps:
      - name: Checkout Repository
        uses: actions/checkout@v4.1.7
      - name: Setup Node.js
        uses: actions/setup-node@v4.0.3
        with:
          node-version: ${{ env.NODE_VERSION }}
          cache: 'npm'
          cache-dependency-path: 'web_platform/frontend/package-lock.json'
      - name: Frontend - Install & Build
        shell: pwsh
        run: |
          cd web_platform/frontend
          npm ci
          npm run build
      - name: Upload Frontend Artifact
        uses: actions/upload-artifact@v4.3.4
        with:
          name: frontend-build-output
          path: web_platform/frontend/out
          retention-days: 1

  build-backend:
    name: '🐍 Build Backend'
    runs-on: windows-latest
    env:
      PYTHONUTF8: "1"
    steps:
      - name: Checkout Repository
        uses: actions/checkout@v4.1.7
      - name: Setup Python
        uses: actions/setup-python@v5.1.1
        with:
          python-version: ${{ env.PYTHON_VERSION }}
          cache: 'pip'
          cache-dependency-path: 'python_service/requirements.txt'
      - name: '✅ [MONITOR] Ensure Required Directories Exist'
        shell: pwsh
        run: |
          New-Item -ItemType Directory -Path "python_service/adapters" -Force | Out-Null
          New-Item -ItemType Directory -Path "python_service/data" -Force | Out-Null
          New-Item -ItemType Directory -Path "python_service/json" -Force | Out-Null
          Write-Host "✅ Ensured required data, json, and adapters directories exist."
      - name: '✅ [MONITOR] Verify Critical Files'
        shell: pwsh
        run: |
          if (-not (Test-Path "python_service/main.py")) { throw "❌ FATAL: python_service/main.py not found" }
          if (-not (Test-Path "fortuna-backend.spec.template")) { throw "❌ FATAL: fortuna-backend.spec.template not found" }
          Write-Host "✅ Critical files main.py and spec template are present."
      - name: Backend - Install Dependencies
        shell: pwsh
        run: |
          python -m pip install --upgrade pip
          pip install -r python_service/requirements-dev.txt
      - name: Backend - Security Audit
        shell: pwsh
        run: |
          # The --local flag is critical to prevent pip-audit from scanning system-wide packages
          pip-audit -r python_service/requirements.txt --local
      - name: Backend - Prepare Spec File
        shell: pwsh
        run: |
          Move-Item -Path "fortuna-backend.spec.template" -Destination "fortuna-backend.spec"
      - name: Backend - Build with PyInstaller
        shell: pwsh
        run: |
          # Run from the root to ensure correct pathing for PyInstaller
          pyinstaller fortuna-backend.spec --noconfirm
      - name: Upload Backend Artifact
        uses: actions/upload-artifact@v4.3.4
        with:
          name: backend-executable
          path: dist/fortuna-backend.exe # The spec file builds a --onefile executable directly into dist/
          retention-days: 1
          if-no-files-found: error

  smoke-test-backend:
    name: '🧪 Smoke Test Backend Executable'
    needs: [build-backend]
    runs-on: windows-latest
    steps:
      - name: Download Backend Executable
        uses: actions/download-artifact@v4.1.8
        with:
          name: backend-executable
          path: ./
      - name: Run Smoke Test
        shell: pwsh
        env:
          API_KEY: "a_secure_test_api_key_that_is_long_enough_for_smoke_test"
        run: |
          $exe = "./fortuna-backend.exe"
<<<<<<< HEAD
          $logFileBase = "backend-log"
          $stdOutPath = "$logFileBase-out.txt"
          $stdErrPath = "$logFileBase-err.txt"

          $process = Start-Process -FilePath $exe -PassThru -NoNewWindow -RedirectStandardOutput $stdOutPath -RedirectStandardError $stdErrPath
          $serverReady = $false
          Write-Host "--- Starting Smoke Test: Polling /health endpoint for 60s ---"
          try {
            foreach ($i in 1..30) {
              if ($process.HasExited) {
                throw "[FATAL] Backend process crashed during smoke test. Exit Code: $($process.ExitCode)"
              }
              try {
                $response = Invoke-WebRequest -Uri "http://127.0.0.1:8000/health" -TimeoutSec 1 -UseBasicParsing
                if ($response.StatusCode -eq 200) {
                  Write-Host "[OK] Health check passed on attempt $i!"
                  $serverReady = $true
                  break
                }
              } catch {
                Write-Host "Attempt $i... server not ready."
              }
              Start-Sleep -Seconds 2
            }
          } finally {
            Stop-Process -Id $process.Id -Force -ErrorAction SilentlyContinue
            if (-not $serverReady) {
              Write-Host "--- ❌ TEST FAILED ---"
              if (Test-Path $stdOutPath) {
                Write-Host "--- STDOUT ---"
                Get-Content $stdOutPath | Write-Host
              }
              if (Test-Path $stdErrPath) {
                Write-Host "--- STDERR ---"
                Get-Content $stdErrPath | Write-Host
              }
              throw "[FATAL] Backend smoke test failed. Server never became healthy."
            }
=======
          $process = Start-Process -FilePath $exe -PassThru -NoNewWindow
          $serverReady = $false
          Write-Host "--- Starting Smoke Test: Polling /health endpoint for 60s ---"
          foreach ($i in 1..30) {
            if ($process.HasExited) {
              throw "[FATAL] Backend process crashed during smoke test. Exit Code: $($process.ExitCode)"
            }
            try {
              $response = Invoke-WebRequest -Uri "http://127.0.0.1:8000/health" -TimeoutSec 1 -UseBasicParsing
              if ($response.StatusCode -eq 200) {
                Write-Host "[OK] Health check passed on attempt $i!"
                $serverReady = $true
                break
              }
            } catch {
              Write-Host "Attempt $i... server not ready."
            }
            Start-Sleep -Seconds 2
          }
          Stop-Process -Id $process.Id -Force -ErrorAction SilentlyContinue
          if (-not $serverReady) {
            throw "[FATAL] Backend smoke test failed. Server never became healthy."
>>>>>>> 1ca25305
          }
          Write-Host "✅ Backend smoke test passed."

  package-and-test:
    name: '🏆 Package & Test Electron Installer'
    needs: [build-frontend, smoke-test-backend]
    runs-on: windows-latest
    steps:
      - name: Checkout Repository
        uses: actions/checkout@v4.1.7
      - name: Setup Node.js for Electron
        uses: actions/setup-node@v4.0.3
        with:
          node-version: ${{ env.NODE_VERSION }}
          cache: 'npm'
          cache-dependency-path: 'electron/package-lock.json'
      - name: Download All Build Artifacts
        uses: actions/download-artifact@v4.1.8
        with:
          path: ./temp-artifacts # Downloads all artifacts into this directory, preserving their names
      - name: Stage Artifacts for Packaging
        shell: pwsh
        run: |
          New-Item -ItemType Directory -Path "./electron/web-ui-build" -Force | Out-Null
          New-Item -ItemType Directory -Path "./electron/resources" -Force | Out-Null
          Move-Item -Path "./temp-artifacts/frontend-build-output/*" -Destination "./electron/web-ui-build/out" -Force
          Move-Item -Path "./temp-artifacts/backend-executable/fortuna-backend.exe" -Destination "./electron/resources/fortuna-backend.exe" -Force
      - name: Critical Integration Test
        shell: pwsh
        env:
          API_KEY: "a_secure_test_api_key_that_is_long_enough" # Must be > 16 chars for config validation
        run: |
          $exe = "./electron/resources/fortuna-backend.exe"
          $process = Start-Process -FilePath $exe -PassThru -NoNewWindow
          $serverReady = $false
          Write-Host "--- Starting Integration Test: Polling /health endpoint for 60s ---"
          foreach ($i in 1..30) {
            if ($process.HasExited) {
              # On crash, dump the last 20 lines of stdout/stderr for diagnostics
              $stdErr = Get-Content -Path $process.StandardErrorPath -Tail 20 -ErrorAction SilentlyContinue
              $stdOut = Get-Content -Path $process.StandardOutputPath -Tail 20 -ErrorAction SilentlyContinue
              Write-Host "--- STDERR ---"
              Write-Host $stdErr
              Write-Host "--- STDOUT ---"
              Write-Host $stdOut
              throw "[FATAL] Backend process crashed on startup. Exit Code: $($process.ExitCode)"
            }
            try {
              $response = Invoke-WebRequest -Uri "http://127.0.0.1:8000/health" -TimeoutSec 1 -UseBasicParsing
              if ($response.StatusCode -eq 200) {
                Write-Host "[OK] Health check passed on attempt $i!"
                $serverReady = $true
                break
              }
            } catch {
              Write-Host "Attempt $i... server not ready."
            }
            Start-Sleep -Seconds 2
          }
          Stop-Process -Id $process.Id -Force -ErrorAction SilentlyContinue
          if (-not $serverReady) {
            throw "[FATAL] Backend integration test failed. Server never became healthy."
          }
      - name: Electron - Install & Package MSI
        shell: pwsh
        run: |
          cd electron
          npm ci
          npx electron-builder --config electron-builder-config.yml --publish never
      - name: Upload Final MSI Artifact
        uses: actions/upload-artifact@v4.3.4
        with:
          name: fortuna-installer-windows
          path: electron/dist/*.msi
          retention-days: 7
<|MERGE_RESOLUTION|>--- conflicted
+++ resolved
@@ -109,7 +109,6 @@
           API_KEY: "a_secure_test_api_key_that_is_long_enough_for_smoke_test"
         run: |
           $exe = "./fortuna-backend.exe"
-<<<<<<< HEAD
           $logFileBase = "backend-log"
           $stdOutPath = "$logFileBase-out.txt"
           $stdErrPath = "$logFileBase-err.txt"
@@ -148,30 +147,6 @@
               }
               throw "[FATAL] Backend smoke test failed. Server never became healthy."
             }
-=======
-          $process = Start-Process -FilePath $exe -PassThru -NoNewWindow
-          $serverReady = $false
-          Write-Host "--- Starting Smoke Test: Polling /health endpoint for 60s ---"
-          foreach ($i in 1..30) {
-            if ($process.HasExited) {
-              throw "[FATAL] Backend process crashed during smoke test. Exit Code: $($process.ExitCode)"
-            }
-            try {
-              $response = Invoke-WebRequest -Uri "http://127.0.0.1:8000/health" -TimeoutSec 1 -UseBasicParsing
-              if ($response.StatusCode -eq 200) {
-                Write-Host "[OK] Health check passed on attempt $i!"
-                $serverReady = $true
-                break
-              }
-            } catch {
-              Write-Host "Attempt $i... server not ready."
-            }
-            Start-Sleep -Seconds 2
-          }
-          Stop-Process -Id $process.Id -Force -ErrorAction SilentlyContinue
-          if (-not $serverReady) {
-            throw "[FATAL] Backend smoke test failed. Server never became healthy."
->>>>>>> 1ca25305
           }
           Write-Host "✅ Backend smoke test passed."
 
