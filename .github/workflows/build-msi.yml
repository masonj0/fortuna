name: Build Fortuna Faucet MSI Installer - 🏆 PRODUCTION FORTRESS

on:
  push:
    branches: [main]
    tags:
      - 'v*'
  pull_request:
    branches: [main]
  workflow_dispatch:

env:
  NODE_VERSION: '20'
  PYTHON_VERSION: '3.12'

jobs:
  build-frontend:
    name: '📦 Build Frontend'
    runs-on: windows-latest
    steps:
      - name: Checkout Repository
        uses: actions/checkout@v4.1.7
      - name: Setup Node.js
        uses: actions/setup-node@v4.0.3
        with:
          node-version: ${{ env.NODE_VERSION }}
          cache: 'npm'
          cache-dependency-path: 'web_platform/frontend/package-lock.json'
      - name: Frontend - Install & Build
        shell: pwsh
        run: |
          cd web_platform/frontend
          npm ci
          npm run build
      - name: Upload Frontend Artifact
        uses: actions/upload-artifact@v4.3.4
        with:
          name: frontend-build-output
          path: web_platform/frontend/out
          retention-days: 1

  build-backend:
    name: '🐍 Build Backend'
    runs-on: windows-latest
    env:
      PYTHONUTF8: "1"
    steps:
      - name: Checkout Repository
        uses: actions/checkout@v4.1.7
      - name: Setup Python
        uses: actions/setup-python@v5.1.1
        with:
          python-version: ${{ env.PYTHON_VERSION }}
          cache: 'pip'
          cache-dependency-path: 'python_service/requirements.txt'
      - name: '✅ [MONITOR] Ensure Required Directories Exist'
        shell: pwsh
        run: |
          New-Item -ItemType Directory -Path "python_service/adapters" -Force | Out-Null
          New-Item -ItemType Directory -Path "python_service/data" -Force | Out-Null
          New-Item -ItemType Directory -Path "python_service/json" -Force | Out-Null
          Write-Host "✅ Ensured required data, json, and adapters directories exist."
      - name: '✅ [MONITOR] Verify Critical Files'
        shell: pwsh
        run: |
          if (-not (Test-Path "python_service/main.py")) { throw "❌ FATAL: python_service/main.py not found" }
          if (-not (Test-Path "fortuna-backend.spec.template")) { throw "❌ FATAL: fortuna-backend.spec.template not found" }
          Write-Host "✅ Critical files main.py and spec template are present."
      - name: Backend - Install Dependencies
        shell: pwsh
        run: |
          python -m pip install --upgrade pip
          pip install -r python_service/requirements-dev.txt
      - name: Backend - Security Audit
        shell: pwsh
        run: |
          # The --local flag is critical to prevent pip-audit from scanning system-wide packages
          pip-audit -r python_service/requirements.txt --local
<<<<<<< HEAD
      - name: Backend - Prepare and Build
        shell: pwsh
        run: |
          Move-Item -Path "fortuna-backend.spec.template" -Destination "fortuna-backend.spec"
          pyinstaller fortuna-backend.spec --hidden-import=keyring.backends.windows --distpath ./dist --workpath ./build --clean --noconfirm
=======
      - name: Backend - Prepare Spec File
        shell: pwsh
        run: |
          Move-Item -Path "fortuna-backend.spec.template" -Destination "fortuna-backend.spec"
      - name: Backend - Build with PyInstaller
        shell: pwsh
        run: |
          cd python_service
          pyinstaller ../fortuna-backend.spec.template --hidden-import=keyring.backends.windows --distpath ../dist --workpath ../build --clean --noconfirm
>>>>>>> b4ba9d45
      - name: Upload Backend Artifact
        uses: actions/upload-artifact@v4.3.4
        with:
          name: backend-executable
          path: dist/fortuna-backend/fortuna-backend.exe
          retention-days: 1
          if-no-files-found: error

  package-and-test:
    name: '🏆 Package & Test Electron Installer'
    needs: [build-frontend, build-backend]
    runs-on: windows-latest
    steps:
      - name: Checkout Repository
        uses: actions/checkout@v4.1.7
      - name: Setup Node.js for Electron
        uses: actions/setup-node@v4.0.3
        with:
          node-version: ${{ env.NODE_VERSION }}
          cache: 'npm'
          cache-dependency-path: 'electron/package-lock.json'
      - name: Download Artifacts
        uses: actions/download-artifact@v4.1.8
        with:
<<<<<<< HEAD
          path: ./temp-artifacts
=======
          name: backend-executable
          path: backend-executable
>>>>>>> b4ba9d45
      - name: Stage Artifacts for Packaging
        shell: pwsh
        run: |
          New-Item -ItemType Directory -Path "./electron/web-ui-build/out" -Force | Out-Null
          New-Item -ItemType Directory -Path "./electron/resources" -Force | Out-Null
          Move-Item -Path "./temp-artifacts/frontend-build-output/*" -Destination "./electron/web-ui-build/out" -Force
          Move-Item -Path "./temp-artifacts/backend-executable/fortuna-backend.exe" -Destination "./electron/resources/fortuna-backend.exe" -Force
      - name: Critical Integration Test
        shell: pwsh
        run: |
          $exe = "./electron/resources/fortuna-backend.exe"
          $process = Start-Process -FilePath $exe -PassThru -NoNewWindow
          $serverReady = $false
          Write-Host "--- Starting Integration Test: Polling /health endpoint for 60s ---"
          foreach ($i in 1..30) {
            if ($process.HasExited) {
              throw "[FATAL] Backend process crashed immediately on startup. Exit Code: $($process.ExitCode)"
            }
            try {
              $response = Invoke-WebRequest -Uri "http://127.0.0.1:8000/health" -TimeoutSec 1 -UseBasicParsing
              if ($response.StatusCode -eq 200) {
                Write-Host "[OK] Health check passed on attempt $i!"
                $serverReady = $true
                break
              }
            } catch {
              Write-Host "Attempt $i... server not ready."
            }
            Start-Sleep -Seconds 2
          }
          Stop-Process -Id $process.Id -Force -ErrorAction SilentlyContinue
          if (-not $serverReady) {
            throw "[FATAL] Backend integration test failed. Server never became healthy."
          }
      - name: Electron - Install & Package MSI
        shell: pwsh
        run: |
          cd electron
          npm ci
          npx electron-builder --config electron-builder-config.yml --publish never
      - name: Upload Final MSI Artifact
        uses: actions/upload-artifact@v4.3.4
        with:
          name: fortuna-installer-windows
          path: electron/dist/*.msi
          retention-days: 7

  build-wix-installer:
    name: '🔥 Build WiX Installer (Alternative)'
    needs: [build-backend]
    runs-on: windows-latest
    steps:
      - name: Checkout Repository
        uses: actions/checkout@v4.1.7
      - name: Setup Python
        uses: actions/setup-python@v5.1.1
        with:
          python-version: ${{ env.PYTHON_VERSION }}
      - name: Download Backend Executable
        uses: actions/download-artifact@v4.1.8
        with:
          name: backend-executable
          path: dist
      - name: Install WiX Toolset
        shell: pwsh
        run: |
          choco install wixtoolset -y --no-progress
          $wixPath = "C:\Program Files (x86)\WiX ToolSet v3.14\bin"
          echo "PATH=$wixPath;${env:PATH}" | Out-File -FilePath $env:GITHUB_ENV -Encoding utf8 -Append
      - name: Build Backend Service MSI with WiX
        shell: pwsh
        run: |
          python build_wix/build_msi.py
      - name: Upload WiX MSI Artifact
        uses: actions/upload-artifact@v4.3.4
        with:
          name: fortuna-wix-installer-windows
          path: dist/Fortuna-Backend-Service.msi
          retention-days: 7<|MERGE_RESOLUTION|>--- conflicted
+++ resolved
@@ -76,23 +76,11 @@
         run: |
           # The --local flag is critical to prevent pip-audit from scanning system-wide packages
           pip-audit -r python_service/requirements.txt --local
-<<<<<<< HEAD
       - name: Backend - Prepare and Build
         shell: pwsh
         run: |
           Move-Item -Path "fortuna-backend.spec.template" -Destination "fortuna-backend.spec"
           pyinstaller fortuna-backend.spec --hidden-import=keyring.backends.windows --distpath ./dist --workpath ./build --clean --noconfirm
-=======
-      - name: Backend - Prepare Spec File
-        shell: pwsh
-        run: |
-          Move-Item -Path "fortuna-backend.spec.template" -Destination "fortuna-backend.spec"
-      - name: Backend - Build with PyInstaller
-        shell: pwsh
-        run: |
-          cd python_service
-          pyinstaller ../fortuna-backend.spec.template --hidden-import=keyring.backends.windows --distpath ../dist --workpath ../build --clean --noconfirm
->>>>>>> b4ba9d45
       - name: Upload Backend Artifact
         uses: actions/upload-artifact@v4.3.4
         with:
@@ -117,12 +105,7 @@
       - name: Download Artifacts
         uses: actions/download-artifact@v4.1.8
         with:
-<<<<<<< HEAD
           path: ./temp-artifacts
-=======
-          name: backend-executable
-          path: backend-executable
->>>>>>> b4ba9d45
       - name: Stage Artifacts for Packaging
         shell: pwsh
         run: |
