--- conflicted
+++ resolved
@@ -304,7 +304,6 @@
             -RedirectStandardError "$testDir/stderr.log"
 
           Write-Host "Process started (PID: $($process.Id)), waiting for initialization..."
-<<<<<<< HEAD
 
           # Wait up to 30 seconds for the server to start
           $maxAttempts = 30
@@ -323,26 +322,6 @@
                 Get-Content "$testDir/stderr.log" | Write-Host
               }
 
-=======
-
-          # Wait up to 30 seconds for the server to start
-          $maxAttempts = 30
-          $serverReady = $false
-
-          for ($i = 1; $i -le $maxAttempts; $i++) {
-            Start-Sleep -Seconds 1
-
-            # Check if process crashed
-            if ($process.HasExited) {
-              Write-Host "❌ Backend crashed during startup!" -ForegroundColor Red
-              Write-Host "Exit code: $($process.ExitCode)" -ForegroundColor Red
-
-              if (Test-Path "$testDir/stderr.log") {
-                Write-Host "`n=== STDERR Output ===" -ForegroundColor Yellow
-                Get-Content "$testDir/stderr.log" | Write-Host
-              }
-
->>>>>>> affba1f8
               if (Test-Path "$testDir/stdout.log") {
                 Write-Host "`n=== STDOUT Output ===" -ForegroundColor Yellow
                 Get-Content "$testDir/stdout.log" | Write-Host
@@ -353,7 +332,6 @@
               Copy-Item "$testDir/stdout.log" "logs/backend-crash-stdout.log" -ErrorAction SilentlyContinue
 
               throw "Backend executable crashed during initialization"
-<<<<<<< HEAD
             }
 
             # Try to connect to the health endpoint
@@ -407,61 +385,6 @@
               Write-Host "❌ $($endpoint.Name): FAILED - $($_.Exception.Message)" -ForegroundColor Red
               $allTestsPassed = $false
             }
-=======
-            }
-
-            # Try to connect to the health endpoint
-            try {
-              $response = Invoke-WebRequest -Uri "http://127.0.0.1:8765/health" -TimeoutSec 2 -ErrorAction Stop
-              if ($response.StatusCode -eq 200) {
-                $serverReady = $true
-                Write-Host "✅ Server responded to health check (attempt $i)" -ForegroundColor Green
-                break
-              }
-            } catch {
-              # Server not ready yet, continue waiting
-              Write-Host "." -NoNewline
-            }
-          }
-
-          if (-not $serverReady) {
-            Write-Host "`n⚠️  Server didn't respond to health checks after $maxAttempts seconds" -ForegroundColor Yellow
-
-            # Show logs even if server didn't crash
-            if (Test-Path "$testDir/stderr.log") {
-              Write-Host "`n=== STDERR Output ===" -ForegroundColor Yellow
-              Get-Content "$testDir/stderr.log" | Write-Host
-            }
-
-            if (Test-Path "$testDir/stdout.log") {
-              Write-Host "`n=== STDOUT Output ===" -ForegroundColor Yellow
-              Get-Content "$testDir/stdout.log" | Write-Host
-            }
-
-            Stop-Process -Id $process.Id -Force -ErrorAction SilentlyContinue
-            throw "Backend failed to respond to health checks"
-          }
-
-          # Test critical endpoints
-          Write-Host "`n=== Testing Critical Endpoints ===" -ForegroundColor Cyan
-
-          $endpoints = @(
-            @{ Path = "/health"; Name = "Health Check" },
-            @{ Path = "/api/status"; Name = "API Status" },
-            @{ Path = "/docs"; Name = "OpenAPI Docs" }
-          )
-
-          $allTestsPassed = $true
-
-          foreach ($endpoint in $endpoints) {
-            try {
-              $response = Invoke-WebRequest -Uri "http://127.0.0.1:8765$($endpoint.Path)" -TimeoutSec 5 -ErrorAction Stop
-              Write-Host "✅ $($endpoint.Name): $($response.StatusCode)" -ForegroundColor Green
-            } catch {
-              Write-Host "❌ $($endpoint.Name): FAILED - $($_.Exception.Message)" -ForegroundColor Red
-              $allTestsPassed = $false
-            }
->>>>>>> affba1f8
           }
 
           # Cleanup
@@ -475,7 +398,6 @@
 
           if (-not $allTestsPassed) {
             throw "Some endpoint tests failed"
-<<<<<<< HEAD
           }
 
           Write-Host "`n✅ All integration tests passed!" -ForegroundColor Green
@@ -583,8 +505,6 @@
               if ($backendProcess -and -not $backendProcess.HasExited) { Stop-Process -Id $backendProcess.Id -Force -ErrorAction SilentlyContinue }
               if ($frontendProcess -and -not $frontendProcess.HasExited) { Stop-Process -Id $frontendProcess.Id -Force -ErrorAction SilentlyContinue }
               Copy-Item "$testDir/*.log" "logs/" -ErrorAction SilentlyContinue -Force
-=======
->>>>>>> affba1f8
           }
 
           Write-Host "`n✅ All integration tests passed!" -ForegroundColor Green
