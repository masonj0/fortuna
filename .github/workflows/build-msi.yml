name: Build Fortuna Faucet MSI Installer - 🏆 PRODUCTION FORTRESS

on:
  push:
    branches: [main]
    tags:
      - 'v*'
  pull_request:
    branches: [main]
  workflow_dispatch:

env:
  NODE_VERSION: '20'
  PYTHON_VERSION: '3.12'

jobs:
  build-frontend:
    name: '📦 Build Frontend'
    runs-on: windows-latest
    steps:
      - name: Checkout Repository
        uses: actions/checkout@v4.1.7
      - name: Setup Node.js
        uses: actions/setup-node@v4.0.3
        with:
          node-version: ${{ env.NODE_VERSION }}
          cache: 'npm'
          cache-dependency-path: 'web_platform/frontend/package-lock.json'
      - name: Frontend - Install & Build
        shell: pwsh
        run: |
          cd web_platform/frontend
          npm ci
          npm audit --audit-level=moderate  # Added security check
          npm run build
      - name: Upload Frontend Artifact
        uses: actions/upload-artifact@v4.3.4
        with:
          name: frontend-build-output-${{ github.sha }}
          path: web_platform/frontend/out
          retention-days: 1

  build-backend:
    name: '🐍 Build Backend'
    runs-on: windows-latest
    env:
      PYTHONUTF8: "1"
    steps:
      - name: Checkout Repository
        uses: actions/checkout@v4.1.7
      - name: Setup Python
        uses: actions/setup-python@v5.1.1
        with:
          python-version: ${{ env.PYTHON_VERSION }}
          cache: 'pip'
          cache-dependency-path: 'python_service/requirements.txt'
      - name: '✅ [MONITOR] Ensure Required Directories Exist'
        shell: pwsh
        run: |
          New-Item -ItemType Directory -Path "python_service/adapters" -Force | Out-Null
          New-Item -ItemType Directory -Path "python_service/data" -Force | Out-Null
          New-Item -ItemType Directory -Path "python_service/json" -Force | Out-Null
          Write-Host "✅ Ensured required data, json, and adapters directories exist."
      - name: '✅ [MONITOR] Verify Critical Files'
        shell: pwsh
        run: |
          if (-not (Test-Path "python_service/main.py")) { throw "❌ FATAL: python_service/main.py not found" }
          if (-not (Test-Path "fortuna-backend.spec.template")) { throw "❌ FATAL: fortuna-backend.spec.template not found" }
          Write-Host "✅ Critical files main.py and spec template are present."
      - name: Backend - Install Dependencies
        shell: pwsh
        run: |
          python -m pip install --upgrade pip
          pip install -r python_service/requirements-dev.txt
      - name: Backend - Security Audit
        shell: pwsh
        run: |
          # The --local flag is critical to prevent pip-audit from scanning system-wide packages
          pip-audit -r python_service/requirements.txt --local
      - name: Backend - Prepare Spec File
        shell: pwsh
        run: |
          Move-Item -Path "fortuna-backend.spec.template" -Destination "fortuna-backend.spec"
      - name: Backend - Build with PyInstaller
        shell: pwsh
        run: |
          # Run from the root to ensure correct pathing for PyInstaller
          pyinstaller fortuna-backend.spec --noconfirm
      - name: Upload Backend Artifact
        uses: actions/upload-artifact@v4.3.4
        with:
<<<<<<< HEAD
          name: backend-executable-${{ github.sha }}
=======
          name: backend-executable
>>>>>>> 2eb4a7ff
          path: dist/fortuna-backend.exe # The spec file builds a --onefile executable directly into dist/
          retention-days: 1
          if-no-files-found: error

  smoke-test-backend:
    name: '🧪 Smoke Test Backend Executable'
    needs: [build-backend]
    runs-on: windows-latest
    steps:
<<<<<<< HEAD
      - name: Download All Build Artifacts
        uses: actions/download-artifact@v4.1.8
        with:
          path: ./temp-artifacts # Downloads all artifacts into this directory, preserving their names
=======
      - name: Download Backend Executable
        uses: actions/download-artifact@v4.1.8
        with:
          name: backend-executable
          path: ./
>>>>>>> 2eb4a7ff
      - name: Run Smoke Test
        shell: pwsh
        env:
          API_KEY: "a_secure_test_api_key_that_is_long_enough_for_smoke_test"
        run: |
          $exe = "./fortuna-backend.exe"
          $logFileBase = "backend-log"
          $stdOutPath = "$logFileBase-out.txt"
          $stdErrPath = "$logFileBase-err.txt"

          $process = Start-Process -FilePath $exe -PassThru -NoNewWindow -RedirectStandardOutput $stdOutPath -RedirectStandardError $stdErrPath
          $serverReady = $false
<<<<<<< HEAD
          Write-Host "--- Starting Smoke Test: Polling /health and /api/races endpoints for 60s ---"
=======
          Write-Host "--- Starting Smoke Test: Polling /health endpoint for 60s ---"
>>>>>>> 2eb4a7ff
          try {
            foreach ($i in 1..30) {
              if ($process.HasExited) {
                throw "[FATAL] Backend process crashed during smoke test. Exit Code: $($process.ExitCode)"
              }
              try {
                $response = Invoke-WebRequest -Uri "http://127.0.0.1:8000/health" -TimeoutSec 1 -UseBasicParsing
                if ($response.StatusCode -eq 200) {
<<<<<<< HEAD
                  # Extended API test: Check a real endpoint
                  $apiResponse = Invoke-WebRequest -Uri "http://127.0.0.1:8000/api/races" -TimeoutSec 1 -UseBasicParsing -ErrorAction SilentlyContinue
                  if ($apiResponse.StatusCode -eq 200) {
                    Write-Host "[OK] Health check and API test passed on attempt $i!"
                    $serverReady = $true
                    break
                  }
=======
                  Write-Host "[OK] Health check passed on attempt $i!"
                  $serverReady = $true
                  break
>>>>>>> 2eb4a7ff
                }
              } catch {
                Write-Host "Attempt $i... server not ready."
              }
              Start-Sleep -Seconds 2
            }
          } finally {
            Stop-Process -Id $process.Id -Force -ErrorAction SilentlyContinue
            if (-not $serverReady) {
              Write-Host "--- ❌ TEST FAILED ---"
              if (Test-Path $stdOutPath) {
                Write-Host "--- STDOUT ---"
                Get-Content $stdOutPath | Write-Host
              }
              if (Test-Path $stdErrPath) {
                Write-Host "--- STDERR ---"
                Get-Content $stdErrPath | Write-Host
              }
              throw "[FATAL] Backend smoke test failed. Server never became healthy."
            }
          }
          Write-Host "✅ Backend smoke test passed."

  package-and-test:
    name: '🏆 Package & Test Electron Installer'
    needs: [build-frontend, smoke-test-backend]
    runs-on: windows-latest
    steps:
      - name: Checkout Repository
        uses: actions/checkout@v4.1.7
      - name: Setup Node.js for Electron
        uses: actions/setup-node@v4.0.3
        with:
          node-version: ${{ env.NODE_VERSION }}
          cache: 'npm'
          cache-dependency-path: 'electron/package-lock.json'
      - name: Download All Build Artifacts
        uses: actions/download-artifact@v4.1.8
        with:
<<<<<<< HEAD
          path: ./temp-artifacts
=======
          path: ./temp-artifacts # Downloads all artifacts into this directory, preserving their names
>>>>>>> 2eb4a7ff
      - name: Stage Artifacts for Packaging
        shell: pwsh
        run: |
          New-Item -ItemType Directory -Path "./electron/web-ui-build" -Force | Out-Null
          New-Item -ItemType Directory -Path "./electron/resources" -Force | Out-Null
<<<<<<< HEAD
          Move-Item -Path "./temp-artifacts/frontend-build-output-${{ github.sha }}/*" -Destination "./electron/web-ui-build/out" -Force
          Move-Item -Path "./temp-artifacts/backend-executable-${{ github.sha }}/fortuna-backend.exe" -Destination "./electron/resources/fortuna-backend.exe" -Force
=======
          Move-Item -Path "./temp-artifacts/frontend-build-output/*" -Destination "./electron/web-ui-build/out" -Force
          Move-Item -Path "./temp-artifacts/backend-executable/fortuna-backend.exe" -Destination "./electron/resources/fortuna-backend.exe" -Force
>>>>>>> 2eb4a7ff
      - name: Critical Integration Test
        shell: pwsh
        env:
          API_KEY: "a_secure_test_api_key_that_is_long_enough" # Must be > 16 chars for config validation
        run: |
          $exe = "./electron/resources/fortuna-backend.exe"
          $process = Start-Process -FilePath $exe -PassThru -NoNewWindow
          $serverReady = $false
          Write-Host "--- Starting Integration Test: Polling /health endpoint for 60s ---"
          foreach ($i in 1..30) {
            if ($process.HasExited) {
              # On crash, dump the last 20 lines of stdout/stderr for diagnostics
              $stdErr = Get-Content -Path $process.StandardErrorPath -Tail 20 -ErrorAction SilentlyContinue
              $stdOut = Get-Content -Path $process.StandardOutputPath -Tail 20 -ErrorAction SilentlyContinue
              Write-Host "--- STDERR ---"
              Write-Host $stdErr
              Write-Host "--- STDOUT ---"
              Write-Host $stdOut
              throw "[FATAL] Backend process crashed on startup. Exit Code: $($process.ExitCode)"
            }
            try {
              $response = Invoke-WebRequest -Uri "http://127.0.0.1:8000/health" -TimeoutSec 1 -UseBasicParsing
              if ($response.StatusCode -eq 200) {
                Write-Host "[OK] Health check passed on attempt $i!"
                $serverReady = $true
                break
              }
            } catch {
              Write-Host "Attempt $i... server not ready."
            }
            Start-Sleep -Seconds 2
          }
          Stop-Process -Id $process.Id -Force -ErrorAction SilentlyContinue
          if (-not $serverReady) {
            throw "[FATAL] Backend integration test failed. Server never became healthy."
          }
      - name: Electron - Install & Package MSI
        shell: pwsh
        run: |
          cd electron
          npm ci
          npx electron-builder --config electron-builder-config.yml --publish never
      - name: Code Sign MSI
        if: github.event_name == 'push' && contains(github.ref, 'refs/tags/')
        shell: pwsh
        run: |
          # Ensure your certificate (e.g., cert.pfx) is securely available in the runner environment.
          # This typically involves storing it as a GitHub Secret and downloading it, or uploading it as an artifact in a previous secure job.
          $certPassword = "${{ secrets.CODE_SIGN_PASSWORD }}"
          $certPath = "${{ github.workspace }}/cert.pfx" # Adjust path if cert is downloaded elsewhere
          # Use signtool to sign the MSI. Adjust path to signtool.exe if different.
          & "C:\Program Files (x86)\Windows Kits\10\bin\x64\signtool.exe" sign /f $certPath /p $certPassword /d "Fortuna Faucet" /t "http://timestamp.digicert.com" electron/dist/*.msi
      - name: Upload Final MSI Artifact
        uses: actions/upload-artifact@v4.3.4
        with:
          name: fortuna-installer-windows-${{ github.sha }}
          path: electron/dist/*.msi
          retention-days: 7
<<<<<<< HEAD
      - name: Create GitHub Release
        if: github.event_name == 'push' && contains(github.ref, 'refs/tags/')
        id: create_release
        uses: actions/create-release@v1
        env:
          GITHUB_TOKEN: ${{ secrets.GITHUB_TOKEN }}
        with:
          tag_name: ${{ github.ref }}
          release_name: Release ${{ github.ref }}
          body: |
            MSI Installer for Fortuna Faucet.
            Built from commit ${{ github.sha }}.
          draft: false
          prerelease: false
      - name: Upload Release Asset
        if: github.event_name == 'push' && contains(github.ref, 'refs/tags/')
        uses: actions/upload-release-asset@v1
        env:
          GITHUB_TOKEN: ${{ secrets.GITHUB_TOKEN }}
        with:
          upload_url: ${{ steps.create_release.outputs.upload_url }}
          asset_path: electron/dist/*.msi
          asset_name: fortuna-faucet-${{ github.ref_name }}.msi
          asset_content_type: application/octet-stream

  build-wix-installer:
    name: '🔥 Build WiX Installer (Alternative)'
    needs: [build-backend]
    runs-on: windows-latest
    steps:
      - name: Checkout Repository
        uses: actions/checkout@v4.1.7
      - name: Setup Python
        uses: actions/setup-python@v5.1.1
        with:
          python-version: ${{ env.PYTHON_VERSION }}
      - name: Download Backend Executable
        uses: actions/download-artifact@v4.1.8
        with:
          name: backend-executable
          path: dist
      - name: Install WiX Toolset
        shell: pwsh
        run: |
          choco install wixtoolset -y --no-progress
          $wixPath = "C:\Program Files (x86)\WiX ToolSet v3.14\bin"
          echo "PATH=$wixPath;${env:PATH}" | Out-File -FilePath $env:GITHUB_ENV -Encoding utf8 -Append
      - name: Build Backend Service MSI with WiX
        shell: pwsh
        run: |
          python build_wix/build_msi.py
      - name: Upload WiX MSI Artifact
        uses: actions/upload-artifact@v4.3.4
        with:
          name: fortuna-wix-installer-windows
          path: dist/Fortuna-Backend-Service.msi
          retention-days: 7
=======
>>>>>>> 2eb4a7ff
<|MERGE_RESOLUTION|>--- conflicted
+++ resolved
@@ -89,11 +89,7 @@
       - name: Upload Backend Artifact
         uses: actions/upload-artifact@v4.3.4
         with:
-<<<<<<< HEAD
           name: backend-executable-${{ github.sha }}
-=======
-          name: backend-executable
->>>>>>> 2eb4a7ff
           path: dist/fortuna-backend.exe # The spec file builds a --onefile executable directly into dist/
           retention-days: 1
           if-no-files-found: error
@@ -103,18 +99,10 @@
     needs: [build-backend]
     runs-on: windows-latest
     steps:
-<<<<<<< HEAD
       - name: Download All Build Artifacts
         uses: actions/download-artifact@v4.1.8
         with:
           path: ./temp-artifacts # Downloads all artifacts into this directory, preserving their names
-=======
-      - name: Download Backend Executable
-        uses: actions/download-artifact@v4.1.8
-        with:
-          name: backend-executable
-          path: ./
->>>>>>> 2eb4a7ff
       - name: Run Smoke Test
         shell: pwsh
         env:
@@ -127,11 +115,7 @@
 
           $process = Start-Process -FilePath $exe -PassThru -NoNewWindow -RedirectStandardOutput $stdOutPath -RedirectStandardError $stdErrPath
           $serverReady = $false
-<<<<<<< HEAD
           Write-Host "--- Starting Smoke Test: Polling /health and /api/races endpoints for 60s ---"
-=======
-          Write-Host "--- Starting Smoke Test: Polling /health endpoint for 60s ---"
->>>>>>> 2eb4a7ff
           try {
             foreach ($i in 1..30) {
               if ($process.HasExited) {
@@ -140,7 +124,6 @@
               try {
                 $response = Invoke-WebRequest -Uri "http://127.0.0.1:8000/health" -TimeoutSec 1 -UseBasicParsing
                 if ($response.StatusCode -eq 200) {
-<<<<<<< HEAD
                   # Extended API test: Check a real endpoint
                   $apiResponse = Invoke-WebRequest -Uri "http://127.0.0.1:8000/api/races" -TimeoutSec 1 -UseBasicParsing -ErrorAction SilentlyContinue
                   if ($apiResponse.StatusCode -eq 200) {
@@ -148,11 +131,6 @@
                     $serverReady = $true
                     break
                   }
-=======
-                  Write-Host "[OK] Health check passed on attempt $i!"
-                  $serverReady = $true
-                  break
->>>>>>> 2eb4a7ff
                 }
               } catch {
                 Write-Host "Attempt $i... server not ready."
@@ -192,23 +170,14 @@
       - name: Download All Build Artifacts
         uses: actions/download-artifact@v4.1.8
         with:
-<<<<<<< HEAD
           path: ./temp-artifacts
-=======
-          path: ./temp-artifacts # Downloads all artifacts into this directory, preserving their names
->>>>>>> 2eb4a7ff
       - name: Stage Artifacts for Packaging
         shell: pwsh
         run: |
           New-Item -ItemType Directory -Path "./electron/web-ui-build" -Force | Out-Null
           New-Item -ItemType Directory -Path "./electron/resources" -Force | Out-Null
-<<<<<<< HEAD
           Move-Item -Path "./temp-artifacts/frontend-build-output-${{ github.sha }}/*" -Destination "./electron/web-ui-build/out" -Force
           Move-Item -Path "./temp-artifacts/backend-executable-${{ github.sha }}/fortuna-backend.exe" -Destination "./electron/resources/fortuna-backend.exe" -Force
-=======
-          Move-Item -Path "./temp-artifacts/frontend-build-output/*" -Destination "./electron/web-ui-build/out" -Force
-          Move-Item -Path "./temp-artifacts/backend-executable/fortuna-backend.exe" -Destination "./electron/resources/fortuna-backend.exe" -Force
->>>>>>> 2eb4a7ff
       - name: Critical Integration Test
         shell: pwsh
         env:
@@ -267,7 +236,6 @@
           name: fortuna-installer-windows-${{ github.sha }}
           path: electron/dist/*.msi
           retention-days: 7
-<<<<<<< HEAD
       - name: Create GitHub Release
         if: github.event_name == 'push' && contains(github.ref, 'refs/tags/')
         id: create_release
@@ -292,38 +260,3 @@
           asset_path: electron/dist/*.msi
           asset_name: fortuna-faucet-${{ github.ref_name }}.msi
           asset_content_type: application/octet-stream
-
-  build-wix-installer:
-    name: '🔥 Build WiX Installer (Alternative)'
-    needs: [build-backend]
-    runs-on: windows-latest
-    steps:
-      - name: Checkout Repository
-        uses: actions/checkout@v4.1.7
-      - name: Setup Python
-        uses: actions/setup-python@v5.1.1
-        with:
-          python-version: ${{ env.PYTHON_VERSION }}
-      - name: Download Backend Executable
-        uses: actions/download-artifact@v4.1.8
-        with:
-          name: backend-executable
-          path: dist
-      - name: Install WiX Toolset
-        shell: pwsh
-        run: |
-          choco install wixtoolset -y --no-progress
-          $wixPath = "C:\Program Files (x86)\WiX ToolSet v3.14\bin"
-          echo "PATH=$wixPath;${env:PATH}" | Out-File -FilePath $env:GITHUB_ENV -Encoding utf8 -Append
-      - name: Build Backend Service MSI with WiX
-        shell: pwsh
-        run: |
-          python build_wix/build_msi.py
-      - name: Upload WiX MSI Artifact
-        uses: actions/upload-artifact@v4.3.4
-        with:
-          name: fortuna-wix-installer-windows
-          path: dist/Fortuna-Backend-Service.msi
-          retention-days: 7
-=======
->>>>>>> 2eb4a7ff
