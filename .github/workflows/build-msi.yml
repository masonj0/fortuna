--- conflicted
+++ resolved
@@ -45,7 +45,6 @@
           pip install -r python_service/requirements-dev.txt
       - name: Build PyInstaller Backend
         run: |
-<<<<<<< HEAD
           pip-audit -r python_service/requirements.txt --local
       - name: Backend - Build with PyInstaller
         shell: pwsh
@@ -130,16 +129,6 @@
           pyinstaller fortuna-backend.spec --noconfirm
       - name: Upload Backend Artifact
         uses: actions/upload-artifact@v4.3.4
-=======
-          pip install pyinstaller # Ensure pyinstaller is available
-          pyinstaller `
-            --onefile `
-            --name fortuna-backend `
-            --add-data "python_service;python_service" `
-            python_service/main.py
-      - name: Verify and Upload Backend Artifact
-        uses: actions/upload-artifact@v4
->>>>>>> c3e26842
         with:
           name: backend-executable
           path: dist/fortuna-backend.exe
