<<<<<<< HEAD
name: Build Fortuna Faucet MSI Installer (Dual Variant - Resilient)
=======
name: Build Fortuna Faucet MSI Installer (Dual Variant)
>>>>>>> 8404269a

on:
  push:
    branches: [main]
  pull_request:
  workflow_dispatch:

jobs:
<<<<<<< HEAD
  build-frontend:
    name: '📦 Build Frontend'
    runs-on: windows-latest
    steps:
      - name: Checkout Repository
        uses: actions/checkout@v4
      - name: Setup Node.js
        uses: actions/setup-node@v4
        with:
          node-version: '20'
      - name: Build Frontend
        run: |
          npm install --prefix web_platform/frontend
          npm run build --prefix web_platform/frontend
      - name: Upload Frontend Artifact
        uses: actions/upload-artifact@v4
        with:
          name: frontend-build
          path: web_platform/frontend/out

  build-backend:
    name: '🐍 Build Backend Executable'
    runs-on: windows-latest
    steps:
      - name: Checkout Repository
        uses: actions/checkout@v4
=======
  build-and-package:
    name: '🚀 Build & Package Fortuna Faucet'
    runs-on: windows-latest

    steps:
      - name: Checkout Repository
        uses: actions/checkout@v4

>>>>>>> 8404269a
      - name: Setup Python
        uses: actions/setup-python@v5
        with:
          python-version: '3.12'
<<<<<<< HEAD
      - name: Install Dependencies
=======

      - name: Create and Activate Virtual Environment
>>>>>>> 8404269a
        run: |
          python -m venv .venv
          .\.venv\Scripts\Activate.ps1
          python -m pip install --upgrade pip
          pip install -r python_service/requirements-dev.txt
<<<<<<< HEAD
      - name: Build PyInstaller Backend
        run: |
          pip install pyinstaller # Ensure pyinstaller is available
          pyinstaller `
=======

      - name: Build PyInstaller Backend
        run: |
          # The adapter hotfix is already applied in the source
          Write-Host "Building backend executable..."
          .\.venv\Scripts\python.exe -m PyInstaller `
>>>>>>> 8404269a
            --onefile `
            --name fortuna-backend `
            --add-data "python_service;python_service" `
            python_service/main.py
<<<<<<< HEAD
      - name: Verify and Upload Backend Artifact
        uses: actions/upload-artifact@v4
        with:
          name: backend-executable
          path: dist/fortuna-backend.exe

  package-installers:
    name: '🏆 Package Dual MSI Installers'
    needs: [build-frontend, build-backend]
    runs-on: windows-latest
    steps:
      - name: Checkout Repository
        uses: actions/checkout@v4
      - name: Download Build Artifacts
        uses: actions/download-artifact@v4
        with:
          path: artifacts
      - name: Install WiX Toolset
        run: choco install wixtoolset -y --no-progress
      - name: Build MSI - Simple Variant
        run: |
          Write-Host "=== Building Simple MSI (No Service) ==="
          $backendExePath = "artifacts/backend-executable/fortuna-backend.exe"
          $frontendPath = "artifacts/frontend-build"

          New-Item -ItemType Directory -Force -Path "staging_simple"
          Copy-Item $backendExePath "staging_simple/"
          Copy-Item -Recurse $frontendPath/* "staging_simple/ui"

          heat dir staging_simple/ui -o build_wix/frontend_files_simple.wxs -gg -sfrag -srd -cg FrontendFiles -dr UIDirectory
          candle -dSourceDir=staging_simple build_wix/Product_NoService.wxs build_wix/frontend_files_simple.wxs -o build_wix/obj_simple/
          light build_wix/obj_simple/*.wixobj -o dist/FortunaFaucet-Simple.msi

          Write-Host "✓ Simple MSI created"
      - name: Build MSI - Service Variant
        run: |
          Write-Host "=== Building Service MSI ==="
          $backendExePath = "artifacts/backend-executable/fortuna-backend.exe"
          $frontendPath = "artifacts/frontend-build"

          New-Item -ItemType Directory -Force -Path "staging_service"
          Copy-Item $backendExePath "staging_service/"
          Copy-Item -Recurse $frontendPath/* "staging_service/ui"

          heat dir staging_service/ui -o build_wix/frontend_files_service.wxs -gg -sfrag -srd -cg FrontendFiles -dr UIDirectory
          candle -ext WixUtilExtension -dSourceDir=staging_service build_wix/Product_WithService.wxs build_wix/frontend_files_service.wxs -o build_wix/obj_service/
          light -ext WixUtilExtension build_wix/obj_service/*.wixobj -o dist/FortunaFaucet-Service.msi

          Write-Host "✓ Service MSI created"
=======

      - name: Verify Backend Executable
        run: |
          if (-not (Test-Path "dist/fortuna-backend.exe")) {
            throw "Backend build failed - executable not found"
          }
          $size = (Get-Item "dist/fortuna-backend.exe").Length / 1MB
          Write-Host "✓ Backend executable: $($size.ToString('F2')) MB"

      - name: Setup Node.js
        uses: actions/setup-node@v4
        with:
          node-version: '20'

      - name: Build Frontend
        run: |
          npm install --prefix web_platform/frontend
          npm run build --prefix web_platform/frontend

      - name: Install WiX Toolset
        run: choco install wixtoolset -y

      # Build MSI #1: Simple (No Service)
      - name: Build MSI - Simple Variant
        run: |
          Write-Host "=== Building Simple MSI (No Service) ==="

          # Stage files
          New-Item -ItemType Directory -Force -Path "staging_simple"
          Copy-Item "dist/fortuna-backend.exe" "staging_simple/"
          Copy-Item -Recurse "web_platform/frontend/out" "staging_simple/ui"

          # Generate frontend file list
          heat dir staging_simple/ui `
            -o build_wix/frontend_files_simple.wxs `
            -gg -sfrag -srd -cg FrontendFiles -dr UIDirectory

          # Compile
          candle -dSourceDir=staging_simple `
            build_wix/Product_NoService.wxs `
            build_wix/frontend_files_simple.wxs `
            -o build_wix/obj_simple/

          # Link
          light build_wix/obj_simple/*.wixobj `
            -o dist/FortunaFaucet-Simple.msi

          Write-Host "✓ Simple MSI created"

      # Build MSI #2: With Service
      - name: Build MSI - Service Variant
        run: |
          Write-Host "=== Building Service MSI ==="

          # Stage files (separate directory)
          New-Item -ItemType Directory -Force -Path "staging_service"
          Copy-Item "dist/fortuna-backend.exe" "staging_service/"
          Copy-Item -Recurse "web_platform/frontend/out" "staging_service/ui"

          # Generate frontend file list
          heat dir staging_service/ui `
            -o build_wix/frontend_files_service.wxs `
            -gg -sfrag -srd -cg FrontendFiles -dr UIDirectory

          # Compile with WixUtilExtension
          candle -ext WixUtilExtension `
            -dSourceDir=staging_service `
            build_wix/Product_WithService.wxs `
            build_wix/frontend_files_service.wxs `
            -o build_wix/obj_service/

          # Link with WixUtilExtension
          light -ext WixUtilExtension `
            build_wix/obj_service/*.wixobj `
            -o dist/FortunaFaucet-Service.msi

          Write-Host "✓ Service MSI created"

      - name: Compare MSI Builds
        run: |
          $simple = Get-Item "dist/FortunaFaucet-Simple.msi"
          $service = Get-Item "dist/FortunaFaucet-Service.msi"

          Write-Host "`n=== BUILD COMPARISON ==="
          Write-Host "Simple MSI:  $((Get-Item $simple).Length / 1MB) MB"
          Write-Host "Service MSI: $((Get-Item $service).Length / 1MB) MB"
          Write-Host "========================`n"

>>>>>>> 8404269a
      - name: Upload Both MSIs
        uses: actions/upload-artifact@v4
        with:
          name: fortuna-installers
          path: |
            dist/FortunaFaucet-Simple.msi
            dist/FortunaFaucet-Service.msi<|MERGE_RESOLUTION|>--- conflicted
+++ resolved
@@ -1,8 +1,4 @@
-<<<<<<< HEAD
 name: Build Fortuna Faucet MSI Installer (Dual Variant - Resilient)
-=======
-name: Build Fortuna Faucet MSI Installer (Dual Variant)
->>>>>>> 8404269a
 
 on:
   push:
@@ -11,7 +7,6 @@
   workflow_dispatch:
 
 jobs:
-<<<<<<< HEAD
   build-frontend:
     name: '📦 Build Frontend'
     runs-on: windows-latest
@@ -38,49 +33,24 @@
     steps:
       - name: Checkout Repository
         uses: actions/checkout@v4
-=======
-  build-and-package:
-    name: '🚀 Build & Package Fortuna Faucet'
-    runs-on: windows-latest
-
-    steps:
-      - name: Checkout Repository
-        uses: actions/checkout@v4
-
->>>>>>> 8404269a
       - name: Setup Python
         uses: actions/setup-python@v5
         with:
           python-version: '3.12'
-<<<<<<< HEAD
       - name: Install Dependencies
-=======
-
-      - name: Create and Activate Virtual Environment
->>>>>>> 8404269a
         run: |
           python -m venv .venv
           .\.venv\Scripts\Activate.ps1
           python -m pip install --upgrade pip
           pip install -r python_service/requirements-dev.txt
-<<<<<<< HEAD
       - name: Build PyInstaller Backend
         run: |
           pip install pyinstaller # Ensure pyinstaller is available
           pyinstaller `
-=======
-
-      - name: Build PyInstaller Backend
-        run: |
-          # The adapter hotfix is already applied in the source
-          Write-Host "Building backend executable..."
-          .\.venv\Scripts\python.exe -m PyInstaller `
->>>>>>> 8404269a
             --onefile `
             --name fortuna-backend `
             --add-data "python_service;python_service" `
             python_service/main.py
-<<<<<<< HEAD
       - name: Verify and Upload Backend Artifact
         uses: actions/upload-artifact@v4
         with:
@@ -130,96 +100,6 @@
           light -ext WixUtilExtension build_wix/obj_service/*.wixobj -o dist/FortunaFaucet-Service.msi
 
           Write-Host "✓ Service MSI created"
-=======
-
-      - name: Verify Backend Executable
-        run: |
-          if (-not (Test-Path "dist/fortuna-backend.exe")) {
-            throw "Backend build failed - executable not found"
-          }
-          $size = (Get-Item "dist/fortuna-backend.exe").Length / 1MB
-          Write-Host "✓ Backend executable: $($size.ToString('F2')) MB"
-
-      - name: Setup Node.js
-        uses: actions/setup-node@v4
-        with:
-          node-version: '20'
-
-      - name: Build Frontend
-        run: |
-          npm install --prefix web_platform/frontend
-          npm run build --prefix web_platform/frontend
-
-      - name: Install WiX Toolset
-        run: choco install wixtoolset -y
-
-      # Build MSI #1: Simple (No Service)
-      - name: Build MSI - Simple Variant
-        run: |
-          Write-Host "=== Building Simple MSI (No Service) ==="
-
-          # Stage files
-          New-Item -ItemType Directory -Force -Path "staging_simple"
-          Copy-Item "dist/fortuna-backend.exe" "staging_simple/"
-          Copy-Item -Recurse "web_platform/frontend/out" "staging_simple/ui"
-
-          # Generate frontend file list
-          heat dir staging_simple/ui `
-            -o build_wix/frontend_files_simple.wxs `
-            -gg -sfrag -srd -cg FrontendFiles -dr UIDirectory
-
-          # Compile
-          candle -dSourceDir=staging_simple `
-            build_wix/Product_NoService.wxs `
-            build_wix/frontend_files_simple.wxs `
-            -o build_wix/obj_simple/
-
-          # Link
-          light build_wix/obj_simple/*.wixobj `
-            -o dist/FortunaFaucet-Simple.msi
-
-          Write-Host "✓ Simple MSI created"
-
-      # Build MSI #2: With Service
-      - name: Build MSI - Service Variant
-        run: |
-          Write-Host "=== Building Service MSI ==="
-
-          # Stage files (separate directory)
-          New-Item -ItemType Directory -Force -Path "staging_service"
-          Copy-Item "dist/fortuna-backend.exe" "staging_service/"
-          Copy-Item -Recurse "web_platform/frontend/out" "staging_service/ui"
-
-          # Generate frontend file list
-          heat dir staging_service/ui `
-            -o build_wix/frontend_files_service.wxs `
-            -gg -sfrag -srd -cg FrontendFiles -dr UIDirectory
-
-          # Compile with WixUtilExtension
-          candle -ext WixUtilExtension `
-            -dSourceDir=staging_service `
-            build_wix/Product_WithService.wxs `
-            build_wix/frontend_files_service.wxs `
-            -o build_wix/obj_service/
-
-          # Link with WixUtilExtension
-          light -ext WixUtilExtension `
-            build_wix/obj_service/*.wixobj `
-            -o dist/FortunaFaucet-Service.msi
-
-          Write-Host "✓ Service MSI created"
-
-      - name: Compare MSI Builds
-        run: |
-          $simple = Get-Item "dist/FortunaFaucet-Simple.msi"
-          $service = Get-Item "dist/FortunaFaucet-Service.msi"
-
-          Write-Host "`n=== BUILD COMPARISON ==="
-          Write-Host "Simple MSI:  $((Get-Item $simple).Length / 1MB) MB"
-          Write-Host "Service MSI: $((Get-Item $service).Length / 1MB) MB"
-          Write-Host "========================`n"
-
->>>>>>> 8404269a
       - name: Upload Both MSIs
         uses: actions/upload-artifact@v4
         with:
