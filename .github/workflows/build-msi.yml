--- conflicted
+++ resolved
@@ -305,7 +305,6 @@
             -RedirectStandardError "$testDir/stderr.log"
 
           Write-Host "Process started (PID: $($process.Id)), waiting for initialization..."
-<<<<<<< HEAD
 
           # Wait up to 60 seconds for the server to start
           $maxAttempts = 60
@@ -319,21 +318,6 @@
               Write-Host "❌ Backend crashed during startup!" -ForegroundColor Red
               Write-Host "Exit code: $($process.ExitCode)" -ForegroundColor Red
 
-=======
-
-          # Wait up to 60 seconds for the server to start
-          $maxAttempts = 60
-          $serverReady = $false
-
-          for ($i = 1; $i -le $maxAttempts; $i++) {
-            Start-Sleep -Seconds 1
-
-            # Check if process crashed
-            if ($process.HasExited) {
-              Write-Host "❌ Backend crashed during startup!" -ForegroundColor Red
-              Write-Host "Exit code: $($process.ExitCode)" -ForegroundColor Red
-
->>>>>>> 98c0fc83
               if (Test-Path "$testDir/stderr.log") {
                 Write-Host "`n=== STDERR Output ===" -ForegroundColor Yellow
                 Get-Content "$testDir/stderr.log" | Write-Host
@@ -363,7 +347,6 @@
               # Server not ready yet, continue waiting
               Write-Host "." -NoNewline
             }
-<<<<<<< HEAD
           }
 
           if (-not $serverReady) {
@@ -526,8 +509,6 @@
               if ($backendProcess -and -not $backendProcess.HasExited) { Stop-Process -Id $backendProcess.Id -Force -ErrorAction SilentlyContinue }
               if ($frontendProcess -and -not $frontendProcess.HasExited) { Stop-Process -Id $frontendProcess.Id -Force -ErrorAction SilentlyContinue }
               Copy-Item "$testDir/*.log" "logs/" -ErrorAction SilentlyContinue -Force
-=======
->>>>>>> 98c0fc83
           }
 
           if (-not $serverReady) {
