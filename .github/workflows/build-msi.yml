--- conflicted
+++ resolved
@@ -262,11 +262,7 @@
           Write-Host "----------------------------------"
           Write-Host "=================================================" -ForegroundColor Yellow
 
-<<<<<<< HEAD
-      - name: Build MSI Installer
-=======
       - name: Build MSI Installer (Sledgehammer Mode)
->>>>>>> df11a7aa
         shell: pwsh
         run: |
           Write-Host "Sledgehammer Pre-Build Setup & Verification..." -ForegroundColor Yellow
