# Cache-buster: 2025-11-02 08:09:23
name: Build Fortuna Faucet MSI Installer

on:
  push:
    branches: [main]
    tags:
      - 'v*'
  pull_request:
    branches: [main]
  workflow_dispatch:

jobs:
  build-installer:
    name: Build MSI Installer
    runs-on: windows-latest
    timeout-minutes: 45  # Increased timeout for safety

    steps:
      - name: Checkout Repository
        uses: actions/checkout@v4

      - name: Clear Caches for Fresh Build
        shell: pwsh
        run: |
          Write-Host "Clearing npm and pip caches for cache-busting..." -ForegroundColor Yellow
          npm cache clean --force
          pip cache purge

      - name: Setup Node.js
        uses: actions/setup-node@v4
        with:
          node-version: '18'

      - name: Setup Python 3.12
        uses: actions/setup-python@v5
        with:
          python-version: '3.12'

      - name: Diagnostic - Initial Workspace Structure
        shell: pwsh
        run: |
          Write-Host "--- [DIAG] Initial Workspace Structure ---"
          Get-ChildItem -Recurse -Depth 3 | Out-String -Width 120
          Write-Host "------------------------------------------"

      # ===== FRONTEND BUILD =====
      - name: Clear Caches for Fresh Build
        shell: pwsh
        run: |
          Write-Host "Clearing npm and pip caches for cache-busting..." -ForegroundColor Yellow
          npm cache clean --force
          pip cache purge
      - name: Install Frontend Dependencies
        shell: pwsh
        run: |
          cd web_platform/frontend
          npm ci

      - name: Build Frontend (Static Export)
        shell: pwsh
        run: |
          cd web_platform/frontend
          Write-Host "Building Next.js frontend for static export..." -ForegroundColor Cyan
          npm run build

          # Verify the build succeeded
          if (-not (Test-Path "out/index.html")) {
            Write-Error "Frontend build failed - out/index.html not found"
            exit 1
          }

          $fileCount = (Get-ChildItem -Path "out" -Recurse -File | Measure-Object).Count
          Write-Host "✅ Frontend built successfully: $fileCount files in out/" -ForegroundColor Green

          Write-Host "--- [DIAG] Frontend Output Files (web_platform/frontend/out) ---"
          Get-ChildItem -Recurse "out" | Out-String -Width 120
          Write-Host "--------------------------------------------------------------"

      - name: Stage Frontend Assets for Electron
        shell: pwsh
        run: |
          Write-Host "Staging frontend assets for Electron packaging..." -ForegroundColor Cyan

          $source = "web_platform/frontend/out"
          $dest = "electron/web-ui-build/out"

          # Clean destination
          if (Test-Path $dest) {
            Remove-Item -Recurse -Force $dest
          }

          # Copy with verification
          Copy-Item -Path $source -Destination $dest -Recurse -Force -ErrorAction Stop

          # Verify file counts match
          $sourceFiles = (Get-ChildItem -Path $source -Recurse -File | Measure-Object).Count
          $destFiles = (Get-ChildItem -Path $dest -Recurse -File | Measure-Object).Count

          if ($destFiles -ne $sourceFiles) {
            Write-Error "File count mismatch! Source: $sourceFiles, Dest: $destFiles"
            exit 1
          }

          # Verify critical files
          if (-not (Test-Path "$dest/index.html")) {
            Write-Error "Critical file missing: index.html"
            exit 1
          }

          Write-Host "✅ Successfully staged $destFiles frontend files" -ForegroundColor Green

          Write-Host "--- [DIAG] Staged Frontend Assets (electron/web-ui-build) ---"
          Get-ChildItem -Recurse $dest | Out-String -Width 120
          Write-Host "---------------------------------------------------------------"

      # ===== BACKEND BUILD =====
      - name: Install Python Dependencies
        shell: pwsh
        run: |
          Write-Host "Installing Python dependencies..." -ForegroundColor Cyan
          pip install -r python_service/requirements.txt
          Write-Host "✅ Dependencies installed" -ForegroundColor Green

      - name: Build Backend Executable with PyInstaller
        shell: pwsh
        run: |
          Write-Host "Building backend executable with PyInstaller..." -ForegroundColor Cyan

          pyinstaller --onefile `
            --name fortuna-backend `
            --console `
            --hidden-import=uvicorn `
            --hidden-import=uvicorn.logging `
            --hidden-import=uvicorn.loops `
            --hidden-import=uvicorn.loops.auto `
            --hidden-import=uvicorn.protocols `
            --hidden-import=uvicorn.protocols.http `
            --hidden-import=uvicorn.protocols.http.auto `
            --hidden-import=uvicorn.protocols.http.httptools_impl `
            --hidden-import=uvicorn.protocols.websockets `
            --hidden-import=uvicorn.protocols.websockets.auto `
            --hidden-import=uvicorn.lifespan `
            --hidden-import=uvicorn.lifespan.on `
            --hidden-import=fastapi `
            --hidden-import=fastapi.routing `
            --hidden-import=pydantic `
            --hidden-import=pydantic_core `
            --hidden-import=httpx `
            --hidden-import=httpx._transports `
            --hidden-import=httpx._transports.default `
            --hidden-import=redis `
            --hidden-import=redis.asyncio `
            --hidden-import=redis.asyncio.client `
            --hidden-import=redis.asyncio.connection `
            --collect-all=uvicorn `
            --collect-all=fastapi `
            --add-data "python_service/adapters;adapters" `
            python_service/api.py

          if ($LASTEXITCODE -ne 0) {
            Write-Error "PyInstaller failed with exit code $LASTEXITCODE"
            exit 1
          }

          Write-Host "✅ Backend executable built" -ForegroundColor Green

          Write-Host "--- [DIAG] PyInstaller Output (dist/) ---"
          Get-ChildItem -Recurse ".\dist\" | Out-String -Width 120
          Write-Host "-----------------------------------------"

      - name: Stage Backend Executable
        shell: pwsh
        run: |
          Write-Host "Staging backend executable..." -ForegroundColor Cyan

          $exePath = ".\dist\fortuna-backend.exe"
          $destDir = ".\electron\resources"

          # Verify exe exists
          if (-not (Test-Path $exePath)) {
            Write-Error "Backend executable not found at: $exePath"
            Write-Host "Contents of dist/:"
            Get-ChildItem -Path ".\dist\" -Recurse
            exit 1
          }

          # Get file size
          $exeSize = (Get-Item $exePath).Length / 1MB
          Write-Host "Backend exe size: $([math]::Round($exeSize, 2)) MB"

          # Create destination and copy
          if (-not (Test-Path $destDir)) {
            New-Item -ItemType Directory -Path $destDir -Force | Out-Null
          }
          Copy-Item -Path $exePath -Destination $destDir -Force

          # Verify copy
          $copiedExe = Join-Path $destDir "fortuna-backend.exe"
          if (-not (Test-Path $copiedExe)) {
            Write-Error "Failed to copy executable to: $copiedExe"
            exit 1
          }

          Write-Host "✅ Backend executable staged successfully" -ForegroundColor Green

          Write-Host "--- [DIAG] Staged Backend Assets (electron/resources) ---"
          Get-ChildItem -Recurse $destDir | Out-String -Width 120
          Write-Host "---------------------------------------------------------"

      # ===== ELECTRON BUILD =====
      - name: Install Electron Dependencies
        shell: pwsh
        run: |
          cd electron
          npm ci

      - name: Pre-Build Verification
        shell: pwsh
        run: |
          Write-Host "`n=== PRE-BUILD VERIFICATION ===" -ForegroundColor Cyan

          # Check package.json configuration
          $packageJson = Get-Content electron/package.json | ConvertFrom-Json

          if (-not $packageJson.build) {
            Write-Error "electron/package.json missing 'build' section"
            exit 1
          }

          # Verify files array includes frontend
          $filesArray = $packageJson.build.files
          $hasFrontend = $filesArray | Where-Object { $_ -like "*web-ui-build*" }
          if (-not $hasFrontend) {
            Write-Warning "WARNING: 'web-ui-build' not found in files array!"
            Write-Host "Current files array: $($filesArray -join ', ')"
          }

          # Check backend exe
          $backendExe = ".\electron\resources\fortuna-backend.exe"
          if (-not (Test-Path $backendExe)) {
            Write-Error "Backend executable missing: $backendExe"
            exit 1
          }
          $backendSize = (Get-Item $backendExe).Length / 1MB
          Write-Host "✅ Backend: $([math]::Round($backendSize, 2)) MB" -ForegroundColor Green

          # Check frontend
          $frontendDir = ".\electron\web-ui-build\out"
          $frontendIndex = "$frontendDir\index.html"

          if (-not (Test-Path $frontendDir)) {
            Write-Error "Frontend directory missing: $frontendDir"
            exit 1
          }

          if (-not (Test-Path $frontendIndex)) {
            Write-Error "Frontend index.html missing: $frontendIndex"
            exit 1
          }

          $frontendFiles = (Get-ChildItem -Path $frontendDir -Recurse -File | Measure-Object).Count
          Write-Host "✅ Frontend: $frontendFiles files" -ForegroundColor Green

          Write-Host "`n✅ All pre-build checks passed!" -ForegroundColor Green

      - name: Diagnostic - Final Pre-Build Structure
        shell: pwsh
        run: |
<<<<<<< HEAD
          Write-Host "--- [DIAG] Final Structure of 'electron' directory before build ---"
          Get-ChildItem -Recurse ".\electron\" -Depth 4 | Out-String -Width 120
          Write-Host "--------------------------------------------------------------------"
=======
          $correctConfig = @'
          {
            "name": "fortuna-faucet",
            "version": "1.0.0",
            "description": "Fortuna Faucet Data Management Console",
            "main": "main.js",
            "scripts": {
              "start": "electron .",
              "dist": "electron-builder"
            },
            "author": "Fortuna Development Team",
            "devDependencies": {
              "electron": "^28.0.0",
              "electron-builder": "^24.9.1"
            },
            "build": {
              "appId": "com.fortuna.faucet",
              "productName": "Fortuna Faucet",
              "files": [
                "main.js",
                "preload.js",
                "assets/**/*",
                "web-ui-build/**/*",
                "resources/**/*",
                "!node_modules/**/*"
              ],
              "extraResources": [
                {
                  "from": "resources/fortuna-backend.exe",
                  "to": "fortuna-backend.exe"
                }
              ],
              "win": {
                "target": "msi",
                "icon": "assets/icon.ico"
              },
              "msi": {
                "oneClick": false,
                "perMachine": true,
                "createDesktopShortcut": true
              }
            }
          }
          '@
          Set-Content -Path "electron/package.json" -Value $correctConfig -Force
          Write-Host "✅ Forcefully overwrote electron/package.json with correct configuration." -ForegroundColor Green
>>>>>>> 083a0c0f

      - name: Diagnostic - Final Pre-Build Structure
        shell: pwsh
        run: |
          Write-Host "--- [DIAG] Final Structure of 'electron' directory before build ---"
          Get-ChildItem -Recurse ".\electron\" -Depth 4 | Out-String -Width 120
          Write-Host "--------------------------------------------------------------------"

      - name: Build MSI Installer
        shell: pwsh
        run: |
          cd electron
          Write-Host "`n=== BUILDING MSI INSTALLER ===" -ForegroundColor Cyan

          npm run dist

          if ($LASTEXITCODE -ne 0) {
            Write-Error "electron-builder failed with exit code $LASTEXITCODE"
            exit 1
          }

          Write-Host "✅ MSI build completed successfully" -ForegroundColor Green
        env:
          CI: 'true'

      # ===== POST-BUILD VERIFICATION =====
      - name: Verify MSI Contents
        shell: pwsh
        run: |
          Write-Host "`n=== VERIFYING MSI CONTENTS ===" -ForegroundColor Cyan

          # Find MSI file
          $msiFile = Get-ChildItem -Path ".\electron\dist" -Filter "*.msi" -Recurse | Select-Object -First 1

          if (-not $msiFile) {
            Write-Error "No MSI file found in electron/dist"
            Get-ChildItem -Path ".\electron\dist" -Recurse
            exit 1
          }

          $msiSize = $msiFile.Length / 1MB
          Write-Host "MSI file: $($msiFile.Name)" -ForegroundColor Green
          Write-Host "Size: $([math]::Round($msiSize, 2)) MB" -ForegroundColor Green

          # Extract MSI for verification
          $extractPath = ".\msi-extract"
          if (Test-Path $extractPath) {
            Remove-Item -Recurse -Force $extractPath
          }
          New-Item -ItemType Directory -Path $extractPath -Force | Out-Null

          Write-Host "Extracting MSI for verification..." -ForegroundColor Yellow

          # Try 7z first, fall back to msiexec
          $sevenZip = Get-Command 7z -ErrorAction SilentlyContinue
          if ($sevenZip) {
            & 7z x "$($msiFile.FullName)" -o"$extractPath" -y -bso0 -bsp0 | Out-Null
          } else {
            $fullPath = (Resolve-Path $extractPath).Path
            & msiexec /a "$($msiFile.FullName)" /qn TARGETDIR="$fullPath"
          }

          Write-Host "--- [DIAG] Full Extracted MSI Contents ---"
          Get-ChildItem -Recurse $extractPath | Out-String -Width 120
          Write-Host "------------------------------------------"

          # Stage 2: Extract the CAB file to see the real contents
          $cabFile = Get-ChildItem -Path $extractPath -Recurse -Filter "*.cab" | Select-Object -First 1
          if ($cabFile) {
            $cabExtractPath = ".\cab-extract"
            if (Test-Path $cabExtractPath) { Remove-Item -Recurse -Force $cabExtractPath }
            New-Item -ItemType Directory -Path $cabExtractPath -Force | Out-Null

            Write-Host "--- [DIAG] Extracting CAB file: $($cabFile.Name) ---"
            & 7z x "$($cabFile.FullName)" -o"$cabExtractPath" -y -bso0 -bsp0 | Out-Null

            Write-Host "--- [DIAG] Full Extracted CAB Contents ---"
            Get-ChildItem -Recurse $cabExtractPath | Out-String -Width 120
            Write-Host "------------------------------------------"

            # Search within the CAB contents
            $extractPath = $cabExtractPath
          } else {
            Write-Warning "No CAB file found in MSI, searching primary extraction..."
          }

          # Search for critical components
          Write-Host "`nSearching for backend executable..." -ForegroundColor Yellow
          $backendExes = @(Get-ChildItem -Path $extractPath -Recurse -Filter "fortuna-backend.exe" -ErrorAction SilentlyContinue)

          if ($backendExes.Count -eq 0) {
            Write-Warning "❌ fortuna-backend.exe NOT FOUND in MSI!"
            Write-Warning "This means extraResources configuration failed"
          } else {
            Write-Host "✅ Backend found: $($backendExes[0].FullName.Substring($extractPath.Length))" -ForegroundColor Green
          }

          Write-Host "`nSearching for frontend..." -ForegroundColor Yellow
          $indexFiles = @(Get-ChildItem -Path $extractPath -Recurse -Filter "index.html" -ErrorAction SilentlyContinue)

          if ($indexFiles.Count -eq 0) {
            Write-Warning "❌ index.html NOT FOUND in MSI!"
          } else {
            Write-Host "✅ Frontend found: $($indexFiles[0].FullName.Substring($extractPath.Length))" -ForegroundColor Green
          }

          Write-Host "`n✅ MSI VERIFICATION PASSED!" -ForegroundColor Green

      # ===== ARTIFACT UPLOAD =====
      - name: Locate MSI for Upload
        id: locate_msi
        shell: pwsh
        run: |
          $msiFile = Get-ChildItem -Path ".\electron\dist" -Filter "*.msi" -Recurse | Select-Object -First 1

          if (-not $msiFile) {
            Write-Error "No MSI file found for upload"
            exit 1
          }

          $msiPath = $msiFile.FullName
          Write-Host "MSI Path: $msiPath"

          # Output for GitHub Actions
          "msi_path=$msiPath" | Out-File -FilePath $env:GITHUB_OUTPUT -Append -Encoding utf8

      - name: Generate Artifact Name
        id: artifact_name
        shell: bash
        run: |
          # Sanitize branch/tag name for artifact
          NAME="fortuna-faucet-installer-$(echo ${{ github.ref_name }} | sed 's/\//-/g')"
          echo "name=$NAME" >> $GITHUB_OUTPUT

      - name: Upload MSI Artifact
        uses: actions/upload-artifact@v4
        with:
          name: ${{ steps.artifact_name.outputs.name }}
          path: ${{ steps.locate_msi.outputs.msi_path }}
          retention-days: 30
          if-no-files-found: error

      # ===== RELEASE (on tags) =====
      - name: Create GitHub Release
        if: startsWith(github.ref, 'refs/tags/')
        uses: softprops/action-gh-release@v1
        timeout-minutes: 10
        with:
          files: ${{ steps.locate_msi.outputs.msi_path }}
          name: "Fortuna Faucet ${{ github.ref_name }}"
          draft: false
          prerelease: false
          body: |
            ## Fortuna Faucet Release ${{ github.ref_name }}

            ### What's Inside
            - ✅ Python FastAPI backend (packaged as standalone executable)
            - ✅ Next.js frontend (static HTML/CSS/JS)
            - ✅ Electron desktop wrapper

            ### Installation
            1. Download the `.msi` installer below
            2. Run the installer (requires Administrator privileges)
            3. Launch "Fortuna Faucet" from your Start Menu

            ### Requirements
            - Windows 10/11 (64-bit)
            - No Python or Node.js installation required!

            ---
            *Built with GitHub Actions*
        env:
          GITHUB_TOKEN: ${{ secrets.GITHUB_TOKEN }}<|MERGE_RESOLUTION|>--- conflicted
+++ resolved
@@ -267,58 +267,9 @@
       - name: Diagnostic - Final Pre-Build Structure
         shell: pwsh
         run: |
-<<<<<<< HEAD
           Write-Host "--- [DIAG] Final Structure of 'electron' directory before build ---"
           Get-ChildItem -Recurse ".\electron\" -Depth 4 | Out-String -Width 120
           Write-Host "--------------------------------------------------------------------"
-=======
-          $correctConfig = @'
-          {
-            "name": "fortuna-faucet",
-            "version": "1.0.0",
-            "description": "Fortuna Faucet Data Management Console",
-            "main": "main.js",
-            "scripts": {
-              "start": "electron .",
-              "dist": "electron-builder"
-            },
-            "author": "Fortuna Development Team",
-            "devDependencies": {
-              "electron": "^28.0.0",
-              "electron-builder": "^24.9.1"
-            },
-            "build": {
-              "appId": "com.fortuna.faucet",
-              "productName": "Fortuna Faucet",
-              "files": [
-                "main.js",
-                "preload.js",
-                "assets/**/*",
-                "web-ui-build/**/*",
-                "resources/**/*",
-                "!node_modules/**/*"
-              ],
-              "extraResources": [
-                {
-                  "from": "resources/fortuna-backend.exe",
-                  "to": "fortuna-backend.exe"
-                }
-              ],
-              "win": {
-                "target": "msi",
-                "icon": "assets/icon.ico"
-              },
-              "msi": {
-                "oneClick": false,
-                "perMachine": true,
-                "createDesktopShortcut": true
-              }
-            }
-          }
-          '@
-          Set-Content -Path "electron/package.json" -Value $correctConfig -Force
-          Write-Host "✅ Forcefully overwrote electron/package.json with correct configuration." -ForegroundColor Green
->>>>>>> 083a0c0f
 
       - name: Diagnostic - Final Pre-Build Structure
         shell: pwsh
