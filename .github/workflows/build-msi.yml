name: Build Fortuna Web Service MSI (The Veteran)

on:
  push:
    branches:
      - main
    tags:
      - 'v*'
  pull_request:
    branches:
      - main
  workflow_dispatch:

permissions:
  contents: read
  actions: read
  checks: read

concurrency:
  group: ${{ github.workflow }}-${{ github.ref }}
  cancel-in-progress: true

defaults:
  run:
    shell: pwsh

env:
  NODE_VERSION: '20'
  PYTHON_VERSION: '3.12'
  DOTNET_VERSION: '8.0.x'
  PYTHONUTF8: '1'
  PIP_DISABLE_PIP_VERSION_CHECK: '1'
  PIP_NO_PYTHON_VERSION_WARNING: '1'
  NPM_CONFIG_FUND: 'false'
  NPM_CONFIG_AUDIT: 'false'
  FORCE_COLOR: '3'
<<<<<<< HEAD

  # === PATH CONFIGURATION ===
=======
>>>>>>> fdff0997
  FRONTEND_DIR: 'web_platform/frontend'
  FRONTEND_BUILD_DIR: 'web_platform/frontend/out'
  BACKEND_DIR: 'python_service'
  WIX_DIR: 'build_wix'
  BACKEND_SPEC: 'fortuna-backend-webservice.spec'
<<<<<<< HEAD

  # === RUNTIME CONFIG ===
  SERVICE_PORT: '8102'
  HEALTH_ENDPOINT: '/health'
  API_KEY: ${{ secrets.TEST_API_KEY }}
  FORTUNA_MODE: 'webservice'

  # === OUTPUTS ===
=======
  SERVICE_PORT: '8102'
  HEALTH_ENDPOINT: '/health'
  API_KEY: ${{ secrets.TEST_API_KEY }}
>>>>>>> fdff0997
  MSI_STAGING_DIR: 'build_wix/staging'
  MSI_OUTPUT_DIR: 'dist'
  WIX_VERSION: '4.0.5'

jobs:
  repo-preflight:
    name: '🧪 Repo Preflight & Integrity'
    runs-on: windows-latest
    timeout-minutes: 5
    outputs:
      frontend_lock_hash: ${{ steps.hashes.outputs.frontend_lock_hash }}
      backend_requirements_hash: ${{ steps.hashes.outputs.backend_requirements_hash }}
      wix_definition_hash: ${{ steps.hashes.outputs.wix_definition_hash }}
      semver: ${{ steps.meta.outputs.semver }}
      short_sha: ${{ steps.meta.outputs.short_sha }}
    steps:
      - name: Checkout Repository
        uses: actions/checkout@v4
        with:
          fetch-depth: 0

      - name: Derive Build Metadata
        id: meta
        run: |
          Set-StrictMode -Version Latest
          $ref = "${{ github.ref }}"
          if ($ref -like 'refs/tags/v*') {
            $semver = $ref -replace 'refs/tags/v', ''
          } else {
            $semver = "0.0.${{ github.run_number }}"
          }
          $shortSha = "${{ github.sha }}".Substring(0,7)
          "semver=$semver" | Out-File $env:GITHUB_OUTPUT -Encoding utf8 -Append
          "short_sha=$shortSha" | Out-File $env:GITHUB_OUTPUT -Encoding utf8 -Append
          Write-Host "🔖 Version: $semver ($shortSha)"

      - name: Validate Critical Files Exist
        run: |
          Set-StrictMode -Version Latest
          $paths = @(
            "${{ env.FRONTEND_DIR }}/package.json",
            "${{ env.FRONTEND_DIR }}/package-lock.json",
            "${{ env.BACKEND_DIR }}/requirements.txt",
            "${{ env.BACKEND_DIR }}/main.py",
            "${{ env.BACKEND_SPEC }}",
            "${{ env.WIX_DIR }}/Product_WithService.wxs"
          )
          foreach ($path in $paths) {
            if (-not (Test-Path $path)) {
              Write-Host "❌ FATAL: Required path missing: $path" -ForegroundColor Red
              exit 1
            }
          }
          Write-Host "✅ All critical files confirmed."

      - name: Capture Integrity Hashes
        id: hashes
        run: |
          Set-StrictMode -Version Latest
          $frontend = (Get-FileHash "${{ env.FRONTEND_DIR }}/package-lock.json" -Algorithm SHA256).Hash
          $backend = (Get-FileHash "${{ env.BACKEND_DIR }}/requirements.txt" -Algorithm SHA256).Hash
          $wix = (Get-FileHash "${{ env.WIX_DIR }}/Product_WithService.wxs" -Algorithm SHA256).Hash
          "frontend_lock_hash=$frontend" | Out-File $env:GITHUB_OUTPUT -Encoding utf8 -Append
          "backend_requirements_hash=$backend" | Out-File $env:GITHUB_OUTPUT -Encoding utf8 -Append
          "wix_definition_hash=$wix" | Out-File $env:GITHUB_OUTPUT -Encoding utf8 -Append

      - name: Upload Integrity Snapshot
        uses: actions/upload-artifact@v4
        with:
          name: repo-preflight-${{ github.run_id }}
          path: |
            ${{ env.FRONTEND_DIR }}/package-lock.json
            ${{ env.BACKEND_DIR }}/requirements.txt
            ${{ env.WIX_DIR }}/Product_WithService.wxs
          retention-days: 1

  repo-preflight:
    name: '🧪 Repo Preflight & Integrity'
    runs-on: windows-latest
    needs: system-check
    timeout-minutes: 5
    outputs:
      frontend_lock_hash: ${{ steps.hashes.outputs.frontend_lock_hash }}
      backend_requirements_hash: ${{ steps.hashes.outputs.backend_requirements_hash }}
      wix_definition_hash: ${{ steps.hashes.outputs.wix_definition_hash }}
      semver: ${{ steps.meta.outputs.semver }}
      short_sha: ${{ steps.meta.outputs.short_sha }}
    steps:
      - name: Checkout Repository
        uses: actions/checkout@v4
        with:
          fetch-depth: 0

      - name: Derive Build Metadata
        id: meta
        run: |
          Set-StrictMode -Version Latest
          $ref = "${{ github.ref }}"
          if ($ref -like 'refs/tags/v*') {
            $semver = $ref -replace 'refs/tags/v', ''
          } else {
            $semver = "0.0.${{ github.run_number }}"
          }
          $shortSha = "${{ github.sha }}".Substring(0,7)
          "semver=$semver" | Out-File $env:GITHUB_OUTPUT -Encoding utf8 -Append
          "short_sha=$shortSha" | Out-File $env:GITHUB_OUTPUT -Encoding utf8 -Append
          Write-Host "🔖 Version: $semver ($shortSha)"

      - name: Validate Critical Files Exist
        run: |
          Set-StrictMode -Version Latest
          $paths = @(
            "${{ env.FRONTEND_DIR }}/package.json",
            "${{ env.FRONTEND_DIR }}/package-lock.json",
            "${{ env.BACKEND_DIR }}/requirements.txt",
            "${{ env.BACKEND_DIR }}/main.py",
            "${{ env.BACKEND_SPEC }}",
            "${{ env.WIX_DIR }}/Product_WithService.wxs"
          )
          foreach ($path in $paths) {
            if (-not (Test-Path $path)) {
              Write-Host "❌ FATAL: Required path missing: $path" -ForegroundColor Red
              exit 1
            }
          }
          Write-Host "✅ All critical files confirmed."

      - name: Capture Integrity Hashes
        id: hashes
        run: |
          Set-StrictMode -Version Latest
          $frontend = (Get-FileHash "${{ env.FRONTEND_DIR }}/package-lock.json" -Algorithm SHA256).Hash
          $backend = (Get-FileHash "${{ env.BACKEND_DIR }}/requirements.txt" -Algorithm SHA256).Hash
          $wix = (Get-FileHash "${{ env.WIX_DIR }}/Product_WithService.wxs" -Algorithm SHA256).Hash
          "frontend_lock_hash=$frontend" | Out-File $env:GITHUB_OUTPUT -Encoding utf8 -Append
          "backend_requirements_hash=$backend" | Out-File $env:GITHUB_OUTPUT -Encoding utf8 -Append
          "wix_definition_hash=$wix" | Out-File $env:GITHUB_OUTPUT -Encoding utf8 -Append

      - name: Upload Integrity Snapshot
        uses: actions/upload-artifact@v4
        with:
          name: repo-preflight-${{ github.run_id }}
          path: |
            ${{ env.FRONTEND_DIR }}/package-lock.json
            ${{ env.BACKEND_DIR }}/requirements.txt
            ${{ env.WIX_DIR }}/Product_WithService.wxs
          retention-days: 3

  frontend-quality:
    name: '🧼 Frontend Quality Gates'
    runs-on: ubuntu-latest
    timeout-minutes: 15
    needs: repo-preflight
    steps:
      - name: Checkout Repository
        uses: actions/checkout@v4

      - name: Setup Node.js
        uses: actions/setup-node@v4
        with:
          node-version: ${{ env.NODE_VERSION }}
          cache: 'npm'
          cache-dependency-path: '${{ env.FRONTEND_DIR }}/package-lock.json'

      - name: Install Dependencies
        run: |
          Set-StrictMode -Version Latest
          cd "${{ env.FRONTEND_DIR }}"
          npm ci --prefer-offline --no-audit --no-fund

      - name: Run Lint (if defined)
        run: |
          Set-StrictMode -Version Latest
          cd "${{ env.FRONTEND_DIR }}"
          $pkg = Get-Content package.json -Raw | ConvertFrom-Json
          if ($pkg.scripts.PSObject.Properties.Name -contains 'lint') {
            Write-Host "🧹 Running npm run lint"
            npm run lint
          } else {
            Write-Host "ℹ️ No lint script defined, skipping."
          }

      - name: Run Tests (if defined)
        run: |
          Set-StrictMode -Version Latest
          cd "${{ env.FRONTEND_DIR }}"
          $pkg = Get-Content package.json -Raw | ConvertFrom-Json
          if ($pkg.scripts.PSObject.Properties.Name -contains 'test') {
            Write-Host "🧪 Running npm test -- --watch=false"
            npm test -- --watch=false
          } else {
            Write-Host "ℹ️ No test script defined, skipping."
          }

      - name: Security Audit (non-blocking)
        continue-on-error: true
        run: |
          Set-StrictMode -Version Latest
          cd "${{ env.FRONTEND_DIR }}"
          npm audit --audit-level=critical

  backend-quality:
    name: '🧯 Backend Quality Gates'
    runs-on: ubuntu-latest
    timeout-minutes: 20
    needs: repo-preflight
    env:
      BACKEND_REQUIREMENTS_HASH: ${{ needs.repo-preflight.outputs.backend_requirements_hash }}
    steps:
      - name: Checkout Repository
        uses: actions/checkout@v4

      - name: Setup Python
        uses: actions/setup-python@v5
        with:
          python-version: ${{ env.PYTHON_VERSION }}
          cache: 'pip'
          cache-dependency-path: |
            ${{ env.BACKEND_DIR }}/requirements.txt
            ${{ env.BACKEND_DIR }}/requirements-dev.txt

      - name: Install Dependencies
        run: |
          Set-StrictMode -Version Latest
          python -m pip install --upgrade pip setuptools wheel
          pip install -r "${{ env.BACKEND_DIR }}/requirements.txt"
          if (Test-Path "${{ env.BACKEND_DIR }}/requirements-dev.txt") {
            pip install -r "${{ env.BACKEND_DIR }}/requirements-dev.txt"
          } else {
            Write-Host "ℹ️ requirements-dev.txt not found, skipping."
          }

      - name: Bytecode Compile (Fail Fast)
        run: |
          Set-StrictMode -Version Latest
          python -m compileall -q "${{ env.BACKEND_DIR }}"

      - name: Run Pytest (if available)
        run: |
          Set-StrictMode -Version Latest
          python -c 'import importlib.util, sys; sys.exit(0 if importlib.util.find_spec("pytest") else 1)'
          if ($LASTEXITCODE -eq 0) {
            Write-Host "🧪 pytest detected, running suite..."
            python -m pytest "${{ env.BACKEND_DIR }}" --maxfail=1 --disable-warnings
          } else {
            Write-Host "ℹ️ pytest not installed; skipping tests."
          }

      - name: pip-audit (non-blocking)
        continue-on-error: true
        run: |
          Set-StrictMode -Version Latest
          pip install pip-audit
          pip-audit -r ${{ env.BACKEND_DIR }}/requirements.txt

  sbom:
    name: '📄 SBOM Snapshot'
    runs-on: ubuntu-latest
    timeout-minutes: 10
    needs: repo-preflight
    steps:
      - name: Checkout Repository
        uses: actions/checkout@v4

      - name: Generate SBOM (SPDX)
        uses: anchore/sbom-action@v0
        with:
          output-file: sbom.spdx.json
          format: spdx-json

      - name: Upload SBOM
        uses: actions/upload-artifact@v4
        with:
          name: sbom-${{ github.run_id }}
          path: sbom.spdx.json
          retention-days: 7

  build-frontend:
    name: '📦 Build Frontend'
    runs-on: windows-latest
    timeout-minutes: 20
<<<<<<< HEAD
    needs: repo-preflight
=======
    needs: [repo-preflight, frontend-quality]
>>>>>>> fdff0997
    env:
      FRONTEND_LOCK_HASH: ${{ needs.repo-preflight.outputs.frontend_lock_hash }}
    steps:
      - name: Checkout Repository
        uses: actions/checkout@v4

      - name: Setup Node.js
        uses: actions/setup-node@v4
        with:
          node-version: ${{ env.NODE_VERSION }}
          cache: 'npm'
          cache-dependency-path: '${{ env.FRONTEND_DIR }}/package-lock.json'

      - name: Prime npm Cache
        uses: actions/cache@v4
        with:
          path: ~\AppData\Local\npm-cache
          key: ${{ runner.os }}-npm-${{ env.NODE_VERSION }}-${{ env.FRONTEND_LOCK_HASH }}
          restore-keys: |
            ${{ runner.os }}-npm-${{ env.NODE_VERSION }}-

      - name: Install Dependencies
        run: |
          Set-StrictMode -Version Latest
          cd "${{ env.FRONTEND_DIR }}"
          npm ci --prefer-offline --no-audit --no-fund

      - name: Build Frontend
        run: |
          Set-StrictMode -Version Latest
          cd "${{ env.FRONTEND_DIR }}"
          npm run build

      - name: Verify Build Output
        run: |
          Set-StrictMode -Version Latest
          $outDir = Resolve-Path "${{ env.FRONTEND_BUILD_DIR }}"
          if (-not (Test-Path $outDir)) {
             Write-Host "❌ FATAL: Build directory not found" -ForegroundColor Red
             exit 1
          }
          $files = Get-ChildItem -Path $outDir -Recurse -File
          if ($files.Count -eq 0) {
             Write-Host "❌ FATAL: Build directory empty" -ForegroundColor Red
             exit 1
<<<<<<< HEAD
          }
          Write-Host "✅ Frontend built: $($files.Count) files."

      - name: Upload Frontend Artifact
        uses: actions/upload-artifact@v4
        with:
          name: frontend-build-${{ github.run_id }}
          path: ${{ env.FRONTEND_BUILD_DIR }}
          retention-days: 1
=======
          }
          Write-Host "✅ Frontend built: $($files.Count) files."

      - name: Generate Artifact Manifest
        run: |
          Set-StrictMode -Version Latest
          $outDir = Resolve-Path "${{ env.FRONTEND_BUILD_DIR }}"
          $manifestPath = "frontend-manifest.tsv"
          "RelativePath`tSizeBytes`tSHA256" | Out-File $manifestPath -Encoding utf8
          Get-ChildItem -Path $outDir -Recurse -File | ForEach-Object {
            $relative = $_.FullName.Substring($outDir.Path.Length).TrimStart('\','/')
            $hash = (Get-FileHash $_.FullName -Algorithm SHA256).Hash
            "$relative`t$($_.Length)`t$hash" | Out-File $manifestPath -Encoding utf8 -Append
          }

      - name: Upload Frontend Artifact
        uses: actions/upload-artifact@v4
        with:
          name: frontend-build-${{ github.run_id }}
          path: ${{ env.FRONTEND_BUILD_DIR }}
          retention-days: 3

      - name: Upload Manifest
        uses: actions/upload-artifact@v4
        with:
          name: frontend-manifest-${{ github.run_id }}
          path: frontend-manifest.tsv
          retention-days: 3
>>>>>>> fdff0997

  build-backend:
    name: '🐍 Build Backend'
    runs-on: windows-latest
    timeout-minutes: 25
<<<<<<< HEAD
    needs: [repo-preflight, build-frontend]
=======
    needs: [repo-preflight, build-frontend, backend-quality]
>>>>>>> fdff0997
    env:
      BACKEND_REQUIREMENTS_HASH: ${{ needs.repo-preflight.outputs.backend_requirements_hash }}
      BUILD_VERSION: ${{ needs.repo-preflight.outputs.semver }}
    steps:
      - name: Checkout Repository
        uses: actions/checkout@v4

      - name: Download Frontend Artifact
        uses: actions/download-artifact@v4
        with:
          name: frontend-build-${{ github.run_id }}
          path: temp-frontend

      - name: Stage Frontend for PyInstaller
        run: |
          Set-StrictMode -Version Latest
          $dest = "staging/ui"
          New-Item -ItemType Directory -Path $dest -Force | Out-Null
          Copy-Item -Path "temp-frontend/*" -Destination $dest -Recurse -Force
          Write-Host "✅ Frontend staged for inclusion."

      - name: Setup Python
        uses: actions/setup-python@v5
        with:
          python-version: ${{ env.PYTHON_VERSION }}
          cache: 'pip'
          cache-dependency-path: |
            ${{ env.BACKEND_DIR }}/requirements.txt
            ${{ env.BACKEND_DIR }}/requirements-dev.txt

      - name: Install Dependencies
<<<<<<< HEAD
        run: |
          Set-StrictMode -Version Latest
          python -m pip install --upgrade pip setuptools wheel
          pip install -r "${{ env.BACKEND_DIR }}/requirements.txt"
          if (Test-Path "${{ env.BACKEND_DIR }}/requirements-dev.txt") {
            pip install -r "${{ env.BACKEND_DIR }}/requirements-dev.txt"
          }
=======
        run: |
          Set-StrictMode -Version Latest
          python -m pip install --upgrade pip setuptools wheel
          pip install -r "${{ env.BACKEND_DIR }}/requirements.txt"
          if (Test-Path "${{ env.BACKEND_DIR }}/requirements-dev.txt") {
            pip install -r "${{ env.BACKEND_DIR }}/requirements-dev.txt"
          }

      - name: Freeze Dependency Snapshot
        run: |
          Set-StrictMode -Version Latest
          pip freeze | Out-File backend-freeze.txt -Encoding utf8
>>>>>>> fdff0997

      - name: Create Required Backend Directories
        run: |
          Set-StrictMode -Version Latest
<<<<<<< HEAD
          New-Item -ItemType Directory -Path "${{ env.BACKEND_DIR }}/data" -Force | Out-Null
          New-Item -ItemType Directory -Path "${{ env.BACKEND_DIR }}/json" -Force | Out-Null
          Write-Host "✅ Created required backend directories."
=======
          New-Item -ItemType Directory -Path "python_service/data" -Force | Out-Null
          New-Item -ItemType Directory -Path "python_service/json" -Force | Out-Null
          Write-Host "✅ Created required backend directories for PyInstaller." -ForegroundColor Green
>>>>>>> fdff0997

      - name: Build with PyInstaller
        env:
          FORTUNA_VERSION: ${{ needs.repo-preflight.outputs.semver }}
        run: |
          Set-StrictMode -Version Latest
          pyinstaller "${{ env.BACKEND_SPEC }}" --clean --log-level=WARN --noconfirm

      - name: Verify Executable
        run: |
          Set-StrictMode -Version Latest
          $exePath = "dist/fortuna-backend.exe"
          if (-not (Test-Path $exePath)) {
            Write-Host "❌ FATAL: Executable not found" -ForegroundColor Red
            exit 1
          }
          $hash = (Get-FileHash $exePath -Algorithm SHA256).Hash
          $size = (Get-Item $exePath).Length / 1MB
          if ($size -lt 10) {
            Write-Host "❌ FATAL: Executable is suspiciously small: $($size) MB." -ForegroundColor Red
            exit 1
          }
          "fortuna-backend.exe`t$hash" | Out-File backend-sha256.tsv -Encoding utf8
          Write-Host "✅ Backend ready: $([math]::Round($size, 2)) MB ($hash)"

      - name: Upload Backend Executable
        uses: actions/upload-artifact@v4
<<<<<<< HEAD
        with:
          name: backend-executable-${{ github.run_id }}
          path: dist/fortuna-backend.exe
          retention-days: 3
=======
        with:
          name: backend-executable-${{ github.run_id }}
          path: dist/fortuna-backend.exe
          retention-days: 3

      - name: Upload Backend Metadata
        uses: actions/upload-artifact@v4
        with:
          name: backend-metadata-${{ github.run_id }}
          path: |
            backend-sha256.tsv
            backend-freeze.txt
          retention-days: 7
>>>>>>> fdff0997

      - name: Upload Backend Metadata
        uses: actions/upload-artifact@v4
        with:
          name: backend-metadata-${{ github.run_id }}
          path: backend-sha256.tsv
          retention-days: 7

  smoke-test-service:
    name: '🔬 Smoke Test Service'
    runs-on: windows-latest
    timeout-minutes: 20
    needs: build-backend
    env:
      SMOKE_LOG_DIR: 'logs'
    steps:
      - name: Download Backend Executable
        uses: actions/download-artifact@v4
        with:
          name: backend-executable-${{ github.run_id }}
          path: dist

      - name: Prepare Environment
        run: |
          Set-StrictMode -Version Latest
          New-Item -ItemType Directory -Path $env:SMOKE_LOG_DIR -Force | Out-Null
          New-Item -ItemType Directory -Path "${{ env.BACKEND_DIR }}/data" -Force | Out-Null
          New-Item -ItemType Directory -Path "${{ env.BACKEND_DIR }}/json" -Force | Out-Null
          New-NetFirewallRule -DisplayName "FortunaSmokeTest" -Direction Inbound -Action Allow -Protocol TCP -LocalPort ${{ env.SERVICE_PORT }} -ErrorAction SilentlyContinue

      - name: Analyze Executable (Safe Check)
        run: |
          Set-StrictMode -Version Latest
          $exe = "dist/fortuna-backend.exe"

          # PE Check
          $bytes = [System.IO.File]::ReadAllBytes($exe)
          if ($bytes[0] -ne 0x4D -or $bytes[1] -ne 0x5A) {
             Write-Host "❌ Invalid PE signature" -ForegroundColor Red
             exit 1
          }
          Write-Host "✅ PE Signature OK"

          # String Check (PATCHED TO AVOID EXIT CODE 1)
          $searchString = "uvicorn"
          # Select-String returns $null if not found, doesn't throw error
          $found = Select-String -Path $exe -Pattern $searchString -Encoding ascii -Quiet -SimpleMatch
          if ($found) {
             Write-Host "✅ Found '$searchString' signature" -ForegroundColor Green
          } else {
             Write-Host "ℹ️ '$searchString' not found in plain text (likely compressed). Continuing..." -ForegroundColor Gray
          }

<<<<<<< HEAD
          # Force successful exit code
          exit 0

      - name: Start Service
=======
          Write-Host "✅ All dependencies installed" -ForegroundColor Green

      - name: 📦 Capture Installed Packages
        run: |
          pip list | Tee-Object "installed-packages.txt"
          pip freeze | Tee-Object "pip-freeze.txt"

      - name: 🐍 Set PYTHONPATH
        run: |
          echo "PYTHONPATH=${{ github.workspace }}" | Out-File -FilePath $env:GITHUB_ENV -Encoding utf8 -Append
          Write-Host "PYTHONPATH set to ${{ github.workspace }}"

      - name: 🧪 PHASE 1 System Imports
        run: |
          python -c @'
          import sys

          print("\n" + "="*80)
          print("PHASE 1 SYSTEM-LEVEL IMPORTS")
          print("="*80)

          modules = [
              ('os', 'filesystem'),
              ('sys', 'system'),
              ('json', 'serialization'),
              ('asyncio', 'async I/O'),
              ('pathlib', 'paths'),
              ('typing', 'type hints'),
              ('importlib', 'import utilities'),
          ]

          failed = []
          for mod_name, desc in modules:
              try:
                  __import__(mod_name)
                  print(f"✅ {mod_name:20} [{desc}]")
              except Exception as e:
                  print(f"❌ {mod_name:20} ERROR: {e}")
                  failed.append((mod_name, str(e)))

          if failed:
              print(f"\n❌ CRITICAL: {len(failed)} system imports failed")
              sys.exit(1)

          print(f"\n✅ Phase 1 complete")
          '@

          if ($LASTEXITCODE -ne 0) { exit 1 }

      - name: 🧪 PHASE 2 Web Framework Core
        run: |
          python -c @'
          import sys
          import traceback

          print("\n" + "="*80)
          print("PHASE 2 WEB FRAMEWORK CORE")
          print("="*80)

          modules = [
              ('fastapi', 'web framework'),
              ('uvicorn', 'ASGI server'),
              ('starlette', 'ASGI toolkit'),
              ('starlette.applications', 'ASGI app'),
              ('starlette.routing', 'routing'),
          ]

          failed = []
          for mod_name, desc in modules:
              try:
                  __import__(mod_name)
                  print(f"✅ {mod_name:30} [{desc}]")
              except ImportError as e:
                  print(f"❌ {mod_name:30} ImportError: {e}")
                  failed.append((mod_name, str(e)))
              except Exception as e:
                  print(f"⚠️  {mod_name:30} {type(e).__name__}: {e}")

          if failed:
              print(f"\n❌ {len(failed)} core framework imports failed")
              for mod, err in failed:
                  print(f"  - {mod}")
              sys.exit(1)

          print(f"\n✅ Phase 2 complete")
          '@

          if ($LASTEXITCODE -ne 0) { exit 1 }

      - name: 🧪 PHASE 3 Pydantic & Data Validation
        run: |
          python -c @'
          import sys

          print("\n" + "="*80)
          print("PHASE 3 PYDANTIC & DATA VALIDATION")
          print("="*80)

          modules = [
              ('pydantic', 'validation'),
              ('pydantic_core', 'core'),
              ('pydantic_settings', 'settings'),
          ]

          for mod_name, desc in modules:
              try:
                  __import__(mod_name)
                  print(f"✅ {mod_name:30} [{desc}]")
              except Exception as e:
                  print(f"❌ {mod_name:30} {type(e).__name__}: {e}")
                  sys.exit(1)

          print(f"\n✅ Phase 3 complete")
          '@

          if ($LASTEXITCODE -ne 0) { exit 1 }

      - name: 🧪 PHASE 4 Async/IO Utilities
        run: |
          python -c @'
          import sys

          print("\n" + "="*80)
          print("PHASE 4 ASYNC/IO UTILITIES")
          print("="*80)

          modules = [
              ('anyio', 'async compat'),
              ('httpcore', 'HTTP core'),
              ('httpx', 'HTTP client'),
              ('aiosqlite', 'async DB'),
          ]

          for mod_name, desc in modules:
              try:
                  __import__(mod_name)
                  print(f"✅ {mod_name:30} [{desc}]")
              except Exception as e:
                  print(f"❌ {mod_name:30} {type(e).__name__}: {e}")
                  sys.exit(1)

          print(f"\n✅ Phase 4 complete")
          '@

          if ($LASTEXITCODE -ne 0) { exit 1 }

      - name: 🧪 PHASE 5 Optional Dependencies (non-critical)
        continue-on-error: true
        run: |
          python -c @'
          import sys

          print("\n" + "="*80)
          print("PHASE 5 OPTIONAL DEPENDENCIES (non-critical)")
          print("="*80)

          modules = [
              ('slowapi', 'rate limiting'),
              ('structlog', 'logging'),
              ('tenacity', 'retries'),
          ]

          for mod_name, desc in modules:
              try:
                  __import__(mod_name)
                  print(f"✅ {mod_name:30} [{desc}]")
              except Exception as e:
                  print(f"⚠️  {mod_name:30} not critical: {type(e).__name__}")

          print(f"\n✅ Phase 5 complete (warnings OK)")
          '@

      - name: 🧪 PHASE 6 Application Directory Structure
>>>>>>> fdff0997
        run: |
          Set-StrictMode -Version Latest
          $env:API_KEY = "${{ env.API_KEY }}"
          $env:FORTUNA_PORT = "${{ env.SERVICE_PORT }}"
          $env:FORTUNA_MODE = "${{ env.FORTUNA_MODE }}"

<<<<<<< HEAD
          $proc = Start-Process -FilePath "dist\\fortuna-backend.exe" `
            -PassThru `
            -RedirectStandardOutput "$env:SMOKE_LOG_DIR/backend-out.txt" `
            -RedirectStandardError "$env:SMOKE_LOG_DIR/backend-err.txt"
          $proc.Id | Out-File backend.pid -Encoding ascii
          Write-Host "✅ Service started (PID: $($proc.Id))"

      - name: Wait for Health (Polling)
        run: |
          Set-StrictMode -Version Latest
          $url = "http://127.0.0.1:${{ env.SERVICE_PORT }}${{ env.HEALTH_ENDPOINT }}"
          $deadline = (Get-Date).AddMinutes(3)
          $success = $false
          do {
            try {
              $resp = Invoke-WebRequest -Uri $url -UseBasicParsing -TimeoutSec 2 -ErrorAction Stop
              if ($resp.StatusCode -eq 200) { $success = $true; break }
            } catch {
              Start-Sleep -Seconds 2
            }
          } while ((Get-Date) -lt $deadline)

          if (-not $success) {
            Write-Host "❌ FATAL: Health check failed" -ForegroundColor Red
            if (Test-Path "$env:SMOKE_LOG_DIR/backend-err.txt") {
               Get-Content "$env:SMOKE_LOG_DIR/backend-err.txt" -Tail 40 | Write-Host
            }
            exit 1
          }
          Write-Host "✅ Health check passed."

      - name: Verify API Response
        run: |
          Set-StrictMode -Version Latest
          $url = "http://127.0.0.1:${{ env.SERVICE_PORT }}/api/races"
          $headers = @{ 'X-API-Key' = "${{ env.API_KEY }}" }
          try {
            $resp = Invoke-WebRequest -Uri $url -Headers $headers -UseBasicParsing -TimeoutSec 5
            if ($resp.StatusCode -in 200,400,401) {
              Write-Host "✅ API verification successful (HTTP $($resp.StatusCode))"
            } else {
               throw "Unexpected status code: $($resp.StatusCode)"
            }
          } catch {
            Write-Host "❌ API Verification Failed: $_"
            exit 1
          }

      - name: Upload Logs
        if: always()
        uses: actions/upload-artifact@v4
        with:
          name: smoke-test-logs-${{ github.run_id }}
          path: |
            ${{ env.SMOKE_LOG_DIR }}/
            backend.pid
          retention-days: 7

      - name: Teardown
        if: always()
        run: |
          if (Test-Path 'backend.pid') {
            $pid = Get-Content backend.pid
            Stop-Process -Id $pid -Force -ErrorAction SilentlyContinue
          }
          Remove-NetFirewallRule -DisplayName "FortunaSmokeTest" -ErrorAction SilentlyContinue
=======
          python -c @'
          import os
          from pathlib import Path

          print("\n" + "="*80)
          print("PHASE 6 APPLICATION DIRECTORY STRUCTURE")
          print("="*80)

          cwd = Path.cwd()
          python_service = cwd / "python_service"

          print(f"\nCurrent directory: {cwd}")
          print(f"\npython_service exists: {python_service.exists()}")
          if python_service.exists():
              print(f"  Contents:")
              for item in python_service.iterdir():
                  print(f"    - {item.name}")

              main_py = python_service / "main.py"
              api_py = python_service / "api.py"

              print(f"\n  main.py: {main_py.exists()} ({main_py.stat().st_size if main_py.exists() else 'N/A'} bytes)")
              print(f"  api.py: {api_py.exists()} ({api_py.stat().st_size if api_py.exists() else 'N/A'} bytes)")
          '@

      - name: 🧪 PHASE 7 CRITICAL - Application Module Imports
        run: |
          python -c @'
          import sys
          import traceback
          from pathlib import Path

          print("\n" + "="*80)
          print("PHASE 7 APPLICATION MODULE IMPORTS (CRITICAL)")
          print("="*80)

          # Step 1: python_service
          print("\n[Step 1] Importing python_service...")
          try:
              import python_service
              print(f"✅ python_service imported")
              print(f"   Location: {python_service.__file__}")
          except Exception as e:
              print(f"❌ FATAL: python_service import failed")
              print(f"   Error: {type(e).__name__}: {e}")
              traceback.print_exc()
              sys.exit(1)

          # Step 2: Get app object
          print("\n[Step 2] Retrieving 'app' object from main...")
          try:
              from python_service.main import app
              print(f"✅ app object retrieved")
              print(f"   Type: {type(app)}")
              print(f"   Class: {app.__class__.__name__}")
              print(f"   Module: {app.__class__.__module__}")
          except Exception as e:
              print(f"❌ FATAL: Could not get app object")
              print(f"   Error: {type(e).__name__}: {e}")
              traceback.print_exc()
              sys.exit(1)

          print("\n" + "="*80)
          print("✅ ALL APPLICATION IMPORTS SUCCESSFUL")
          print("="*80)
          print("\nThe ASGI app is fully importable.")
          print("Uvicorn should be able to load it successfully.")
          '@

          if ($LASTEXITCODE -ne 0) {
            Write-Host "❌ APPLICATION IMPORT TEST FAILED" -ForegroundColor Red
            exit 1
          }

      - name: 📋 Generate ASGI Diagnostic Report
        if: always()
        run: |
          Set-StrictMode -Version Latest
          $report = @()
          $report += "╔════════════════════════════════════════════════════════════════════════════╗"
          $report += "║              ASGI IMPORT KILLER - DIAGNOSTIC REPORT                        ║"
          $report += "╚════════════════════════════════════════════════════════════════════════════╝"
          $report += ""
          $report += "Timestamp: $(Get-Date -Format 'o')"
          $report += "Python: $(python --version)"
          $report += ""
          $report += "┌────────────────────────────────────────────────────────────────────────────┐"
          $result = if ($LASTEXITCODE -eq 0) { 'PASS ✅' } else { 'FAIL ❌' }
          $report += "│ RESULT: $result │"
          $report += "└────────────────────────────────────────────────────────────────────────────┘"
          $report += ""
          $report += "If this passed:"
          $report += "  ✅ All required dependencies are installed"
          $report += "  ✅ python_service.main is importable"
          $report += "  ✅ FastAPI app is accessible"
          $report += "  ✅ The executable should work"
          $report += "  ✅ Uvicorn WILL be able to load the app"
          $report += ""
          $report += "If this failed:"
          $report += "  ❌ See error output above for the exact problem"
          $report += "  ❌ Fix the import error in your code"
          $report += "  ❌ Common issues:"
          $report += "     - Missing dependency in requirements.txt"
          $report += "     - Syntax error in api.py or main.py"
          $report += "     - Circular import in api.py"
          $report += "     - api.py imports a module that fails"
          $report += ""
          $report += "╔════════════════════════════════════════════════════════════════════════════╗"
          $report | Tee-Object "asgi-diagnostic-report.txt"

      - name: 📤 Upload Diagnostic Artifacts
        if: always()
        uses: actions/upload-artifact@v4
        with:
          name: asgi-import-diagnostics-${{ github.run_id }}
          path: |
            install-requirements.log
            installed-packages.txt
            pip-freeze.txt
            asgi-diagnostic-report.txt
          retention-days: 30
          if-no-files-found: warn

  smoke-test:
    name: '🔬 Smoke Test (Diagnostic Overkill)'
    runs-on: windows-latest
    timeout-minutes: 30
    needs: [build-frontend, build-backend, diagnose-asgi-imports]
    steps:
      # ═════════════════════════════════════════════════════════════════════════
      # PHASE 0: PRE-EXECUTION FORENSICS
      # ═════════════════════════════════════════════════════════════════════════
      - name: 📥 Download Backend Executable
        uses: actions/download-artifact@v4
        with:
          name: backend-executable-${{ github.run_id }}
          path: dist

      - name: 📥 Download Frontend Build
        uses: actions/download-artifact@v4
        with:
          name: frontend-build-${{ github.run_id }}
          path: frontend-dist

      - name: 🏗️ Setup Directories & Capture Baseline
        run: |
          Set-StrictMode -Version Latest

          # Create diagnostic structure
          New-Item -ItemType Directory -Path "service-logs" -Force | Out-Null
          New-Item -ItemType Directory -Path "diagnostics" -Force | Out-Null
          New-Item -ItemType Directory -Path "diagnostics/exe-analysis" -Force | Out-Null
          New-Item -ItemType Directory -Path "diagnostics/runtime-trace" -Force | Out-Null
          New-Item -ItemType Directory -Path "diagnostics/import-analysis" -Force | Out-Null
          New-Item -ItemType Directory -Path "diagnostics/environment" -Force | Out-Null
          New-Item -ItemType Directory -Path "data" -Force | Out-Null
          New-Item -ItemType Directory -Path "json" -Force | Out-Null

          # Baseline system state
          Get-Process | Out-File "diagnostics/baseline-processes.txt"
          Get-NetTCPConnection -ErrorAction SilentlyContinue | Out-File "diagnostics/baseline-network.txt"
          [Environment]::GetEnvironmentVariables() | Out-File "diagnostics/baseline-env.txt"

          Write-Host "✅ Diagnostic directories created" -ForegroundColor Green

      - name: 🔬 Analyze Executable (Pre-Execution)
        run: |
          Set-StrictMode -Version Latest

          $exe = "dist/fortuna-backend.exe"

          # File properties
          $info = Get-Item $exe
          $size = $info.Length / 1MB

          @"
          === EXECUTABLE ANALYSIS ===
          Path: $($info.FullName)
          Size: $([math]::Round($size, 2)) MB
          Created: $($info.CreationTime)
          Modified: $($info.LastWriteTime)
          Attributes: $($info.Attributes)
          "@ | Tee-Object "diagnostics/exe-analysis/exe-properties.txt"

          # PE signature check
          $bytes = [System.IO.File]::ReadAllBytes($exe)
          $peSignature = "{0:X2}{1:X2}" -f $bytes[0], $bytes[1]
          if ($peSignature -eq "4D5A") {
            Write-Host "✅ Valid PE signature: $peSignature" -ForegroundColor Green
          } else {
            Write-Host "❌ INVALID PE signature: $peSignature (expected 4D5A)" -ForegroundColor Red
            exit 1
          }

          # Check for embedded dependencies (more robustly)
          $searchString = "uvicorn"
          # Use Select-String instead of findstr to avoid exit code 1 issues
          if (Select-String -Path $exe -Pattern $searchString -Quiet -SimpleMatch) {
              Write-Host "✅ Found '$searchString' reference."
          } else {
              Write-Host "ℹ️ '$searchString' not found in binary (likely packed). Continuing..." -ForegroundColor Gray
          }

      - name: 🔒 Configure Firewall & Network
        run: |
          Set-StrictMode -Version Latest

          # Create firewall rule
          try {
            New-NetFirewallRule `
              -DisplayName "FortunaSmoke" `
              -Direction Inbound `
              -Action Allow `
              -Protocol TCP `
              -LocalPort ${{ env.SERVICE_PORT }} `
              -ErrorAction Stop
            Write-Host "✅ Firewall rule created" -ForegroundColor Green
          } catch {
            Write-Host "⚠️  Firewall rule may exist: $_" -ForegroundColor Yellow
          }

          # Allow port in Windows Defender
          try {
            netsh advfirewall firewall add rule name="FortunaSmokeHTTP" dir=in action=allow protocol=tcp localport=${{ env.SERVICE_PORT }} | Out-File "diagnostics/firewall-netsh.log"
          } catch {
            Write-Host "⚠️  netsh command issue (non-critical)" -ForegroundColor Yellow
          }

          # Baseline netstat
          netstat -ano | Out-File "diagnostics/network-baseline.txt"

      # ═════════════════════════════════════════════════════════════════════════
      # PHASE 1: PRE-LAUNCH PYTHON/ASGI VALIDATION
      # ═════════════════════════════════════════════════════════════════════════
      - name: Setup Python for Pre-Launch Check
        uses: actions/setup-python@v5
        with:
          python-version: ${{ env.PYTHON_VERSION }}

      - name: Install Dependencies for Pre-Launch Check
        run: |
          Set-StrictMode -Version Latest
          python -m pip install --upgrade pip
          pip install -r "${{ env.BACKEND_DIR }}/requirements.txt"
          if (Test-Path "${{ env.BACKEND_DIR }}/requirements-dev.txt") {
            pip install -r "${{ env.BACKEND_DIR }}/requirements-dev.txt"
          }

      - name: 🐍 Test PyInstaller Python Environment (Mimic Executable)
        run: |
          Set-StrictMode -Version Latest

          # Create a test script that mimics what the executable should do
          $testScript = @'
          import sys
          import os
          import traceback

          print("=" * 80)
          print("PRE-LAUNCH PYTHON ENVIRONMENT CHECK")
          print("=" * 80)

          # 1. System paths
          print("\n1. PYTHON ENVIRONMENT:")
          print(f"   Python: {sys.executable}")
          print(f"   Version: {sys.version}")
          print(f"   Platform: {sys.platform}")
          print(f"   Prefix: {sys.prefix}")

          # 2. Module search paths
          print("\n2. MODULE SEARCH PATHS:")
          for i, p in enumerate(sys.path):
              print(f"   [{i}] {p}")

          # 3. Critical imports (same as in PyInstaller spec)
          critical_modules = [
              'fastapi',
              'uvicorn',
              'pydantic',
              'pydantic_core',
              'pydantic_settings',
              'aiosqlite',
              'slowapi',
              'structlog',
              'starlette',
              'starlette.staticfiles',
              'anyio',
              'httpcore',
              'httpx',
          ]

          print("\n3. CRITICAL MODULE IMPORTS:")
          failed = []
          for mod in critical_modules:
              try:
                  __import__(mod)
                  print(f"   ✅ {mod}")
              except ImportError as e:
                  print(f"   ❌ {mod}: {e}")
                  failed.append((mod, str(e)))
              except Exception as e:
                  print(f"   ⚠️  {mod}: {type(e).__name__}: {e}")

          # 4. Attempt to import python_service modules
          print("\n4. APPLICATION MODULES (python_service):")
          app_modules = [
              'python_service',
              'python_service.main',
              'python_service.api',
          ]

          for mod in app_modules:
              try:
                  __import__(mod)
                  print(f"   ✅ {mod}")
              except ImportError as e:
                  print(f"   ❌ {mod}: {e}")
                  failed.append((mod, str(e)))
                  traceback.print_exc()
              except Exception as e:
                  print(f"   ⚠️  {mod}: {type(e).__name__}: {e}")
                  traceback.print_exc()

          # 5. Test ASGI app instantiation
          print("\n5. ASGI APP INSTANTIATION:")
          try:
              from python_service.main import app
              print(f"   ✅ Successfully imported app from main")
              print(f"   App type: {type(app)}")
              print(f"   App class: {app.__class__.__name__}")
          except ImportError as e:
              print(f"   ❌ Failed to import app: {e}")
              traceback.print_exc()
              failed.append(("main.app", str(e)))
          except Exception as e:
              print(f"   ⚠️  {type(e).__name__}: {e}")
              traceback.print_exc()

          # Summary
          print("\n" + "=" * 80)
          if failed:
              print(f"FAILURES: {len(failed)} module(s) failed")
              for mod, err in failed:
                  print(f"  - {mod}")
                  print(f"    {err[:100]}")
              sys.exit(1)
          else:
              print("✅ ALL CHECKS PASSED")
              sys.exit(0)
          '@

          $testScript | Out-File "diagnostics/import-analysis/pre-launch-test.py" -Encoding utf8

          python "diagnostics/import-analysis/pre-launch-test.py" 2>&1 | Tee-Object "diagnostics/import-analysis/pre-launch-output.txt"

          if ($LASTEXITCODE -ne 0) {
            Write-Host "⚠️  Pre-launch Python check failed (but executable may still work)" -ForegroundColor Yellow
          }

      - name: 🔍 Inspect Executable Contents (Strings Dump)
        run: |
          Set-StrictMode -Version Latest

          $exe = "dist/fortuna-backend.exe"

          # Extract strings from executable (look for module names, ports, etc.)
          # Note: This requires PowerShell Get-Content binary reading
          $content = [System.IO.File]::ReadAllBytes($exe)
          $text = [System.Text.Encoding]::ASCII.GetString($content)

          # Extract readable strings
          $strings = [regex]::Matches($text, '[A-Za-z0-9_.\-/]+') | ForEach-Object { $_.Value } | Sort-Object -Unique

          # Filter for interesting ones
          $interestingStrings = $strings | Where-Object {
            $_ -match '(uvicorn|fastapi|web_service|backend|main|api|asgi|starlette)' -or
            $_.Length -gt 20 -and $_ -match '(\.py|\.so|\.dll|Protocol|http)'
          }

          Write-Host "Found $($interestingStrings.Count) interesting strings in executable" -ForegroundColor Cyan
          $interestingStrings | Out-File "diagnostics/exe-analysis/interesting-strings.txt"
          $interestingStrings | Out-Host

      - name: 📊 Capture Environment for Service Launch
        run: |
          Set-StrictMode -Version Latest

          $env | Out-File "diagnostics/environment/launch-environment.txt"

          $envVars = @{
            'API_KEY' = $env:API_KEY
            'FORTUNA_PORT' = $env:FORTUNA_PORT
            'FORTUNA_ENV' = $env:FORTUNA_ENV
            'PYTHONPATH' = $env:PYTHONPATH
            'PATH' = $env:PATH
            'TEMP' = $env:TEMP
            'TMP' = $env:TMP
          }

          @"
          === SERVICE LAUNCH ENVIRONMENT ===
          API_KEY: $($envVars['API_KEY'] ? '***SET***' : 'NOT SET')
          FORTUNA_PORT: $($envVars['FORTUNA_PORT'])
          FORTUNA_ENV: $($envVars['FORTUNA_ENV'])
          PYTHONPATH: $($envVars['PYTHONPATH'])
          TEMP: $($envVars['TEMP'])

          Full environment:
          "@ | Out-File "diagnostics/environment/service-environment.txt"

          $envVars.GetEnumerator() | ForEach-Object {
            "$($_.Key)=$($_.Value)" | Out-File -Append "diagnostics/environment/service-environment.txt"
          }

      # ═════════════════════════════════════════════════════════════════════════
      # PHASE 2: SERVICE LAUNCH WITH OBSESSIVE TRACING
      # ═════════════════════════════════════════════════════════════════════════
      - name: 🚀 Start Service with Full Output Capture
        run: |
          Set-StrictMode -Version Latest

          $exe = Resolve-Path "dist/fortuna-backend.exe"
          $outLog = "service-logs/stdout.txt"
          $errLog = "service-logs/stderr.txt"

          Write-Host "Starting service..." -ForegroundColor Cyan
          Write-Host "Executable: $exe" -ForegroundColor Cyan
          Write-Host "Port: ${{ env.SERVICE_PORT }}" -ForegroundColor Cyan
          Write-Host "API_KEY: ***" -ForegroundColor Cyan

          # Set environment for subprocess
          $env:API_KEY = "${{ env.API_KEY }}"
          $env:FORTUNA_PORT = "${{ env.SERVICE_PORT }}"
          $env:FORTUNA_ENV = "smoke-test"
          $env:PYTHONUNBUFFERED = "1"  # Force unbuffered output

          # Start process with full I/O redirection
          $proc = Start-Process `
            -FilePath $exe `
            -PassThru `
            -RedirectStandardOutput $outLog `
            -RedirectStandardError $errLog `
            -NoNewWindow

          $pid = $proc.Id
          Write-Host "✅ Service process started with PID: $pid" -ForegroundColor Green
          $pid | Out-File "service.pid" -Encoding ascii

          # Don't wait - proceed to health check
          Start-Sleep -Seconds 5

          # Check if process is still alive
          if (Get-Process -Id $pid -ErrorAction SilentlyContinue) {
            Write-Host "✅ Process still alive after 5 seconds" -ForegroundColor Green
          } else {
            Write-Host "❌ FATAL: Process died immediately" -ForegroundColor Red
            Write-Host "=== STDOUT ===" -ForegroundColor Red
            Get-Content $outLog
            Write-Host "=== STDERR ===" -ForegroundColor Red
            Get-Content $errLog
            exit 1
          }

      - name: 📊 Monitor Process While Running
        run: |
          Set-StrictMode -Version Latest

          $pid = Get-Content "service.pid" -Raw -ErrorAction SilentlyContinue
          if ($pid) {
            $proc = Get-Process -Id $pid -ErrorAction SilentlyContinue
            if ($proc) {
              @"
              === PROCESS INFO ===
              PID: $pid
              Name: $($proc.ProcessName)
              Memory: $([math]::Round($proc.WorkingSet / 1MB, 2)) MB
              CPU Time: $($proc.TotalProcessorTime)
              Threads: $($proc.Threads.Count)
              Handle Count: $($proc.HandleCount)
              "@ | Tee-Object "diagnostics/runtime-trace/process-info.txt"
            }
          }

          # Network state while running
          netstat -ano | Out-File "diagnostics/network-running.txt"

      # ═════════════════════════════════════════════════════════════════════════
      # PHASE 3: HEALTH CHECK WITH AGGRESSIVE RETRIES & DEBUGGING
      # ═════════════════════════════════════════════════════════════════════════
      - name: 💓 Health Check (Retry Loop with Diagnostics)
        run: |
          Set-StrictMode -Version Latest

          $url = "http://127.0.0.1:${{ env.SERVICE_PORT }}${{ env.HEALTH_ENDPOINT }}"
          $maxRetries = 60  # 60 retries = 2 minutes
          $retryInterval = 2
          $attempt = 0
          $success = $false

          Write-Host "Health check URL: $url" -ForegroundColor Cyan
          Write-Host "Max retries: $maxRetries | Interval: $retryInterval seconds" -ForegroundColor Cyan

          $healthLog = "diagnostics/runtime-trace/health-check.log"

          while ($attempt -lt $maxRetries -and -not $success) {
            $attempt++
            $elapsed = ($attempt - 1) * $retryInterval

            Write-Host "Attempt $attempt/$maxRetries (${elapsed}s elapsed)..." -ForegroundColor Yellow

            try {
              # Attempt 1: Test-NetConnection (TCP)
              Write-Host "  [TCP Check]..." -ForegroundColor Gray
              $tcpTest = Test-NetConnection -ComputerName 127.0.0.1 -Port ${{ env.SERVICE_PORT }} -ErrorAction Stop
              if ($tcpTest.TcpTestSucceeded) {
                Write-Host "  ✅ TCP Connection successful" -ForegroundColor Green
                "[$attempt] TCP connection successful" | Out-File -Append $healthLog
              } else {
                Write-Host "  ❌ TCP connection failed" -ForegroundColor Red
                "[$ attempt] TCP connection failed" | Out-File -Append $healthLog
                throw "TCP connection failed"
              }

              # Attempt 2: HTTP Request
              Write-Host "  [HTTP GET]..." -ForegroundColor Gray
              $response = Invoke-WebRequest `
                -Uri $url `
                -UseBasicParsing `
                -TimeoutSec 10 `
                -ErrorAction Stop

              if ($response.StatusCode -eq 200) {
                Write-Host "✅ HEALTH CHECK PASSED (HTTP $($response.StatusCode))" -ForegroundColor Green
                $response.Content | Out-File "diagnostics/runtime-trace/health-response.json"
                $response.Content | Out-File -Append $healthLog
                $success = $true
                break
              } else {
                Write-Host "⚠️  Unexpected status: $($response.StatusCode)" -ForegroundColor Yellow
                "[$attempt] Status $($response.StatusCode)" | Out-File -Append $healthLog
              }

            } catch [System.Net.WebException] {
              $ex = $_
              Write-Host "  ❌ Request failed: $($ex.Exception.Message)" -ForegroundColor Red
              "[$attempt] WebException: $($ex.Exception.Message)" | Out-File -Append $healthLog

            } catch [System.Net.Sockets.SocketException] {
              $ex = $_
              Write-Host "  ❌ Socket error: $($ex.Exception.Message)" -ForegroundColor Red
              "[$attempt] SocketException: $($ex.Exception.Message)" | Out-File -Append $healthLog

            } catch {
              Write-Host "  ❌ Error: $_" -ForegroundColor Red
              "$attempt] Exception: $_" | Out-File -Append $healthLog
            }

            # Capture logs between attempts
            $stdoutTail = Get-Content "service-logs/stdout.txt" -Tail 5 -ErrorAction SilentlyContinue
            $stderrTail = Get-Content "service-logs/stderr.txt" -Tail 5 -ErrorAction SilentlyContinue

            if ($stderrTail) {
              Write-Host "  [STDERR tail]:" -ForegroundColor Gray
              $stderrTail | ForEach-Object { Write-Host "    $_" -ForegroundColor Red }
            }

            if ($attempt -lt $maxRetries) {
              Start-Sleep -Seconds $retryInterval
            }
          }

          if (-not $success) {
            Write-Host "❌ FATAL: Health check failed after $maxRetries attempts" -ForegroundColor Red

            # FULL DIAGNOSTICS ON FAILURE
            Write-Host "`n=== FULL DIAGNOSTIC DUMP ===" -ForegroundColor Red

            Write-Host "`n[STDOUT - Last 50 lines]" -ForegroundColor Cyan
            Get-Content "service-logs/stdout.txt" -Tail 50

            Write-Host "`n[STDERR - Last 50 lines]" -ForegroundColor Cyan
            Get-Content "service-logs/stderr.txt" -Tail 50

            Write-Host "`n[Process Status]" -ForegroundColor Cyan
            $pid = Get-Content "service.pid" -Raw
            Get-Process -Id $pid -ErrorAction SilentlyContinue | Format-List

            Write-Host "`n[Port Binding Check]" -ForegroundColor Cyan
            netstat -ano | grep -E "127\.0\.0\.1:${{ env.SERVICE_PORT }}" 2>$null || `
              netstat -ano | Select-String "127.0.0.1" | Select-String "${{ env.SERVICE_PORT }}"

            Write-Host "`n[Firewall Rules]" -ForegroundColor Cyan
            Get-NetFirewallRule -DisplayName "*Fortuna*" -ErrorAction SilentlyContinue | Format-List

            exit 1
          }

      - name: 🔌 Test API Endpoint
        run: |
          Set-StrictMode -Version Latest

          $url = "http://127.0.0.1:${{ env.SERVICE_PORT }}/api/races"
          $headers = @{ 'X-API-Key' = "${{ env.API_KEY }}" }

          Write-Host "Testing API endpoint: $url" -ForegroundColor Cyan

          try {
            $response = Invoke-WebRequest `
              -Uri $url `
              -Headers $headers `
              -UseBasicParsing `
              -TimeoutSec 10

            Write-Host "✅ API Response: HTTP $($response.StatusCode)" -ForegroundColor Green
            Write-Host "Response size: $($response.Content.Length) bytes" -ForegroundColor Cyan
            $response.Content | Out-File "diagnostics/runtime-trace/api-response.json"

          } catch {
            Write-Host "⚠️  API call failed (service running, but endpoint issue): $_" -ForegroundColor Yellow
          }

      # ═════════════════════════════════════════════════════════════════════════
      # PHASE 4: FRONTEND UI VERIFICATION
      # ═════════════════════════════════════════════════════════════════════════
      - name: '⚙️ Setup Node.js for Frontend Server'
        uses: actions/setup-node@v4
        with:
          node-version: ${{ env.NODE_VERSION }}

      - name: '📦 Install Serve for Static Hosting'
        run: npm install -g serve

      - name: '🚀 Start Frontend Server'
        run: |
          serve -s frontend-dist -l 3000 > frontend-server.log 2>&1 &
          $proc = Get-Process -Name "serve"
          $pid = $proc.Id
          Write-Host "✅ Frontend server started with PID: $pid"
          $pid | Out-File "frontend.pid" -Encoding ascii
          Start-Sleep -Seconds 3

      - name: '🧪 Frontend UI Verification'
        shell: pwsh
        run: |
          Set-StrictMode -Version Latest
          pip install playwright==1.48.2
          python -m playwright install chromium
          $scriptContent = @'
          import sys, os, time
          from playwright.sync_api import sync_playwright, expect

          def run_verification():
              url = "http://127.0.0.1:3000"  # FRONTEND port, not backend!

              with sync_playwright() as p:
                  browser = p.chromium.launch()
                  page = browser.new_page()
                  page.tracing.start(screenshots=True, snapshots=True)

                  try:
                      print(f"[1] Navigating to {url}")
                      page.goto(url, wait_until='networkidle', timeout=20000)

                      print(f"[2] Page title: {page.title()}")
                      print(f"[3] Page URL: {page.url}")

                      # Diagnostic: Get all h1 tags
                      h1_elements = page.locator("h1").all()
                      print(f"[4] Found {len(h1_elements)} h1 tag(s)")
                      for i, elem in enumerate(h1_elements):
                          text = elem.text_content()
                          print(f"     h1[{i}] = '{text}'")

                      # Diagnostic: Check page content
                      content = page.content()
                      if "Fortuna Faucet" in content:
                          print("[5] ✅ 'Fortuna Faucet' in HTML")
                      else:
                          print("[5] ❌ 'Fortuna Faucet' NOT in HTML")
                          print(f"     Page length: {len(content)} bytes")
                          print(f"     First 500 chars: {content[:500]}")

                      # Assertion
                      heading = page.locator("h1:has-text('Fortuna Faucet')")
                      expect(heading).to_be_visible(timeout=10000)

                      print("[6] ✅ UI test PASSED")
                      page.screenshot(path="smoke-test-screenshot.png")
                      page.tracing.stop(path="trace-success.zip")
                      sys.exit(0)

                  except Exception as e:
                      print(f"[ERROR] {type(e).__name__}: {e}", file=sys.stderr)
                      page.screenshot(path="smoke-test-screenshot-FAILURE.png")
                      page.tracing.stop(path="trace-failure.zip")
                      sys.exit(1)
                  finally:
                      browser.close()

          if __name__ == "__main__":
              run_verification()
          '@
          Set-Content -Path "verify_frontend.py" -Value $scriptContent
          python verify_frontend.py

      # ═════════════════════════════════════════════════════════════════════════
      # PHASE 4: POST-EXECUTION FORENSICS
      # ═════════════════════════════════════════════════════════════════════════
      - name: 📊 Post-Test Forensics
        if: failure()
        run: |
          Set-StrictMode -Version Latest

          "=== TOP PROCESSES ===" | Out-File "diagnostics/forensics.log"
          Get-Process | Sort-Object CPU -Descending | Select-Object -First 20 | Out-File -Append "diagnostics/forensics.log"

          "=== NETWORK CONNECTIONS ===" | Out-File -Append "diagnostics/forensics.log"
          netstat -ano | Out-File -Append "diagnostics/forensics.log"

          "=== EVENT VIEWER (Last 20 errors) ===" | Out-File -Append "diagnostics/forensics.log"
          Get-EventLog -LogName System -EntryType Error -Newest 20 -ErrorAction SilentlyContinue | Out-File -Append "diagnostics/forensics.log"

          "=== DISK SPACE ===" | Out-File -Append "diagnostics/forensics.log"
          Get-Volume | Out-File -Append "diagnostics/forensics.log"

          "=== REGISTRY (FortunaWebService) ===" | Out-File -Append "diagnostics/forensics.log"
          Get-ItemProperty -Path "HKLM:\Software\FortunaWebService" -ErrorAction SilentlyContinue | Out-File -Append "diagnostics/forensics.log"

      - name: 📤 Upload All Diagnostics
        if: always()
        uses: actions/upload-artifact@v4
        with:
          name: smoke-test-diagnostics-${{ github.run_id }}
          path: |
            service-logs/
            diagnostics/
            service.pid
            frontend.pid
            frontend-server.log
            smoke-test-screenshot*.png
            trace-*.zip
          retention-days: 30
          if-no-files-found: warn

      - name: 🧹 Cleanup
        if: always()
        run: |
          if (Test-Path 'service.pid') {
            try {
              $pid = Get-Content 'service.pid' -Raw
              Stop-Process -Id $pid -Force -ErrorAction SilentlyContinue
              Write-Host "✅ Backend service process terminated"
            } catch {
              Write-Host "⚠️  Could not terminate backend process"
            }
          }
          if (Test-Path 'frontend.pid') {
            try {
              $pid = Get-Content 'frontend.pid' -Raw
              Stop-Process -Id $pid -Force -ErrorAction SilentlyContinue
              Write-Host "✅ Frontend server process terminated"
            } catch {
              Write-Host "⚠️  Could not terminate frontend process"
            }
          }
          Remove-NetFirewallRule -DisplayName "FortunaSmoke" -ErrorAction SilentlyContinue
          Remove-NetFirewallRule -DisplayName "FortunaSmokeHTTP" -ErrorAction SilentlyContinue
>>>>>>> fdff0997

  package-msi-service:
    name: '💿 Package Service MSI'
    runs-on: windows-latest
    timeout-minutes: 25
<<<<<<< HEAD
    needs: [repo-preflight, smoke-test-service]
=======
    needs: [repo-preflight, smoke-test]
>>>>>>> fdff0997
    env:
      WIX_HASH: ${{ needs.repo-preflight.outputs.wix_definition_hash }}
      BUILD_VERSION: ${{ needs.repo-preflight.outputs.semver }}
      SHORT_SHA: ${{ needs.repo-preflight.outputs.short_sha }}
    steps:
      - name: Checkout Repository
        uses: actions/checkout@v4

      - name: Download Backend
        uses: actions/download-artifact@v4
        with:
          name: backend-executable-${{ github.run_id }}
          path: dist

      - name: Stage Artifacts
        id: stage
        run: |
          Set-StrictMode -Version Latest
          $staging = "${{ env.MSI_STAGING_DIR }}"
          New-Item -ItemType Directory -Path $staging -Force | Out-Null
<<<<<<< HEAD
=======
          # Rename the executable to match the service name defined in the WiX project
>>>>>>> fdff0997
          Move-Item -Path "dist/fortuna-backend.exe" -Destination "$staging/fortuna-webservice.exe" -Force
          $msiName = "Fortuna-WebService-${{ env.BUILD_VERSION }}-${{ env.SHORT_SHA }}.msi".Replace('/', '-')
          "msi_name=$msiName" | Out-File $env:GITHUB_OUTPUT -Encoding utf8 -Append
          Write-Host "✅ Staged for MSI: $msiName"

      - name: Setup .NET SDK
        uses: actions/setup-dotnet@v4
        with:
          dotnet-version: ${{ env.DOTNET_VERSION }}

      - name: Cache NuGet
        uses: actions/cache@v4
        with:
          path: ~/.nuget/packages
          key: ${{ runner.os }}-nuget-${{ env.WIX_HASH }}

      - name: Prepare WiX Project
        run: |
          Set-StrictMode -Version Latest
          Copy-Item "${{ env.WIX_DIR }}/Product_WithService.wxs" "${{ env.WIX_DIR }}/Product.wxs" -Force
<<<<<<< HEAD
          $wixProj = @"
<Project Sdk="WixToolset.Sdk/${{ env.WIX_VERSION }}">
  <PropertyGroup>
    <OutputName>${{ steps.stage.outputs.msi_name }}</OutputName>
    <OutputType>Package</OutputType>
    <DefineConstants>SourceDir=staging</DefineConstants>
    <Platforms>x64</Platforms>
    <Version>${{ env.BUILD_VERSION }}</Version>
  </PropertyGroup>
  <ItemGroup>
    <PackageReference Include="WixToolset.Util.wixext" Version="${{ env.WIX_VERSION }}" />
    <PackageReference Include="WixToolset.Firewall.wixext" Version="${{ env.WIX_VERSION }}" />
    <PackageReference Include="WixToolset.UI.wixext" Version="${{ env.WIX_VERSION }}" />
  </ItemGroup>
  <ItemGroup>
    <Compile Include="Product.wxs" />
  </ItemGroup>
</Project>
"@
          Set-Content "${{ env.WIX_DIR }}/Fortuna.wixproj" $wixProj -Encoding utf8
=======
          $wixProj = @(
            '<Project Sdk="WixToolset.Sdk/${{ env.WIX_VERSION }}">'
            '  <PropertyGroup>'
            '    <OutputName>${{ steps.stage.outputs.msi_name }}</OutputName>'
            '    <OutputType>Package</OutputType>'
            '    <DefineConstants>SourceDir=staging</DefineConstants>'
            '    <Platforms>x64</Platforms>'
            '    <Version>${{ env.BUILD_VERSION }}</Version>'
            '  </PropertyGroup>'
            '  <ItemGroup>'
            '    <PackageReference Include="WixToolset.Util.wixext" Version="${{ env.WIX_VERSION }}" />'
            '    <PackageReference Include="WixToolset.Firewall.wixext" Version="${{ env.WIX_VERSION }}" />'
            '    <PackageReference Include="WixToolset.UI.wixext" Version="${{ env.WIX_VERSION }}" />'
            '  </ItemGroup>'
            '  <ItemGroup>'
            '    <Compile Include="Product.wxs" />'
            '  </ItemGroup>'
            '</Project>'
          )
          Set-Content "${{ env.WIX_DIR }}/Fortuna.wixproj" -Value $wixProj -Encoding utf8
>>>>>>> fdff0997

      - name: Build MSI
        working-directory: ${{ env.WIX_DIR }}
        run: |
          Set-StrictMode -Version Latest
          dotnet build Fortuna.wixproj -c Release -p:Platform=x64 -p:Version="${{ env.BUILD_VERSION }}"
          $msiFile = "bin/x64/Release/${{ steps.stage.outputs.msi_name }}"
          if (-not (Test-Path $msiFile)) { throw "MSI not created" }
          $hash = (Get-FileHash $msiFile -Algorithm SHA256).Hash
          $hash | Out-File "$msiFile.sha256" -Encoding utf8
          Write-Host "✅ MSI Built: $hash"

      - name: Upload MSI + Hash
        uses: actions/upload-artifact@v4
        with:
          name: fortuna-service-msi-${{ github.run_id }}
          path: |
            ${{ env.WIX_DIR }}/bin/x64/Release/*.msi
            ${{ env.WIX_DIR }}/bin/x64/Release/*.sha256
          retention-days: 10

  create-release:
    name: '🚀 Create Release'
    runs-on: ubuntu-latest
    if: startsWith(github.ref, 'refs/tags/')
    needs: package-msi-service
    permissions:
      contents: write
    steps:
      - name: Download MSI
        uses: actions/download-artifact@v4
        with:
          pattern: fortuna-service-msi-*
          merge-multiple: true
          path: assets

<<<<<<< HEAD
=======
      - name: Download SBOM
        uses: actions/upload-artifact@v4
        with:
          name: sbom-${{ github.run_id }}
          path: assets

>>>>>>> fdff0997
      - name: Generate Checksums
        run: |
          cd assets
          ls *.msi
          sha256sum *.msi > SHASUMS256.txt

      - name: Publish Release
        uses: softprops/action-gh-release@v2
        with:
          files: |
            assets/*.msi
            assets/*.sha256
            assets/SHASUMS256.txt
<<<<<<< HEAD
=======
            assets/sbom.spdx.json
>>>>>>> fdff0997
          generate_release_notes: true<|MERGE_RESOLUTION|>--- conflicted
+++ resolved
@@ -34,17 +34,13 @@
   NPM_CONFIG_FUND: 'false'
   NPM_CONFIG_AUDIT: 'false'
   FORCE_COLOR: '3'
-<<<<<<< HEAD
 
   # === PATH CONFIGURATION ===
-=======
->>>>>>> fdff0997
   FRONTEND_DIR: 'web_platform/frontend'
   FRONTEND_BUILD_DIR: 'web_platform/frontend/out'
   BACKEND_DIR: 'python_service'
   WIX_DIR: 'build_wix'
   BACKEND_SPEC: 'fortuna-backend-webservice.spec'
-<<<<<<< HEAD
 
   # === RUNTIME CONFIG ===
   SERVICE_PORT: '8102'
@@ -53,11 +49,6 @@
   FORTUNA_MODE: 'webservice'
 
   # === OUTPUTS ===
-=======
-  SERVICE_PORT: '8102'
-  HEALTH_ENDPOINT: '/health'
-  API_KEY: ${{ secrets.TEST_API_KEY }}
->>>>>>> fdff0997
   MSI_STAGING_DIR: 'build_wix/staging'
   MSI_OUTPUT_DIR: 'dist'
   WIX_VERSION: '4.0.5'
@@ -339,11 +330,7 @@
     name: '📦 Build Frontend'
     runs-on: windows-latest
     timeout-minutes: 20
-<<<<<<< HEAD
     needs: repo-preflight
-=======
-    needs: [repo-preflight, frontend-quality]
->>>>>>> fdff0997
     env:
       FRONTEND_LOCK_HASH: ${{ needs.repo-preflight.outputs.frontend_lock_hash }}
     steps:
@@ -389,7 +376,6 @@
           if ($files.Count -eq 0) {
              Write-Host "❌ FATAL: Build directory empty" -ForegroundColor Red
              exit 1
-<<<<<<< HEAD
           }
           Write-Host "✅ Frontend built: $($files.Count) files."
 
@@ -399,46 +385,12 @@
           name: frontend-build-${{ github.run_id }}
           path: ${{ env.FRONTEND_BUILD_DIR }}
           retention-days: 1
-=======
-          }
-          Write-Host "✅ Frontend built: $($files.Count) files."
-
-      - name: Generate Artifact Manifest
-        run: |
-          Set-StrictMode -Version Latest
-          $outDir = Resolve-Path "${{ env.FRONTEND_BUILD_DIR }}"
-          $manifestPath = "frontend-manifest.tsv"
-          "RelativePath`tSizeBytes`tSHA256" | Out-File $manifestPath -Encoding utf8
-          Get-ChildItem -Path $outDir -Recurse -File | ForEach-Object {
-            $relative = $_.FullName.Substring($outDir.Path.Length).TrimStart('\','/')
-            $hash = (Get-FileHash $_.FullName -Algorithm SHA256).Hash
-            "$relative`t$($_.Length)`t$hash" | Out-File $manifestPath -Encoding utf8 -Append
-          }
-
-      - name: Upload Frontend Artifact
-        uses: actions/upload-artifact@v4
-        with:
-          name: frontend-build-${{ github.run_id }}
-          path: ${{ env.FRONTEND_BUILD_DIR }}
-          retention-days: 3
-
-      - name: Upload Manifest
-        uses: actions/upload-artifact@v4
-        with:
-          name: frontend-manifest-${{ github.run_id }}
-          path: frontend-manifest.tsv
-          retention-days: 3
->>>>>>> fdff0997
 
   build-backend:
     name: '🐍 Build Backend'
     runs-on: windows-latest
     timeout-minutes: 25
-<<<<<<< HEAD
     needs: [repo-preflight, build-frontend]
-=======
-    needs: [repo-preflight, build-frontend, backend-quality]
->>>>>>> fdff0997
     env:
       BACKEND_REQUIREMENTS_HASH: ${{ needs.repo-preflight.outputs.backend_requirements_hash }}
       BUILD_VERSION: ${{ needs.repo-preflight.outputs.semver }}
@@ -470,7 +422,6 @@
             ${{ env.BACKEND_DIR }}/requirements-dev.txt
 
       - name: Install Dependencies
-<<<<<<< HEAD
         run: |
           Set-StrictMode -Version Latest
           python -m pip install --upgrade pip setuptools wheel
@@ -478,33 +429,13 @@
           if (Test-Path "${{ env.BACKEND_DIR }}/requirements-dev.txt") {
             pip install -r "${{ env.BACKEND_DIR }}/requirements-dev.txt"
           }
-=======
-        run: |
-          Set-StrictMode -Version Latest
-          python -m pip install --upgrade pip setuptools wheel
-          pip install -r "${{ env.BACKEND_DIR }}/requirements.txt"
-          if (Test-Path "${{ env.BACKEND_DIR }}/requirements-dev.txt") {
-            pip install -r "${{ env.BACKEND_DIR }}/requirements-dev.txt"
-          }
-
-      - name: Freeze Dependency Snapshot
-        run: |
-          Set-StrictMode -Version Latest
-          pip freeze | Out-File backend-freeze.txt -Encoding utf8
->>>>>>> fdff0997
 
       - name: Create Required Backend Directories
         run: |
           Set-StrictMode -Version Latest
-<<<<<<< HEAD
           New-Item -ItemType Directory -Path "${{ env.BACKEND_DIR }}/data" -Force | Out-Null
           New-Item -ItemType Directory -Path "${{ env.BACKEND_DIR }}/json" -Force | Out-Null
           Write-Host "✅ Created required backend directories."
-=======
-          New-Item -ItemType Directory -Path "python_service/data" -Force | Out-Null
-          New-Item -ItemType Directory -Path "python_service/json" -Force | Out-Null
-          Write-Host "✅ Created required backend directories for PyInstaller." -ForegroundColor Green
->>>>>>> fdff0997
 
       - name: Build with PyInstaller
         env:
@@ -532,26 +463,10 @@
 
       - name: Upload Backend Executable
         uses: actions/upload-artifact@v4
-<<<<<<< HEAD
         with:
           name: backend-executable-${{ github.run_id }}
           path: dist/fortuna-backend.exe
           retention-days: 3
-=======
-        with:
-          name: backend-executable-${{ github.run_id }}
-          path: dist/fortuna-backend.exe
-          retention-days: 3
-
-      - name: Upload Backend Metadata
-        uses: actions/upload-artifact@v4
-        with:
-          name: backend-metadata-${{ github.run_id }}
-          path: |
-            backend-sha256.tsv
-            backend-freeze.txt
-          retention-days: 7
->>>>>>> fdff0997
 
       - name: Upload Backend Metadata
         uses: actions/upload-artifact@v4
@@ -605,193 +520,16 @@
              Write-Host "ℹ️ '$searchString' not found in plain text (likely compressed). Continuing..." -ForegroundColor Gray
           }
 
-<<<<<<< HEAD
           # Force successful exit code
           exit 0
 
       - name: Start Service
-=======
-          Write-Host "✅ All dependencies installed" -ForegroundColor Green
-
-      - name: 📦 Capture Installed Packages
-        run: |
-          pip list | Tee-Object "installed-packages.txt"
-          pip freeze | Tee-Object "pip-freeze.txt"
-
-      - name: 🐍 Set PYTHONPATH
-        run: |
-          echo "PYTHONPATH=${{ github.workspace }}" | Out-File -FilePath $env:GITHUB_ENV -Encoding utf8 -Append
-          Write-Host "PYTHONPATH set to ${{ github.workspace }}"
-
-      - name: 🧪 PHASE 1 System Imports
-        run: |
-          python -c @'
-          import sys
-
-          print("\n" + "="*80)
-          print("PHASE 1 SYSTEM-LEVEL IMPORTS")
-          print("="*80)
-
-          modules = [
-              ('os', 'filesystem'),
-              ('sys', 'system'),
-              ('json', 'serialization'),
-              ('asyncio', 'async I/O'),
-              ('pathlib', 'paths'),
-              ('typing', 'type hints'),
-              ('importlib', 'import utilities'),
-          ]
-
-          failed = []
-          for mod_name, desc in modules:
-              try:
-                  __import__(mod_name)
-                  print(f"✅ {mod_name:20} [{desc}]")
-              except Exception as e:
-                  print(f"❌ {mod_name:20} ERROR: {e}")
-                  failed.append((mod_name, str(e)))
-
-          if failed:
-              print(f"\n❌ CRITICAL: {len(failed)} system imports failed")
-              sys.exit(1)
-
-          print(f"\n✅ Phase 1 complete")
-          '@
-
-          if ($LASTEXITCODE -ne 0) { exit 1 }
-
-      - name: 🧪 PHASE 2 Web Framework Core
-        run: |
-          python -c @'
-          import sys
-          import traceback
-
-          print("\n" + "="*80)
-          print("PHASE 2 WEB FRAMEWORK CORE")
-          print("="*80)
-
-          modules = [
-              ('fastapi', 'web framework'),
-              ('uvicorn', 'ASGI server'),
-              ('starlette', 'ASGI toolkit'),
-              ('starlette.applications', 'ASGI app'),
-              ('starlette.routing', 'routing'),
-          ]
-
-          failed = []
-          for mod_name, desc in modules:
-              try:
-                  __import__(mod_name)
-                  print(f"✅ {mod_name:30} [{desc}]")
-              except ImportError as e:
-                  print(f"❌ {mod_name:30} ImportError: {e}")
-                  failed.append((mod_name, str(e)))
-              except Exception as e:
-                  print(f"⚠️  {mod_name:30} {type(e).__name__}: {e}")
-
-          if failed:
-              print(f"\n❌ {len(failed)} core framework imports failed")
-              for mod, err in failed:
-                  print(f"  - {mod}")
-              sys.exit(1)
-
-          print(f"\n✅ Phase 2 complete")
-          '@
-
-          if ($LASTEXITCODE -ne 0) { exit 1 }
-
-      - name: 🧪 PHASE 3 Pydantic & Data Validation
-        run: |
-          python -c @'
-          import sys
-
-          print("\n" + "="*80)
-          print("PHASE 3 PYDANTIC & DATA VALIDATION")
-          print("="*80)
-
-          modules = [
-              ('pydantic', 'validation'),
-              ('pydantic_core', 'core'),
-              ('pydantic_settings', 'settings'),
-          ]
-
-          for mod_name, desc in modules:
-              try:
-                  __import__(mod_name)
-                  print(f"✅ {mod_name:30} [{desc}]")
-              except Exception as e:
-                  print(f"❌ {mod_name:30} {type(e).__name__}: {e}")
-                  sys.exit(1)
-
-          print(f"\n✅ Phase 3 complete")
-          '@
-
-          if ($LASTEXITCODE -ne 0) { exit 1 }
-
-      - name: 🧪 PHASE 4 Async/IO Utilities
-        run: |
-          python -c @'
-          import sys
-
-          print("\n" + "="*80)
-          print("PHASE 4 ASYNC/IO UTILITIES")
-          print("="*80)
-
-          modules = [
-              ('anyio', 'async compat'),
-              ('httpcore', 'HTTP core'),
-              ('httpx', 'HTTP client'),
-              ('aiosqlite', 'async DB'),
-          ]
-
-          for mod_name, desc in modules:
-              try:
-                  __import__(mod_name)
-                  print(f"✅ {mod_name:30} [{desc}]")
-              except Exception as e:
-                  print(f"❌ {mod_name:30} {type(e).__name__}: {e}")
-                  sys.exit(1)
-
-          print(f"\n✅ Phase 4 complete")
-          '@
-
-          if ($LASTEXITCODE -ne 0) { exit 1 }
-
-      - name: 🧪 PHASE 5 Optional Dependencies (non-critical)
-        continue-on-error: true
-        run: |
-          python -c @'
-          import sys
-
-          print("\n" + "="*80)
-          print("PHASE 5 OPTIONAL DEPENDENCIES (non-critical)")
-          print("="*80)
-
-          modules = [
-              ('slowapi', 'rate limiting'),
-              ('structlog', 'logging'),
-              ('tenacity', 'retries'),
-          ]
-
-          for mod_name, desc in modules:
-              try:
-                  __import__(mod_name)
-                  print(f"✅ {mod_name:30} [{desc}]")
-              except Exception as e:
-                  print(f"⚠️  {mod_name:30} not critical: {type(e).__name__}")
-
-          print(f"\n✅ Phase 5 complete (warnings OK)")
-          '@
-
-      - name: 🧪 PHASE 6 Application Directory Structure
->>>>>>> fdff0997
         run: |
           Set-StrictMode -Version Latest
           $env:API_KEY = "${{ env.API_KEY }}"
           $env:FORTUNA_PORT = "${{ env.SERVICE_PORT }}"
           $env:FORTUNA_MODE = "${{ env.FORTUNA_MODE }}"
 
-<<<<<<< HEAD
           $proc = Start-Process -FilePath "dist\\fortuna-backend.exe" `
             -PassThru `
             -RedirectStandardOutput "$env:SMOKE_LOG_DIR/backend-out.txt" `
@@ -858,785 +596,12 @@
             Stop-Process -Id $pid -Force -ErrorAction SilentlyContinue
           }
           Remove-NetFirewallRule -DisplayName "FortunaSmokeTest" -ErrorAction SilentlyContinue
-=======
-          python -c @'
-          import os
-          from pathlib import Path
-
-          print("\n" + "="*80)
-          print("PHASE 6 APPLICATION DIRECTORY STRUCTURE")
-          print("="*80)
-
-          cwd = Path.cwd()
-          python_service = cwd / "python_service"
-
-          print(f"\nCurrent directory: {cwd}")
-          print(f"\npython_service exists: {python_service.exists()}")
-          if python_service.exists():
-              print(f"  Contents:")
-              for item in python_service.iterdir():
-                  print(f"    - {item.name}")
-
-              main_py = python_service / "main.py"
-              api_py = python_service / "api.py"
-
-              print(f"\n  main.py: {main_py.exists()} ({main_py.stat().st_size if main_py.exists() else 'N/A'} bytes)")
-              print(f"  api.py: {api_py.exists()} ({api_py.stat().st_size if api_py.exists() else 'N/A'} bytes)")
-          '@
-
-      - name: 🧪 PHASE 7 CRITICAL - Application Module Imports
-        run: |
-          python -c @'
-          import sys
-          import traceback
-          from pathlib import Path
-
-          print("\n" + "="*80)
-          print("PHASE 7 APPLICATION MODULE IMPORTS (CRITICAL)")
-          print("="*80)
-
-          # Step 1: python_service
-          print("\n[Step 1] Importing python_service...")
-          try:
-              import python_service
-              print(f"✅ python_service imported")
-              print(f"   Location: {python_service.__file__}")
-          except Exception as e:
-              print(f"❌ FATAL: python_service import failed")
-              print(f"   Error: {type(e).__name__}: {e}")
-              traceback.print_exc()
-              sys.exit(1)
-
-          # Step 2: Get app object
-          print("\n[Step 2] Retrieving 'app' object from main...")
-          try:
-              from python_service.main import app
-              print(f"✅ app object retrieved")
-              print(f"   Type: {type(app)}")
-              print(f"   Class: {app.__class__.__name__}")
-              print(f"   Module: {app.__class__.__module__}")
-          except Exception as e:
-              print(f"❌ FATAL: Could not get app object")
-              print(f"   Error: {type(e).__name__}: {e}")
-              traceback.print_exc()
-              sys.exit(1)
-
-          print("\n" + "="*80)
-          print("✅ ALL APPLICATION IMPORTS SUCCESSFUL")
-          print("="*80)
-          print("\nThe ASGI app is fully importable.")
-          print("Uvicorn should be able to load it successfully.")
-          '@
-
-          if ($LASTEXITCODE -ne 0) {
-            Write-Host "❌ APPLICATION IMPORT TEST FAILED" -ForegroundColor Red
-            exit 1
-          }
-
-      - name: 📋 Generate ASGI Diagnostic Report
-        if: always()
-        run: |
-          Set-StrictMode -Version Latest
-          $report = @()
-          $report += "╔════════════════════════════════════════════════════════════════════════════╗"
-          $report += "║              ASGI IMPORT KILLER - DIAGNOSTIC REPORT                        ║"
-          $report += "╚════════════════════════════════════════════════════════════════════════════╝"
-          $report += ""
-          $report += "Timestamp: $(Get-Date -Format 'o')"
-          $report += "Python: $(python --version)"
-          $report += ""
-          $report += "┌────────────────────────────────────────────────────────────────────────────┐"
-          $result = if ($LASTEXITCODE -eq 0) { 'PASS ✅' } else { 'FAIL ❌' }
-          $report += "│ RESULT: $result │"
-          $report += "└────────────────────────────────────────────────────────────────────────────┘"
-          $report += ""
-          $report += "If this passed:"
-          $report += "  ✅ All required dependencies are installed"
-          $report += "  ✅ python_service.main is importable"
-          $report += "  ✅ FastAPI app is accessible"
-          $report += "  ✅ The executable should work"
-          $report += "  ✅ Uvicorn WILL be able to load the app"
-          $report += ""
-          $report += "If this failed:"
-          $report += "  ❌ See error output above for the exact problem"
-          $report += "  ❌ Fix the import error in your code"
-          $report += "  ❌ Common issues:"
-          $report += "     - Missing dependency in requirements.txt"
-          $report += "     - Syntax error in api.py or main.py"
-          $report += "     - Circular import in api.py"
-          $report += "     - api.py imports a module that fails"
-          $report += ""
-          $report += "╔════════════════════════════════════════════════════════════════════════════╗"
-          $report | Tee-Object "asgi-diagnostic-report.txt"
-
-      - name: 📤 Upload Diagnostic Artifacts
-        if: always()
-        uses: actions/upload-artifact@v4
-        with:
-          name: asgi-import-diagnostics-${{ github.run_id }}
-          path: |
-            install-requirements.log
-            installed-packages.txt
-            pip-freeze.txt
-            asgi-diagnostic-report.txt
-          retention-days: 30
-          if-no-files-found: warn
-
-  smoke-test:
-    name: '🔬 Smoke Test (Diagnostic Overkill)'
-    runs-on: windows-latest
-    timeout-minutes: 30
-    needs: [build-frontend, build-backend, diagnose-asgi-imports]
-    steps:
-      # ═════════════════════════════════════════════════════════════════════════
-      # PHASE 0: PRE-EXECUTION FORENSICS
-      # ═════════════════════════════════════════════════════════════════════════
-      - name: 📥 Download Backend Executable
-        uses: actions/download-artifact@v4
-        with:
-          name: backend-executable-${{ github.run_id }}
-          path: dist
-
-      - name: 📥 Download Frontend Build
-        uses: actions/download-artifact@v4
-        with:
-          name: frontend-build-${{ github.run_id }}
-          path: frontend-dist
-
-      - name: 🏗️ Setup Directories & Capture Baseline
-        run: |
-          Set-StrictMode -Version Latest
-
-          # Create diagnostic structure
-          New-Item -ItemType Directory -Path "service-logs" -Force | Out-Null
-          New-Item -ItemType Directory -Path "diagnostics" -Force | Out-Null
-          New-Item -ItemType Directory -Path "diagnostics/exe-analysis" -Force | Out-Null
-          New-Item -ItemType Directory -Path "diagnostics/runtime-trace" -Force | Out-Null
-          New-Item -ItemType Directory -Path "diagnostics/import-analysis" -Force | Out-Null
-          New-Item -ItemType Directory -Path "diagnostics/environment" -Force | Out-Null
-          New-Item -ItemType Directory -Path "data" -Force | Out-Null
-          New-Item -ItemType Directory -Path "json" -Force | Out-Null
-
-          # Baseline system state
-          Get-Process | Out-File "diagnostics/baseline-processes.txt"
-          Get-NetTCPConnection -ErrorAction SilentlyContinue | Out-File "diagnostics/baseline-network.txt"
-          [Environment]::GetEnvironmentVariables() | Out-File "diagnostics/baseline-env.txt"
-
-          Write-Host "✅ Diagnostic directories created" -ForegroundColor Green
-
-      - name: 🔬 Analyze Executable (Pre-Execution)
-        run: |
-          Set-StrictMode -Version Latest
-
-          $exe = "dist/fortuna-backend.exe"
-
-          # File properties
-          $info = Get-Item $exe
-          $size = $info.Length / 1MB
-
-          @"
-          === EXECUTABLE ANALYSIS ===
-          Path: $($info.FullName)
-          Size: $([math]::Round($size, 2)) MB
-          Created: $($info.CreationTime)
-          Modified: $($info.LastWriteTime)
-          Attributes: $($info.Attributes)
-          "@ | Tee-Object "diagnostics/exe-analysis/exe-properties.txt"
-
-          # PE signature check
-          $bytes = [System.IO.File]::ReadAllBytes($exe)
-          $peSignature = "{0:X2}{1:X2}" -f $bytes[0], $bytes[1]
-          if ($peSignature -eq "4D5A") {
-            Write-Host "✅ Valid PE signature: $peSignature" -ForegroundColor Green
-          } else {
-            Write-Host "❌ INVALID PE signature: $peSignature (expected 4D5A)" -ForegroundColor Red
-            exit 1
-          }
-
-          # Check for embedded dependencies (more robustly)
-          $searchString = "uvicorn"
-          # Use Select-String instead of findstr to avoid exit code 1 issues
-          if (Select-String -Path $exe -Pattern $searchString -Quiet -SimpleMatch) {
-              Write-Host "✅ Found '$searchString' reference."
-          } else {
-              Write-Host "ℹ️ '$searchString' not found in binary (likely packed). Continuing..." -ForegroundColor Gray
-          }
-
-      - name: 🔒 Configure Firewall & Network
-        run: |
-          Set-StrictMode -Version Latest
-
-          # Create firewall rule
-          try {
-            New-NetFirewallRule `
-              -DisplayName "FortunaSmoke" `
-              -Direction Inbound `
-              -Action Allow `
-              -Protocol TCP `
-              -LocalPort ${{ env.SERVICE_PORT }} `
-              -ErrorAction Stop
-            Write-Host "✅ Firewall rule created" -ForegroundColor Green
-          } catch {
-            Write-Host "⚠️  Firewall rule may exist: $_" -ForegroundColor Yellow
-          }
-
-          # Allow port in Windows Defender
-          try {
-            netsh advfirewall firewall add rule name="FortunaSmokeHTTP" dir=in action=allow protocol=tcp localport=${{ env.SERVICE_PORT }} | Out-File "diagnostics/firewall-netsh.log"
-          } catch {
-            Write-Host "⚠️  netsh command issue (non-critical)" -ForegroundColor Yellow
-          }
-
-          # Baseline netstat
-          netstat -ano | Out-File "diagnostics/network-baseline.txt"
-
-      # ═════════════════════════════════════════════════════════════════════════
-      # PHASE 1: PRE-LAUNCH PYTHON/ASGI VALIDATION
-      # ═════════════════════════════════════════════════════════════════════════
-      - name: Setup Python for Pre-Launch Check
-        uses: actions/setup-python@v5
-        with:
-          python-version: ${{ env.PYTHON_VERSION }}
-
-      - name: Install Dependencies for Pre-Launch Check
-        run: |
-          Set-StrictMode -Version Latest
-          python -m pip install --upgrade pip
-          pip install -r "${{ env.BACKEND_DIR }}/requirements.txt"
-          if (Test-Path "${{ env.BACKEND_DIR }}/requirements-dev.txt") {
-            pip install -r "${{ env.BACKEND_DIR }}/requirements-dev.txt"
-          }
-
-      - name: 🐍 Test PyInstaller Python Environment (Mimic Executable)
-        run: |
-          Set-StrictMode -Version Latest
-
-          # Create a test script that mimics what the executable should do
-          $testScript = @'
-          import sys
-          import os
-          import traceback
-
-          print("=" * 80)
-          print("PRE-LAUNCH PYTHON ENVIRONMENT CHECK")
-          print("=" * 80)
-
-          # 1. System paths
-          print("\n1. PYTHON ENVIRONMENT:")
-          print(f"   Python: {sys.executable}")
-          print(f"   Version: {sys.version}")
-          print(f"   Platform: {sys.platform}")
-          print(f"   Prefix: {sys.prefix}")
-
-          # 2. Module search paths
-          print("\n2. MODULE SEARCH PATHS:")
-          for i, p in enumerate(sys.path):
-              print(f"   [{i}] {p}")
-
-          # 3. Critical imports (same as in PyInstaller spec)
-          critical_modules = [
-              'fastapi',
-              'uvicorn',
-              'pydantic',
-              'pydantic_core',
-              'pydantic_settings',
-              'aiosqlite',
-              'slowapi',
-              'structlog',
-              'starlette',
-              'starlette.staticfiles',
-              'anyio',
-              'httpcore',
-              'httpx',
-          ]
-
-          print("\n3. CRITICAL MODULE IMPORTS:")
-          failed = []
-          for mod in critical_modules:
-              try:
-                  __import__(mod)
-                  print(f"   ✅ {mod}")
-              except ImportError as e:
-                  print(f"   ❌ {mod}: {e}")
-                  failed.append((mod, str(e)))
-              except Exception as e:
-                  print(f"   ⚠️  {mod}: {type(e).__name__}: {e}")
-
-          # 4. Attempt to import python_service modules
-          print("\n4. APPLICATION MODULES (python_service):")
-          app_modules = [
-              'python_service',
-              'python_service.main',
-              'python_service.api',
-          ]
-
-          for mod in app_modules:
-              try:
-                  __import__(mod)
-                  print(f"   ✅ {mod}")
-              except ImportError as e:
-                  print(f"   ❌ {mod}: {e}")
-                  failed.append((mod, str(e)))
-                  traceback.print_exc()
-              except Exception as e:
-                  print(f"   ⚠️  {mod}: {type(e).__name__}: {e}")
-                  traceback.print_exc()
-
-          # 5. Test ASGI app instantiation
-          print("\n5. ASGI APP INSTANTIATION:")
-          try:
-              from python_service.main import app
-              print(f"   ✅ Successfully imported app from main")
-              print(f"   App type: {type(app)}")
-              print(f"   App class: {app.__class__.__name__}")
-          except ImportError as e:
-              print(f"   ❌ Failed to import app: {e}")
-              traceback.print_exc()
-              failed.append(("main.app", str(e)))
-          except Exception as e:
-              print(f"   ⚠️  {type(e).__name__}: {e}")
-              traceback.print_exc()
-
-          # Summary
-          print("\n" + "=" * 80)
-          if failed:
-              print(f"FAILURES: {len(failed)} module(s) failed")
-              for mod, err in failed:
-                  print(f"  - {mod}")
-                  print(f"    {err[:100]}")
-              sys.exit(1)
-          else:
-              print("✅ ALL CHECKS PASSED")
-              sys.exit(0)
-          '@
-
-          $testScript | Out-File "diagnostics/import-analysis/pre-launch-test.py" -Encoding utf8
-
-          python "diagnostics/import-analysis/pre-launch-test.py" 2>&1 | Tee-Object "diagnostics/import-analysis/pre-launch-output.txt"
-
-          if ($LASTEXITCODE -ne 0) {
-            Write-Host "⚠️  Pre-launch Python check failed (but executable may still work)" -ForegroundColor Yellow
-          }
-
-      - name: 🔍 Inspect Executable Contents (Strings Dump)
-        run: |
-          Set-StrictMode -Version Latest
-
-          $exe = "dist/fortuna-backend.exe"
-
-          # Extract strings from executable (look for module names, ports, etc.)
-          # Note: This requires PowerShell Get-Content binary reading
-          $content = [System.IO.File]::ReadAllBytes($exe)
-          $text = [System.Text.Encoding]::ASCII.GetString($content)
-
-          # Extract readable strings
-          $strings = [regex]::Matches($text, '[A-Za-z0-9_.\-/]+') | ForEach-Object { $_.Value } | Sort-Object -Unique
-
-          # Filter for interesting ones
-          $interestingStrings = $strings | Where-Object {
-            $_ -match '(uvicorn|fastapi|web_service|backend|main|api|asgi|starlette)' -or
-            $_.Length -gt 20 -and $_ -match '(\.py|\.so|\.dll|Protocol|http)'
-          }
-
-          Write-Host "Found $($interestingStrings.Count) interesting strings in executable" -ForegroundColor Cyan
-          $interestingStrings | Out-File "diagnostics/exe-analysis/interesting-strings.txt"
-          $interestingStrings | Out-Host
-
-      - name: 📊 Capture Environment for Service Launch
-        run: |
-          Set-StrictMode -Version Latest
-
-          $env | Out-File "diagnostics/environment/launch-environment.txt"
-
-          $envVars = @{
-            'API_KEY' = $env:API_KEY
-            'FORTUNA_PORT' = $env:FORTUNA_PORT
-            'FORTUNA_ENV' = $env:FORTUNA_ENV
-            'PYTHONPATH' = $env:PYTHONPATH
-            'PATH' = $env:PATH
-            'TEMP' = $env:TEMP
-            'TMP' = $env:TMP
-          }
-
-          @"
-          === SERVICE LAUNCH ENVIRONMENT ===
-          API_KEY: $($envVars['API_KEY'] ? '***SET***' : 'NOT SET')
-          FORTUNA_PORT: $($envVars['FORTUNA_PORT'])
-          FORTUNA_ENV: $($envVars['FORTUNA_ENV'])
-          PYTHONPATH: $($envVars['PYTHONPATH'])
-          TEMP: $($envVars['TEMP'])
-
-          Full environment:
-          "@ | Out-File "diagnostics/environment/service-environment.txt"
-
-          $envVars.GetEnumerator() | ForEach-Object {
-            "$($_.Key)=$($_.Value)" | Out-File -Append "diagnostics/environment/service-environment.txt"
-          }
-
-      # ═════════════════════════════════════════════════════════════════════════
-      # PHASE 2: SERVICE LAUNCH WITH OBSESSIVE TRACING
-      # ═════════════════════════════════════════════════════════════════════════
-      - name: 🚀 Start Service with Full Output Capture
-        run: |
-          Set-StrictMode -Version Latest
-
-          $exe = Resolve-Path "dist/fortuna-backend.exe"
-          $outLog = "service-logs/stdout.txt"
-          $errLog = "service-logs/stderr.txt"
-
-          Write-Host "Starting service..." -ForegroundColor Cyan
-          Write-Host "Executable: $exe" -ForegroundColor Cyan
-          Write-Host "Port: ${{ env.SERVICE_PORT }}" -ForegroundColor Cyan
-          Write-Host "API_KEY: ***" -ForegroundColor Cyan
-
-          # Set environment for subprocess
-          $env:API_KEY = "${{ env.API_KEY }}"
-          $env:FORTUNA_PORT = "${{ env.SERVICE_PORT }}"
-          $env:FORTUNA_ENV = "smoke-test"
-          $env:PYTHONUNBUFFERED = "1"  # Force unbuffered output
-
-          # Start process with full I/O redirection
-          $proc = Start-Process `
-            -FilePath $exe `
-            -PassThru `
-            -RedirectStandardOutput $outLog `
-            -RedirectStandardError $errLog `
-            -NoNewWindow
-
-          $pid = $proc.Id
-          Write-Host "✅ Service process started with PID: $pid" -ForegroundColor Green
-          $pid | Out-File "service.pid" -Encoding ascii
-
-          # Don't wait - proceed to health check
-          Start-Sleep -Seconds 5
-
-          # Check if process is still alive
-          if (Get-Process -Id $pid -ErrorAction SilentlyContinue) {
-            Write-Host "✅ Process still alive after 5 seconds" -ForegroundColor Green
-          } else {
-            Write-Host "❌ FATAL: Process died immediately" -ForegroundColor Red
-            Write-Host "=== STDOUT ===" -ForegroundColor Red
-            Get-Content $outLog
-            Write-Host "=== STDERR ===" -ForegroundColor Red
-            Get-Content $errLog
-            exit 1
-          }
-
-      - name: 📊 Monitor Process While Running
-        run: |
-          Set-StrictMode -Version Latest
-
-          $pid = Get-Content "service.pid" -Raw -ErrorAction SilentlyContinue
-          if ($pid) {
-            $proc = Get-Process -Id $pid -ErrorAction SilentlyContinue
-            if ($proc) {
-              @"
-              === PROCESS INFO ===
-              PID: $pid
-              Name: $($proc.ProcessName)
-              Memory: $([math]::Round($proc.WorkingSet / 1MB, 2)) MB
-              CPU Time: $($proc.TotalProcessorTime)
-              Threads: $($proc.Threads.Count)
-              Handle Count: $($proc.HandleCount)
-              "@ | Tee-Object "diagnostics/runtime-trace/process-info.txt"
-            }
-          }
-
-          # Network state while running
-          netstat -ano | Out-File "diagnostics/network-running.txt"
-
-      # ═════════════════════════════════════════════════════════════════════════
-      # PHASE 3: HEALTH CHECK WITH AGGRESSIVE RETRIES & DEBUGGING
-      # ═════════════════════════════════════════════════════════════════════════
-      - name: 💓 Health Check (Retry Loop with Diagnostics)
-        run: |
-          Set-StrictMode -Version Latest
-
-          $url = "http://127.0.0.1:${{ env.SERVICE_PORT }}${{ env.HEALTH_ENDPOINT }}"
-          $maxRetries = 60  # 60 retries = 2 minutes
-          $retryInterval = 2
-          $attempt = 0
-          $success = $false
-
-          Write-Host "Health check URL: $url" -ForegroundColor Cyan
-          Write-Host "Max retries: $maxRetries | Interval: $retryInterval seconds" -ForegroundColor Cyan
-
-          $healthLog = "diagnostics/runtime-trace/health-check.log"
-
-          while ($attempt -lt $maxRetries -and -not $success) {
-            $attempt++
-            $elapsed = ($attempt - 1) * $retryInterval
-
-            Write-Host "Attempt $attempt/$maxRetries (${elapsed}s elapsed)..." -ForegroundColor Yellow
-
-            try {
-              # Attempt 1: Test-NetConnection (TCP)
-              Write-Host "  [TCP Check]..." -ForegroundColor Gray
-              $tcpTest = Test-NetConnection -ComputerName 127.0.0.1 -Port ${{ env.SERVICE_PORT }} -ErrorAction Stop
-              if ($tcpTest.TcpTestSucceeded) {
-                Write-Host "  ✅ TCP Connection successful" -ForegroundColor Green
-                "[$attempt] TCP connection successful" | Out-File -Append $healthLog
-              } else {
-                Write-Host "  ❌ TCP connection failed" -ForegroundColor Red
-                "[$ attempt] TCP connection failed" | Out-File -Append $healthLog
-                throw "TCP connection failed"
-              }
-
-              # Attempt 2: HTTP Request
-              Write-Host "  [HTTP GET]..." -ForegroundColor Gray
-              $response = Invoke-WebRequest `
-                -Uri $url `
-                -UseBasicParsing `
-                -TimeoutSec 10 `
-                -ErrorAction Stop
-
-              if ($response.StatusCode -eq 200) {
-                Write-Host "✅ HEALTH CHECK PASSED (HTTP $($response.StatusCode))" -ForegroundColor Green
-                $response.Content | Out-File "diagnostics/runtime-trace/health-response.json"
-                $response.Content | Out-File -Append $healthLog
-                $success = $true
-                break
-              } else {
-                Write-Host "⚠️  Unexpected status: $($response.StatusCode)" -ForegroundColor Yellow
-                "[$attempt] Status $($response.StatusCode)" | Out-File -Append $healthLog
-              }
-
-            } catch [System.Net.WebException] {
-              $ex = $_
-              Write-Host "  ❌ Request failed: $($ex.Exception.Message)" -ForegroundColor Red
-              "[$attempt] WebException: $($ex.Exception.Message)" | Out-File -Append $healthLog
-
-            } catch [System.Net.Sockets.SocketException] {
-              $ex = $_
-              Write-Host "  ❌ Socket error: $($ex.Exception.Message)" -ForegroundColor Red
-              "[$attempt] SocketException: $($ex.Exception.Message)" | Out-File -Append $healthLog
-
-            } catch {
-              Write-Host "  ❌ Error: $_" -ForegroundColor Red
-              "$attempt] Exception: $_" | Out-File -Append $healthLog
-            }
-
-            # Capture logs between attempts
-            $stdoutTail = Get-Content "service-logs/stdout.txt" -Tail 5 -ErrorAction SilentlyContinue
-            $stderrTail = Get-Content "service-logs/stderr.txt" -Tail 5 -ErrorAction SilentlyContinue
-
-            if ($stderrTail) {
-              Write-Host "  [STDERR tail]:" -ForegroundColor Gray
-              $stderrTail | ForEach-Object { Write-Host "    $_" -ForegroundColor Red }
-            }
-
-            if ($attempt -lt $maxRetries) {
-              Start-Sleep -Seconds $retryInterval
-            }
-          }
-
-          if (-not $success) {
-            Write-Host "❌ FATAL: Health check failed after $maxRetries attempts" -ForegroundColor Red
-
-            # FULL DIAGNOSTICS ON FAILURE
-            Write-Host "`n=== FULL DIAGNOSTIC DUMP ===" -ForegroundColor Red
-
-            Write-Host "`n[STDOUT - Last 50 lines]" -ForegroundColor Cyan
-            Get-Content "service-logs/stdout.txt" -Tail 50
-
-            Write-Host "`n[STDERR - Last 50 lines]" -ForegroundColor Cyan
-            Get-Content "service-logs/stderr.txt" -Tail 50
-
-            Write-Host "`n[Process Status]" -ForegroundColor Cyan
-            $pid = Get-Content "service.pid" -Raw
-            Get-Process -Id $pid -ErrorAction SilentlyContinue | Format-List
-
-            Write-Host "`n[Port Binding Check]" -ForegroundColor Cyan
-            netstat -ano | grep -E "127\.0\.0\.1:${{ env.SERVICE_PORT }}" 2>$null || `
-              netstat -ano | Select-String "127.0.0.1" | Select-String "${{ env.SERVICE_PORT }}"
-
-            Write-Host "`n[Firewall Rules]" -ForegroundColor Cyan
-            Get-NetFirewallRule -DisplayName "*Fortuna*" -ErrorAction SilentlyContinue | Format-List
-
-            exit 1
-          }
-
-      - name: 🔌 Test API Endpoint
-        run: |
-          Set-StrictMode -Version Latest
-
-          $url = "http://127.0.0.1:${{ env.SERVICE_PORT }}/api/races"
-          $headers = @{ 'X-API-Key' = "${{ env.API_KEY }}" }
-
-          Write-Host "Testing API endpoint: $url" -ForegroundColor Cyan
-
-          try {
-            $response = Invoke-WebRequest `
-              -Uri $url `
-              -Headers $headers `
-              -UseBasicParsing `
-              -TimeoutSec 10
-
-            Write-Host "✅ API Response: HTTP $($response.StatusCode)" -ForegroundColor Green
-            Write-Host "Response size: $($response.Content.Length) bytes" -ForegroundColor Cyan
-            $response.Content | Out-File "diagnostics/runtime-trace/api-response.json"
-
-          } catch {
-            Write-Host "⚠️  API call failed (service running, but endpoint issue): $_" -ForegroundColor Yellow
-          }
-
-      # ═════════════════════════════════════════════════════════════════════════
-      # PHASE 4: FRONTEND UI VERIFICATION
-      # ═════════════════════════════════════════════════════════════════════════
-      - name: '⚙️ Setup Node.js for Frontend Server'
-        uses: actions/setup-node@v4
-        with:
-          node-version: ${{ env.NODE_VERSION }}
-
-      - name: '📦 Install Serve for Static Hosting'
-        run: npm install -g serve
-
-      - name: '🚀 Start Frontend Server'
-        run: |
-          serve -s frontend-dist -l 3000 > frontend-server.log 2>&1 &
-          $proc = Get-Process -Name "serve"
-          $pid = $proc.Id
-          Write-Host "✅ Frontend server started with PID: $pid"
-          $pid | Out-File "frontend.pid" -Encoding ascii
-          Start-Sleep -Seconds 3
-
-      - name: '🧪 Frontend UI Verification'
-        shell: pwsh
-        run: |
-          Set-StrictMode -Version Latest
-          pip install playwright==1.48.2
-          python -m playwright install chromium
-          $scriptContent = @'
-          import sys, os, time
-          from playwright.sync_api import sync_playwright, expect
-
-          def run_verification():
-              url = "http://127.0.0.1:3000"  # FRONTEND port, not backend!
-
-              with sync_playwright() as p:
-                  browser = p.chromium.launch()
-                  page = browser.new_page()
-                  page.tracing.start(screenshots=True, snapshots=True)
-
-                  try:
-                      print(f"[1] Navigating to {url}")
-                      page.goto(url, wait_until='networkidle', timeout=20000)
-
-                      print(f"[2] Page title: {page.title()}")
-                      print(f"[3] Page URL: {page.url}")
-
-                      # Diagnostic: Get all h1 tags
-                      h1_elements = page.locator("h1").all()
-                      print(f"[4] Found {len(h1_elements)} h1 tag(s)")
-                      for i, elem in enumerate(h1_elements):
-                          text = elem.text_content()
-                          print(f"     h1[{i}] = '{text}'")
-
-                      # Diagnostic: Check page content
-                      content = page.content()
-                      if "Fortuna Faucet" in content:
-                          print("[5] ✅ 'Fortuna Faucet' in HTML")
-                      else:
-                          print("[5] ❌ 'Fortuna Faucet' NOT in HTML")
-                          print(f"     Page length: {len(content)} bytes")
-                          print(f"     First 500 chars: {content[:500]}")
-
-                      # Assertion
-                      heading = page.locator("h1:has-text('Fortuna Faucet')")
-                      expect(heading).to_be_visible(timeout=10000)
-
-                      print("[6] ✅ UI test PASSED")
-                      page.screenshot(path="smoke-test-screenshot.png")
-                      page.tracing.stop(path="trace-success.zip")
-                      sys.exit(0)
-
-                  except Exception as e:
-                      print(f"[ERROR] {type(e).__name__}: {e}", file=sys.stderr)
-                      page.screenshot(path="smoke-test-screenshot-FAILURE.png")
-                      page.tracing.stop(path="trace-failure.zip")
-                      sys.exit(1)
-                  finally:
-                      browser.close()
-
-          if __name__ == "__main__":
-              run_verification()
-          '@
-          Set-Content -Path "verify_frontend.py" -Value $scriptContent
-          python verify_frontend.py
-
-      # ═════════════════════════════════════════════════════════════════════════
-      # PHASE 4: POST-EXECUTION FORENSICS
-      # ═════════════════════════════════════════════════════════════════════════
-      - name: 📊 Post-Test Forensics
-        if: failure()
-        run: |
-          Set-StrictMode -Version Latest
-
-          "=== TOP PROCESSES ===" | Out-File "diagnostics/forensics.log"
-          Get-Process | Sort-Object CPU -Descending | Select-Object -First 20 | Out-File -Append "diagnostics/forensics.log"
-
-          "=== NETWORK CONNECTIONS ===" | Out-File -Append "diagnostics/forensics.log"
-          netstat -ano | Out-File -Append "diagnostics/forensics.log"
-
-          "=== EVENT VIEWER (Last 20 errors) ===" | Out-File -Append "diagnostics/forensics.log"
-          Get-EventLog -LogName System -EntryType Error -Newest 20 -ErrorAction SilentlyContinue | Out-File -Append "diagnostics/forensics.log"
-
-          "=== DISK SPACE ===" | Out-File -Append "diagnostics/forensics.log"
-          Get-Volume | Out-File -Append "diagnostics/forensics.log"
-
-          "=== REGISTRY (FortunaWebService) ===" | Out-File -Append "diagnostics/forensics.log"
-          Get-ItemProperty -Path "HKLM:\Software\FortunaWebService" -ErrorAction SilentlyContinue | Out-File -Append "diagnostics/forensics.log"
-
-      - name: 📤 Upload All Diagnostics
-        if: always()
-        uses: actions/upload-artifact@v4
-        with:
-          name: smoke-test-diagnostics-${{ github.run_id }}
-          path: |
-            service-logs/
-            diagnostics/
-            service.pid
-            frontend.pid
-            frontend-server.log
-            smoke-test-screenshot*.png
-            trace-*.zip
-          retention-days: 30
-          if-no-files-found: warn
-
-      - name: 🧹 Cleanup
-        if: always()
-        run: |
-          if (Test-Path 'service.pid') {
-            try {
-              $pid = Get-Content 'service.pid' -Raw
-              Stop-Process -Id $pid -Force -ErrorAction SilentlyContinue
-              Write-Host "✅ Backend service process terminated"
-            } catch {
-              Write-Host "⚠️  Could not terminate backend process"
-            }
-          }
-          if (Test-Path 'frontend.pid') {
-            try {
-              $pid = Get-Content 'frontend.pid' -Raw
-              Stop-Process -Id $pid -Force -ErrorAction SilentlyContinue
-              Write-Host "✅ Frontend server process terminated"
-            } catch {
-              Write-Host "⚠️  Could not terminate frontend process"
-            }
-          }
-          Remove-NetFirewallRule -DisplayName "FortunaSmoke" -ErrorAction SilentlyContinue
-          Remove-NetFirewallRule -DisplayName "FortunaSmokeHTTP" -ErrorAction SilentlyContinue
->>>>>>> fdff0997
 
   package-msi-service:
     name: '💿 Package Service MSI'
     runs-on: windows-latest
     timeout-minutes: 25
-<<<<<<< HEAD
     needs: [repo-preflight, smoke-test-service]
-=======
-    needs: [repo-preflight, smoke-test]
->>>>>>> fdff0997
     env:
       WIX_HASH: ${{ needs.repo-preflight.outputs.wix_definition_hash }}
       BUILD_VERSION: ${{ needs.repo-preflight.outputs.semver }}
@@ -1657,10 +622,6 @@
           Set-StrictMode -Version Latest
           $staging = "${{ env.MSI_STAGING_DIR }}"
           New-Item -ItemType Directory -Path $staging -Force | Out-Null
-<<<<<<< HEAD
-=======
-          # Rename the executable to match the service name defined in the WiX project
->>>>>>> fdff0997
           Move-Item -Path "dist/fortuna-backend.exe" -Destination "$staging/fortuna-webservice.exe" -Force
           $msiName = "Fortuna-WebService-${{ env.BUILD_VERSION }}-${{ env.SHORT_SHA }}.msi".Replace('/', '-')
           "msi_name=$msiName" | Out-File $env:GITHUB_OUTPUT -Encoding utf8 -Append
@@ -1681,28 +642,6 @@
         run: |
           Set-StrictMode -Version Latest
           Copy-Item "${{ env.WIX_DIR }}/Product_WithService.wxs" "${{ env.WIX_DIR }}/Product.wxs" -Force
-<<<<<<< HEAD
-          $wixProj = @"
-<Project Sdk="WixToolset.Sdk/${{ env.WIX_VERSION }}">
-  <PropertyGroup>
-    <OutputName>${{ steps.stage.outputs.msi_name }}</OutputName>
-    <OutputType>Package</OutputType>
-    <DefineConstants>SourceDir=staging</DefineConstants>
-    <Platforms>x64</Platforms>
-    <Version>${{ env.BUILD_VERSION }}</Version>
-  </PropertyGroup>
-  <ItemGroup>
-    <PackageReference Include="WixToolset.Util.wixext" Version="${{ env.WIX_VERSION }}" />
-    <PackageReference Include="WixToolset.Firewall.wixext" Version="${{ env.WIX_VERSION }}" />
-    <PackageReference Include="WixToolset.UI.wixext" Version="${{ env.WIX_VERSION }}" />
-  </ItemGroup>
-  <ItemGroup>
-    <Compile Include="Product.wxs" />
-  </ItemGroup>
-</Project>
-"@
-          Set-Content "${{ env.WIX_DIR }}/Fortuna.wixproj" $wixProj -Encoding utf8
-=======
           $wixProj = @(
             '<Project Sdk="WixToolset.Sdk/${{ env.WIX_VERSION }}">'
             '  <PropertyGroup>'
@@ -1723,7 +662,6 @@
             '</Project>'
           )
           Set-Content "${{ env.WIX_DIR }}/Fortuna.wixproj" -Value $wixProj -Encoding utf8
->>>>>>> fdff0997
 
       - name: Build MSI
         working-directory: ${{ env.WIX_DIR }}
@@ -1760,15 +698,6 @@
           merge-multiple: true
           path: assets
 
-<<<<<<< HEAD
-=======
-      - name: Download SBOM
-        uses: actions/upload-artifact@v4
-        with:
-          name: sbom-${{ github.run_id }}
-          path: assets
-
->>>>>>> fdff0997
       - name: Generate Checksums
         run: |
           cd assets
@@ -1782,8 +711,4 @@
             assets/*.msi
             assets/*.sha256
             assets/SHASUMS256.txt
-<<<<<<< HEAD
-=======
-            assets/sbom.spdx.json
->>>>>>> fdff0997
           generate_release_notes: true