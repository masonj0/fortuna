--- conflicted
+++ resolved
@@ -20,28 +20,17 @@
       - name: Checkout Repository
         uses: actions/checkout@v4
 
-<<<<<<< HEAD
       - name: Absolute Nuclear Cache Annihilation
         shell: pwsh
         run: |
           Write-Host "--- [OVERKILL] Absolute Nuclear Cache Annihilation ---" -ForegroundColor Red
           npm cache clean --force --verbose
           npm cache verify
-=======
-      - name: Nuclear Cache & Artifact Clearing
-        shell: pwsh
-        run: |
-          Write-Host "--- [OVERKILL] Obliterating all caches and previous artifacts ---" -ForegroundColor Magenta
-          Write-Host "  → Clearing npm cache..."
-          npm cache clean --force --verbose
-          Write-Host "  → Clearing pip cache..."
->>>>>>> 95a543ce
           pip cache purge
           Remove-Item -Path "$env:APPDATA\npm-cache" -Recurse -Force -ErrorAction SilentlyContinue
           Remove-Item -Path "$env:USERPROFILE\.npm" -Recurse -Force -ErrorAction SilentlyContinue
           Remove-Item -Path "$env:USERPROFILE\.node-gyp" -Recurse -Force -ErrorAction SilentlyContinue
 
-<<<<<<< HEAD
           Get-ChildItem -Path . -Recurse -Filter "node_modules" -Directory -Force -ErrorAction SilentlyContinue | ForEach-Object {
             Write-Host "     - Removing: $($_.FullName)"
             Remove-Item -Path $_.FullName -Recurse -Force -ErrorAction SilentlyContinue
@@ -55,36 +44,6 @@
             }
           }
           Write-Host "--- [OVERKILL] Environment has been vaporized ---" -ForegroundColor Red
-=======
-          Write-Host "  → Nuking old build artifacts and node_modules..."
-          $toNuke = @(
-            "dist",
-            "build",
-            "electron/dist",
-            "electron/build",
-            "electron/out",
-            "electron/node_modules",
-            "web_platform/frontend/.next",
-            "web_platform/frontend/out",
-            "web_platform/frontend/node_modules",
-            "node_modules"
-          )
-
-          foreach ($path in $toNuke) {
-            if (Test-Path $path) {
-              Write-Host "    - Removing $path"
-              Remove-Item -Path $path -Recurse -Force -ErrorAction SilentlyContinue
-            }
-          }
-          Write-Host "--- [OVERKILL] Environment is now sterile ---" -ForegroundColor Magenta
-
-      - name: Clear Caches for Fresh Build
-        shell: pwsh
-        run: |
-          Write-Host "Clearing npm and pip caches for cache-busting..." -ForegroundColor Yellow
-          npm cache clean --force
-          pip cache purge
->>>>>>> 95a543ce
 
       - name: Setup Node.js
         uses: actions/setup-node@v4
@@ -366,7 +325,6 @@
           Write-Host "`n=== BUILDING MSI INSTALLER (ABSOLUTE PATH MODE) ===" -ForegroundColor Cyan
 
           # 4. Run from the root, explicitly telling the builder where the project is and what config to use.
-<<<<<<< HEAD
           # The config path is now relative to the --projectDir, so we simplify it.
           npx electron-builder --projectDir electron --config electron-builder-config.yml 2>&1 | Tee-Object -FilePath build.log
 
@@ -376,13 +334,6 @@
             if (Test-Path "build.log") {
               Get-Content build.log
             }
-=======
-          npx electron-builder --projectDir electron --config $configPath 2>&1 | Tee-Object -FilePath build.log
-
-          if ($LASTEXITCODE -ne 0) {
-            Write-Host "`n--- Build Log ---"
-            Get-Content ../build.log
->>>>>>> 95a543ce
             Write-Error "electron-builder failed with exit code $LASTEXITCODE"
             exit 1
           }
@@ -492,17 +443,12 @@
           retention-days: 30
           if-no-files-found: error
 
-<<<<<<< HEAD
       - name: Upload ULTIMATE Forensic Build Logs
-=======
-      - name: Upload Build Logs for Forensic Analysis
->>>>>>> 95a543ce
         uses: actions/upload-artifact@v4
         if: always() # Always run this step to get logs even if the build fails
         with:
           name: fortuna-build-logs-${{ github.ref_name }}
           path: |
-<<<<<<< HEAD
             build.log
             build-frontend.log
             build-backend.log
@@ -510,11 +456,6 @@
             pip-install.log
             npm-frontend-install.log
             npm-electron-install.log
-=======
-            build-frontend.log
-            build-backend.log
-            build.log
->>>>>>> 95a543ce
           retention-days: 7
           if-no-files-found: warn
 
