--- conflicted
+++ resolved
@@ -357,11 +357,8 @@
           if ($backendExes.Count -eq 0) {
             Write-Warning "❌ fortuna-backend.exe NOT FOUND in MSI!"
             Write-Warning "This means extraResources configuration failed"
-<<<<<<< HEAD
           } else {
             Write-Host "✅ Backend found: $($backendExes[0].FullName.Substring($extractPath.Length))" -ForegroundColor Green
-=======
->>>>>>> c6586183
           }
 
           Write-Host "`nSearching for frontend..." -ForegroundColor Yellow
@@ -369,11 +366,8 @@
 
           if ($indexFiles.Count -eq 0) {
             Write-Warning "❌ index.html NOT FOUND in MSI!"
-<<<<<<< HEAD
           } else {
             Write-Host "✅ Frontend found: $($indexFiles[0].FullName.Substring($extractPath.Length))" -ForegroundColor Green
-=======
->>>>>>> c6586183
           }
 
           Write-Host "`n✅ MSI VERIFICATION PASSED!" -ForegroundColor Green
