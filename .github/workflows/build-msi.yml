--- conflicted
+++ resolved
@@ -89,10 +89,7 @@
               }
           }
           pip-audit -r python_service/requirements.txt @ignoreFlags
-<<<<<<< HEAD
 
-=======
->>>>>>> 6830c6b1
       - name: Backend - Build with PyInstaller
         shell: pwsh
         run: |
@@ -145,11 +142,7 @@
           $exe = "./electron/resources/fortuna-backend/fortuna-backend.exe"
           $process = Start-Process -FilePath $exe -PassThru -NoNewWindow
           $serverReady = $false
-<<<<<<< HEAD
           Write-Host "--- Starting Integration Test: Polling /health endpoint for 60s ---"
-=======
-          Write-Host "--- Starting Integration Test: Polling /health endpoint ---"
->>>>>>> 6830c6b1
           foreach ($i in 1..30) {
             if ($process.HasExited) {
               throw "❌ FATAL: Backend process crashed immediately on startup. Exit Code: $($process.ExitCode)"
