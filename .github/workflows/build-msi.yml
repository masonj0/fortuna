name: Build Fortuna Faucet MSI Installer - 🏆 PRODUCTION FORTRESS

on:
  push:
    branches: [main]
    tags:
      - 'v*'
  pull_request:
    branches: [main]
  workflow_dispatch:

env:
  NODE_VERSION: '20'
  PYTHON_VERSION: '3.12'

jobs:
  build-frontend:
    name: '📦 Build Frontend'
    runs-on: windows-latest
    steps:
      - name: Checkout Repository
        uses: actions/checkout@v4.1.7
      - name: Setup Node.js
        uses: actions/setup-node@v4.0.3
        with:
          node-version: ${{ env.NODE_VERSION }}
          cache: 'npm'
          cache-dependency-path: 'web_platform/frontend/package-lock.json'
      - name: Frontend - Install & Build
        shell: pwsh
        run: |
          cd web_platform/frontend
          npm ci
          npm run build
      - name: Upload Frontend Artifact
        uses: actions/upload-artifact@v4.3.4
        with:
          name: frontend-build-output
          path: web_platform/frontend/out
          retention-days: 1

  build-backend:
    name: '🐍 Build Backend'
    runs-on: windows-latest
    env:
      PYTHONUTF8: "1"
    steps:
      - name: Checkout Repository
        uses: actions/checkout@v4.1.7
      - name: Setup Python
        uses: actions/setup-python@v5.1.1
        with:
          python-version: ${{ env.PYTHON_VERSION }}
          cache: 'pip'
          cache-dependency-path: 'python_service/requirements.txt'
      - name: '✅ [MONITOR] Ensure Required Directories Exist'
        shell: pwsh
        run: |
          New-Item -ItemType Directory -Path "python_service/adapters" -Force | Out-Null
          New-Item -ItemType Directory -Path "python_service/data" -Force | Out-Null
          New-Item -ItemType Directory -Path "python_service/json" -Force | Out-Null
          Write-Host "✅ Ensured required data, json, and adapters directories exist."
      - name: '✅ [MONITOR] Verify Critical Files'
        shell: pwsh
        run: |
          if (-not (Test-Path "python_service/main.py")) { throw "❌ FATAL: python_service/main.py not found" }
          if (-not (Test-Path "fortuna-backend.spec.template")) { throw "❌ FATAL: fortuna-backend.spec.template not found" }
          Write-Host "✅ Critical files main.py and spec template are present."
      - name: Backend - Install Dependencies
        shell: pwsh
        run: |
          python -m pip install --upgrade pip
          pip install -r python_service/requirements-dev.txt
      - name: Backend - Security Audit
        shell: pwsh
        run: |
          # The --local flag is critical to prevent pip-audit from scanning system-wide packages
          pip-audit -r python_service/requirements.txt --local
      - name: Backend - Prepare Spec File
        shell: pwsh
        run: |
          Move-Item -Path "fortuna-backend.spec.template" -Destination "fortuna-backend.spec"
      - name: Backend - Build with PyInstaller
        shell: pwsh
        run: |
          cd python_service
<<<<<<< HEAD
          pyinstaller ../fortuna-backend.spec.template --hidden-import=keyring.backends.windows --distpath ../dist --workpath ../build --clean --noconfirm
=======
          pyinstaller ../fortuna-backend.spec --distpath ../dist --workpath ../build --clean --noconfirm
>>>>>>> 42e496fe
      - name: Upload Backend Artifact
        uses: actions/upload-artifact@v4.3.4
        with:
          name: backend-executable
          path: dist/fortuna-backend/fortuna-backend.exe
          retention-days: 1
          if-no-files-found: error

  package-and-test:
    name: '🏆 Package & Test Electron Installer'
    needs: [build-frontend, build-backend]
    runs-on: windows-latest
    steps:
      - name: Checkout Repository
        uses: actions/checkout@v4.1.7
      - name: Setup Node.js for Electron
        uses: actions/setup-node@v4.0.3
        with:
          node-version: ${{ env.NODE_VERSION }}
          cache: 'npm'
          cache-dependency-path: 'electron/package-lock.json'
      - name: Download Artifacts
        uses: actions/download-artifact@v4.1.8
        with:
          name: backend-executable
          path: backend-executable
      - name: Stage Artifacts for Packaging
        shell: pwsh
        run: |
          New-Item -ItemType Directory -Path "./electron/web-ui-build/out" -Force | Out-Null
          New-Item -ItemType Directory -Path "./electron/resources/fortuna-backend" -Force | Out-Null
          Move-Item -Path "./frontend-build-output/*" -Destination "./electron/web-ui-build/out" -Force
          Move-Item -Path "./backend-executable/fortuna-backend.exe" -Destination "./electron/resources/fortuna-backend/fortuna-backend.exe" -Force
      - name: Critical Integration Test
        shell: pwsh
        run: |
          $exe = "./electron/resources/fortuna-backend/fortuna-backend.exe"
          $process = Start-Process -FilePath $exe -PassThru -NoNewWindow
          $serverReady = $false
          Write-Host "--- Starting Integration Test: Polling /health endpoint for 60s ---"
          foreach ($i in 1..30) {
            if ($process.HasExited) {
              throw "[FATAL] Backend process crashed immediately on startup. Exit Code: $($process.ExitCode)"
            }
            try {
              $response = Invoke-WebRequest -Uri "http://127.0.0.1:8000/health" -TimeoutSec 1 -UseBasicParsing
              if ($response.StatusCode -eq 200) {
                Write-Host "[OK] Health check passed on attempt $i!"
                $serverReady = $true
                break
              }
            } catch {
              Write-Host "Attempt $i... server not ready."
            }
            Start-Sleep -Seconds 2
          }
          Stop-Process -Id $process.Id -Force -ErrorAction SilentlyContinue
          if (-not $serverReady) {
            throw "[FATAL] Backend integration test failed. Server never became healthy."
          }
      - name: Electron - Install & Package MSI
        shell: pwsh
        run: |
          cd electron
          npm ci
          npx electron-builder --config electron-builder-config.yml --publish never
      - name: Upload Final MSI Artifact
        uses: actions/upload-artifact@v4.3.4
        with:
          name: fortuna-installer-windows
          path: electron/dist/*.msi
          retention-days: 7

  build-wix-installer:
    name: '🔥 Build WiX Installer (Alternative)'
    needs: [build-backend]
    runs-on: windows-latest
    steps:
      - name: Checkout Repository
        uses: actions/checkout@v4.1.7
      - name: Setup Python
        uses: actions/setup-python@v5.1.1
        with:
          python-version: ${{ env.PYTHON_VERSION }}
      - name: Download Backend Executable
        uses: actions/download-artifact@v4.1.8
        with:
          name: backend-executable
          path: dist
      - name: Install WiX Toolset
        shell: pwsh
        run: |
          choco install wixtoolset -y --no-progress
          $wixPath = "C:\Program Files (x86)\WiX ToolSet v3.14\bin"
          echo "PATH=$wixPath;${env:PATH}" | Out-File -FilePath $env:GITHUB_ENV -Encoding utf8 -Append
      - name: Build Backend Service MSI with WiX
        shell: pwsh
        run: |
          python build_wix/build_msi.py
      - name: Upload WiX MSI Artifact
        uses: actions/upload-artifact@v4.3.4
        with:
          name: fortuna-wix-installer-windows
          path: dist/Fortuna-Backend-Service.msi
          retention-days: 7<|MERGE_RESOLUTION|>--- conflicted
+++ resolved
@@ -84,11 +84,7 @@
         shell: pwsh
         run: |
           cd python_service
-<<<<<<< HEAD
           pyinstaller ../fortuna-backend.spec.template --hidden-import=keyring.backends.windows --distpath ../dist --workpath ../build --clean --noconfirm
-=======
-          pyinstaller ../fortuna-backend.spec --distpath ../dist --workpath ../build --clean --noconfirm
->>>>>>> 42e496fe
       - name: Upload Backend Artifact
         uses: actions/upload-artifact@v4.3.4
         with:
