# System Timestamp: 2025-12-21 14:04:35
name: 🤖 Build Electron MSI (GPT-5 Edition - Fixed)

on:
  push:
    branches: ["main"]
  workflow_dispatch:
  workflow_call:

concurrency:
  group: ${{ github.workflow }}-${{ github.ref }}
  cancel-in-progress: true

env:
  NODE_VERSION: '20'
  PYTHON_VERSION: '3.11'
  ELECTRON_BUILDER_CACHE: ${{ github.workspace }}/.cache/electron-builder
  BACKEND_DIR: 'web_service/backend'
  PYTHONUTF8: '1'

jobs:
  validate-environment:
    name: ✅ Pre-flight Validation
    runs-on: windows-latest
    outputs:
      semver: ${{ steps.meta.outputs.semver }}
      short_sha: ${{ steps.meta.outputs.short_sha }}
    steps:
      - uses: actions/checkout@v4
      - name: Derive Build Metadata
        id: meta
        shell: pwsh
        run: |
          $semver = if ("${{ github.ref }}" -like 'refs/tags/v*') { "${{ github.ref }}" -replace 'refs/tags/v', '' } else { "0.0.${{ github.run_number }}" }
          $shortSha = "${{ github.sha }}".Substring(0,7)
          "semver=$semver" | Out-File $env:GITHUB_OUTPUT -Append
          "short_sha=$shortSha" | Out-File $env:GITHUB_OUTPUT -Append

  build-python-service:
    name: '🐍 Build Python Service (${{ matrix.arch }})'
    runs-on: windows-latest
    needs: validate-environment
    strategy:
      matrix:
        arch: [x64, x86]
    steps:
      - uses: actions/checkout@v4
      - uses: actions/setup-python@v5
        with:
          python-version: ${{ env.PYTHON_VERSION }}
          architecture: ${{ matrix.arch }}
      - name: 💾 Create required directories
        shell: pwsh
        run: |
          New-Item -ItemType Directory -Path "${{ env.BACKEND_DIR }}/data" -Force
          New-Item -ItemType Directory -Path "${{ env.BACKEND_DIR }}/json" -Force
          New-Item -ItemType Directory -Path "${{ env.BACKEND_DIR }}/adapters" -Force

      - name: 📦 Install Dependencies & Build Binary
        shell: pwsh
        env:
          PYTHONUTF8: '1'
        run: |
          $ErrorActionPreference = 'Stop'
<<<<<<< HEAD

          pip install --upgrade pip

          $requirementsFile = if ('${{ matrix.arch }}' -eq 'x86') {
            Write-Host "--- Using x86-specific requirements file ---"
            "${{ env.BACKEND_DIR }}/requirements-x86.txt"
          } else {
            Write-Host "--- Using standard requirements file ---"
            "${{ env.BACKEND_DIR }}/requirements.txt"
          }

          pip install -r $requirementsFile
          pip install --upgrade "pyinstaller>=6.12" pywin32

          Write-Host "--- Final installed packages (pip list) ---"
          pip list

          Write-Host "--- Building executable ---"
=======

          # 1. Upgrade core packaging tools
          Write-Host "--- upgrading packaging tools ---"
          pip install --upgrade pip setuptools wheel

          # 2. Install dependencies in stages for x86 to avoid conflicts
          $constraintsFile = "${{ steps.constraints.outputs.file }}"
          $requirementsFile = "${{ env.BACKEND_DIR }}/requirements.txt"

          if ('${{ matrix.arch }}' -eq 'x86') {
            Write-Host "--- x86 detected: applying staged installation ---"

            # Show constraints for debugging
            Write-Host "--- constraint file content ---"
            Get-Content $constraintsFile

            # Exclude conflicting packages from the main install
            $conflictingPackages = @('numpy', 'pandas', 'sqlalchemy', 'greenlet', 'psycopg2-binary')
            $regex = $conflictingPackages -join '|'
            $tempRequirements = "temp-requirements-x86.txt"

            Write-Host "--- filtering main requirements ---"
            Get-Content $requirementsFile | Where-Object { $_ -notmatch $regex } | Set-Content $tempRequirements

            Write-Host "--- temporary requirements file content ---"
            Get-Content $tempRequirements

            Write-Host "--- installing non-conflicting packages ---"
            pip install -r $tempRequirements

            Write-Host "--- installing CONFLICTING packages with x86 constraints ---"
            # This is the key: install these separately using the strict constraints
            pip install numpy pandas sqlalchemy -c $constraintsFile

          } else {
            Write-Host "--- x64 detected: installing all requirements directly ---"
            pip install -r $requirementsFile
          }

          # 3. Install build-time dependencies
          Write-Host "--- installing build-time dependencies ---"
          pip install --upgrade "pyinstaller>=6.12" pywin32 -c $constraintsFile

          # 4. Show final installed packages for verification
          Write-Host "--- final installed packages (pip list) ---"
          pip list

          # 5. Build the executable
          Write-Host "--- building executable ---"
>>>>>>> 3ae8b0ce
          pyinstaller --noconfirm --clean fortuna-backend-electron.spec

      - name: 🔍 Verify PyInstaller Bundle Contents
        shell: pwsh
        run: |
          $exePath = "dist/fortuna-backend/fortuna-backend.exe"
          Write-Host "--- Verifying bundle contents of $exePath ---"
          $archiveContents = pyi-archive_viewer $exePath
          $criticalModules = @("uvicorn", "fastapi", "starlette")
          foreach ($module in $criticalModules) {
              Write-Host "Checking for module: $module"
              if ($archiveContents | Select-String -SimpleMatch -Quiet $module) {
                  Write-Host "✅ Found '$module' in bundle."
              } else {
                  throw "❌ CRITICAL: Module '$module' not found in PyInstaller bundle."
              }
          }
          Write-Host "--- Bundle verification successful ---"

      - name: 📦 Download Tesseract OCR
        run: |
          Invoke-WebRequest -Uri https://digi.bib.uni-mannheim.de/tesseract/tesseract-ocr-w64-setup-5.4.0.20240606.exe -OutFile tesseract_installer.exe

      - name: 🧐 List dist directory
        shell: pwsh
        run: |
          Get-ChildItem -Path dist -Recurse

      - name: 🔍 Sanity Check Executable
        shell: pwsh
        run: |
          dist/fortuna-backend/fortuna-backend.exe --help

      - name: 📤 Upload
        uses: actions/upload-artifact@v4
        with:
          name: python-service-${{ matrix.arch }}
          path: dist/fortuna-backend.exe

  build-frontend:
    name: 🎨 Build Web Frontend
    runs-on: windows-latest
    steps:
      - uses: actions/checkout@v4
      - uses: actions/setup-node@v4
        with:
          node-version: ${{ env.NODE_VERSION }}
      - name: 🔨 Build
        working-directory: web_platform/frontend
        run: |
          npm ci
          npm run build
      - name: 📤 Upload
        uses: actions/upload-artifact@v4
        with:
          name: frontend-dist
          path: web_platform/frontend/out/

  build-electron-msi:
    name: '🚀 Build Electron MSI (${{ matrix.arch }})'
    runs-on: windows-latest
    needs: [validate-environment, build-python-service, build-frontend]
    strategy:
      matrix:
        arch: [x64, x86]
    steps:
      - uses: actions/checkout@v4
      - uses: actions/setup-node@v4
        with:
          node-version: ${{ env.NODE_VERSION }}
      - uses: actions/download-artifact@v4
        with:
          name: python-service-${{ matrix.arch }}
          path: temp_backend
      - uses: actions/download-artifact@v4
        with:
          name: frontend-dist
          path: electron/out
      - name: '🚚 Stage Backend'
        shell: pwsh
        run: |
          $dest = "electron/resources/fortuna-backend"
          New-Item -ItemType Directory -Path $dest -Force
          Copy-Item -Path "temp_backend/*" -Destination $dest -Recurse -Force
      - name: ✅ Verify backend staged for Electron
        shell: pwsh
        run: |
          Test-Path electron/resources/fortuna-backend/fortuna-backend.exe
      - name: '🏗️ Build MSI'
        working-directory: electron
        shell: pwsh
        env:
          ARCH: ${{ matrix.arch }}
        run: |
          npm ci
          $archFlag = if ($env:ARCH -eq 'x86') { '--ia32' } else { '--x64' }
          $name = "Fortuna-${{ matrix.arch }}-${{ needs.validate-environment.outputs.semver }}.msi"
          npx electron-builder --win msi $archFlag --publish never --config.extraMetadata.version="${{ needs.validate-environment.outputs.semver }}" --config.artifactName="$name"
      - name: '📤 Upload MSI'
        uses: actions/upload-artifact@v4
        with:
          name: fortuna-msi-${{ matrix.arch }}
          path: electron/dist/*.msi


      - name: '🔍 Verify PyInstaller Bundle'
        shell: pwsh
        run: |
          $exe = "dist/fortuna-backend/fortuna-backend.exe"
          $internalDir = "dist/fortuna-backend/_internal"

          Write-Host "Checking: $exe"
          if (!(Test-Path $exe)) {
            throw "Executable not found!"
          }
          Write-Host "✅ Executable exists"

          Write-Host "Checking: $internalDir"
          if (!(Test-Path $internalDir)) {
            throw "Dependencies not bundled!"
          }
          Write-Host "✅ Dependencies folder exists"

          # Check for key modules
          $keyModules = @("uvicorn", "fastapi", "starlette", "pydantic")
          foreach ($module in $keyModules) {
            $modulePath = Join-Path $internalDir $module
            if (Test-Path $modulePath) {
              Write-Host "✅ Found $module"
            } else {
              Write-Host "⚠️  Missing $module - might fail at runtime"
            }
          }

          # Try to run --help
          Write-Host "Testing executable..."
          & $exe --help 2>&1 | Select-Object -First 10

          if ($LASTEXITCODE -ne 0) {
            Write-Warning "Executable failed with code $LASTEXITCODE"
            Write-Host "This might be OK if it's just --help not being recognized"
          }

  smoke-test:
    name: '🔬 Smoke Test (${{ matrix.arch }})'
    runs-on: windows-latest
    needs: build-electron-msi
    strategy:
      matrix:
        arch: [x64, x86]
    steps:
      - name: '📥 Download MSI'
        uses: actions/download-artifact@v4
        with:
          name: fortuna-msi-${{ matrix.arch }}
          path: msi-installer
      - name: '🔥 Install & Verify'
        shell: pwsh
        run: |
          $msi = Get-ChildItem -Path "msi-installer" -Filter "*.msi" -Recurse | Select-Object -First 1
          if (-not $msi) { throw "MSI not found!" }

          Start-Process msiexec.exe -ArgumentList "/i `"$($msi.FullName)`" /qn /L*v install.log" -Wait

          $progFiles = ${env:ProgramFiles}
          if ('${{ matrix.arch }}' -eq 'x86') { $progFiles = ${env:ProgramFiles(x86)} }
          $installDir = Join-Path $progFiles "Fortuna Faucet"

      - name: '✅ Create Required Runtime Directories Post-Install'
        shell: pwsh
        run: |
          $progFiles = ${env:ProgramFiles}
          if ('${{ matrix.arch }}' -eq 'x86') { $progFiles = ${env:ProgramFiles(x86)} }
          $installDir = Join-Path $progFiles "Fortuna Faucet"
          if (! (Test-Path $installDir)) {
            Write-Error "Installation directory not found at $installDir."
            exit 1
          }
          New-Item -Path "$installDir\\data" -ItemType Directory -Force | Out-Null
          New-Item -Path "$installDir\\json" -ItemType Directory -Force | Out-Null
          New-Item -Path "$installDir\\logs" -ItemType Directory -Force | Out-Null
          Write-Host "✅ Created runtime directories (data, json, logs) in '$installDir'."

      - name: '🔬 Debug: Run Backend Directly'
        shell: pwsh
        continue-on-error: true
        run: |
          $progFiles = ${env:ProgramFiles}
          if ('${{ matrix.arch }}' -eq 'x86') { $progFiles = ${env:ProgramFiles(x86)} }
          $installDir = Join-Path $progFiles "Fortuna Faucet"
          $backendExe = Join-Path $installDir "resources/fortuna-backend/fortuna-backend.exe"

          if (Test-Path $backendExe) {
            Write-Host "Attempting to run backend directly for 10 seconds..."
            $process = Start-Process -FilePath $backendExe -NoNewWindow -PassThru
            Start-Sleep -Seconds 10
            Stop-Process -Id $process.Id -Force
            Write-Host "Backend process stopped."
          } else {
            Write-Error "Backend executable not found at $backendExe"
          }

      - name: '🚀 Launch & Verify'
        shell: pwsh
        run: |
          $progFiles = ${env:ProgramFiles}
          if ('${{ matrix.arch }}' -eq 'x86') { $progFiles = ${env:ProgramFiles(x86)} }
          $installDir = Join-Path $progFiles "Fortuna Faucet"

          Start-Process -FilePath "$installDir\\Fortuna Faucet.exe"
          Start-Sleep -Seconds 15

          $parent = Get-Process -Name "Fortuna Faucet" -ErrorAction SilentlyContinue
          $child = Get-Process -Name "fortuna-backend" -ErrorAction SilentlyContinue

          if (-not $parent) { throw "Main process 'Fortuna Faucet' not found!" }
          if (-not $child) { throw "Backend process 'fortuna-backend' not found!" }

          Write-Host "✅ Smoke test passed! Both processes are running."

      - name: '📸 Paparazzi (Visual Proof)'
        continue-on-error: true
        shell: pwsh
        run: |
          $url = "http://127.0.0.1:8000" # The backend serves the UI from this port
          Write-Host "Waiting for URL: $url"
          $maxRetries = 10
          $delay = 3
          for ($i=1; $i -le $maxRetries; $i++) {
            try {
              $response = Invoke-WebRequest -Uri $url -UseBasicParsing -TimeoutSec 5
              if ($response.StatusCode -eq 200) {
                Write-Host "✅ URL is accessible. Proceeding with screenshot."
                break
              }
            } catch {
              Write-Warning "Attempt ${i}: URL not accessible yet. Retrying in $delay seconds..."
              Start-Sleep -Seconds $delay
            }
            if ($i -eq $maxRetries) {
              throw "❌ URL did not become accessible after $maxRetries attempts."
            }
          }

          npm install playwright
          npx playwright install chromium --with-deps
          node -e "const { chromium } = require('playwright'); (async () => { const browser = await chromium.launch(); const page = await browser.newPage(); try { await page.goto('$url', {timeout: 15000}); await page.screenshot({ path: 'proof.png' }); } catch(e) { console.error(e); process.exit(1); } await browser.close(); })();"

      - name: '📤 Upload Visual Proof'
        uses: actions/upload-artifact@v4
        if: always()
        with:
          name: visual-proof-${{ matrix.arch }}
          path: proof.png

      - name: '🧹 Cleanup'
        if: always()
        shell: pwsh
        run: |
          Stop-Process -Name "Fortuna Faucet", "fortuna-backend" -Force -ErrorAction SilentlyContinue<|MERGE_RESOLUTION|>--- conflicted
+++ resolved
@@ -62,7 +62,6 @@
           PYTHONUTF8: '1'
         run: |
           $ErrorActionPreference = 'Stop'
-<<<<<<< HEAD
 
           pip install --upgrade pip
 
@@ -81,57 +80,6 @@
           pip list
 
           Write-Host "--- Building executable ---"
-=======
-
-          # 1. Upgrade core packaging tools
-          Write-Host "--- upgrading packaging tools ---"
-          pip install --upgrade pip setuptools wheel
-
-          # 2. Install dependencies in stages for x86 to avoid conflicts
-          $constraintsFile = "${{ steps.constraints.outputs.file }}"
-          $requirementsFile = "${{ env.BACKEND_DIR }}/requirements.txt"
-
-          if ('${{ matrix.arch }}' -eq 'x86') {
-            Write-Host "--- x86 detected: applying staged installation ---"
-
-            # Show constraints for debugging
-            Write-Host "--- constraint file content ---"
-            Get-Content $constraintsFile
-
-            # Exclude conflicting packages from the main install
-            $conflictingPackages = @('numpy', 'pandas', 'sqlalchemy', 'greenlet', 'psycopg2-binary')
-            $regex = $conflictingPackages -join '|'
-            $tempRequirements = "temp-requirements-x86.txt"
-
-            Write-Host "--- filtering main requirements ---"
-            Get-Content $requirementsFile | Where-Object { $_ -notmatch $regex } | Set-Content $tempRequirements
-
-            Write-Host "--- temporary requirements file content ---"
-            Get-Content $tempRequirements
-
-            Write-Host "--- installing non-conflicting packages ---"
-            pip install -r $tempRequirements
-
-            Write-Host "--- installing CONFLICTING packages with x86 constraints ---"
-            # This is the key: install these separately using the strict constraints
-            pip install numpy pandas sqlalchemy -c $constraintsFile
-
-          } else {
-            Write-Host "--- x64 detected: installing all requirements directly ---"
-            pip install -r $requirementsFile
-          }
-
-          # 3. Install build-time dependencies
-          Write-Host "--- installing build-time dependencies ---"
-          pip install --upgrade "pyinstaller>=6.12" pywin32 -c $constraintsFile
-
-          # 4. Show final installed packages for verification
-          Write-Host "--- final installed packages (pip list) ---"
-          pip list
-
-          # 5. Build the executable
-          Write-Host "--- building executable ---"
->>>>>>> 3ae8b0ce
           pyinstaller --noconfirm --clean fortuna-backend-electron.spec
 
       - name: 🔍 Verify PyInstaller Bundle Contents
