--- conflicted
+++ resolved
@@ -72,7 +72,6 @@
           pip install -r ${{ env.BACKEND_DIR }}/requirements.txt -c ${{ steps.constraints.outputs.file }}
           pip install pyinstaller==6.6.0 pywin32
 
-<<<<<<< HEAD
           # FIXED: Use the dedicated Electron spec file instead of generating a broken one
           # This ensures we build main.py (Uvicorn) instead of service_entry.py (Service Wrapper)
           pyinstaller --noconfirm --clean fortuna-backend-electron.spec
@@ -81,54 +80,6 @@
         shell: pwsh
         run: |
           dist/fortuna-backend/fortuna-backend.exe --help
-=======
-          $spec_script = @(
-            '# -*- mode: python ; coding: utf-8 -*-',
-            'from PyInstaller.utils.hooks import collect_data_files, collect_submodules',
-            '',
-            "uvicorn_datas = collect_data_files('uvicorn')",
-            "uvicorn_hidden = collect_submodules('uvicorn')",
-            "fastapi_hidden = collect_submodules('fastapi')",
-            "starlette_hidden = collect_submodules('starlette')",
-            "anyio_hidden = collect_submodules('anyio')",
-            '',
-            "a = Analysis(['${{ env.BACKEND_DIR }}/service_entry.py'],",
-            "             pathex=['${{ env.BACKEND_DIR }}'],",
-            "             datas=uvicorn_datas + [('${{ env.BACKEND_DIR }}', '.')],",
-            "             hiddenimports=['win32timezone', 'win32serviceutil', 'win32service', 'win32event'] + uvicorn_hidden + fastapi_hidden + starlette_hidden + anyio_hidden + collect_submodules('web_service'),",
-            "             hookspath=[],",
-            "             runtime_hooks=[],",
-            "             excludes=[],",
-            "             win_no_prefer_redirects=False,",
-            "             win_private_assemblies=False,",
-            "             cipher=None)",
-            "pyz = PYZ(a.pure, a.zipped_data, cipher=None)",
-            "exe = EXE(pyz,",
-            "          a.scripts,",
-            "          a.binaries,",
-            "          a.zipfiles,",
-            "          a.datas,",
-            "          [],",
-            "          name='fortuna-backend',",
-            "          debug=False,",
-            "          bootloader_ignore_signals=False,",
-            "          strip=False,",
-            "          upx=True,",
-            "          runtime_tmpdir=None,",
-            "          console=True)",
-            "coll = COLLECT(exe,",
-            "               a.binaries,",
-            "               a.zipfiles,",
-            "               a.datas,",
-            "               strip=False,",
-            "               upx=True,",
-            "               upx_exclude=[],",
-            "               name='fortuna-backend')"
-          )
-          $spec_script | Out-File -FilePath "electron.spec" -Encoding utf8
-
-          pyinstaller --noconfirm --clean electron.spec
->>>>>>> d2adc05f
 
       - name: 🔍 Sanity Check Executable
         shell: pwsh
