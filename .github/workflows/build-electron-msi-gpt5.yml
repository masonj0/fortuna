# System Timestamp: 2025-12-24 18:00:00
name: 🤖 Build Electron MSI (GPT-5 Edition - Fixed)

on:
  push:
    branches: ["main"]
  workflow_dispatch:
  workflow_call:

concurrency:
  group: ${{ github.workflow }}-${{ github.ref }}
  cancel-in-progress: true

env:
  NODE_VERSION: '20'
  PYTHON_VERSION: '3.11'
  ELECTRON_BUILDER_CACHE: ${{ github.workspace }}/.cache/electron-builder
  BACKEND_DIR: 'web_service/backend'
  PYTHONUTF8: '1'

jobs:
  validate-environment:
    name: ✅ Pre-flight Validation
    runs-on: windows-latest
    outputs:
      semver: ${{ steps.meta.outputs.semver }}
      short_sha: ${{ steps.meta.outputs.short_sha }}
    steps:
      - uses: actions/checkout@v4
      - name: Derive Build Metadata
        id: meta
        shell: pwsh
        run: |
          $semver = if ("${{ github.ref }}" -like 'refs/tags/v*') { "${{ github.ref }}" -replace 'refs/tags/v', '' } else { "0.0.${{ github.run_number }}" }
          $shortSha = "${{ github.sha }}".Substring(0,7)
          "semver=$semver" | Out-File $env:GITHUB_OUTPUT -Append
          "short_sha=$shortSha" | Out-File $env:GITHUB_OUTPUT -Append

  build-python-service:
    name: '🐍 Build Python Service (${{ matrix.arch }})'
    runs-on: windows-latest
    needs: validate-environment
    strategy:
      matrix:
        arch: [x64, x86]
    steps:
      - uses: actions/checkout@v4
      - uses: actions/setup-python@v5
        with:
          python-version: ${{ env.PYTHON_VERSION }}
          architecture: ${{ matrix.arch }}
      - name: 💾 Create required directories
        shell: pwsh
        run: |
          New-Item -ItemType Directory -Path "${{ env.BACKEND_DIR }}/data" -Force
          New-Item -ItemType Directory -Path "${{ env.BACKEND_DIR }}/json" -Force
          New-Item -ItemType Directory -Path "${{ env.BACKEND_DIR }}/adapters" -Force

      - name: 📦 Install Dependencies and Verify Imports
        shell: pwsh
        env:
          PYTHONUTF8: '1'
        run: |
          $ErrorActionPreference = 'Stop'
          pip install --upgrade pip
          if ('${{ matrix.arch }}' -eq 'x86') {
            Write-Host "--- Using x86-specific requirements file ---"
            pip install numpy==1.23.5 pandas==1.5.3 scipy==1.10.1
            $requirementsFile = "${{ env.BACKEND_DIR }}/requirements-x86.txt"
            pip install -r $requirementsFile
          } else {
            Write-Host "--- Using standard requirements file ---"
            $requirementsFile = "${{ env.BACKEND_DIR }}/requirements.txt"
            pip install -r $requirementsFile
          }
          pip install structlog uvicorn fastapi starlette pydantic pydantic_settings sqlalchemy aiosqlite httpx redis slowapi limits beautifulsoup4
          pip install --upgrade "pyinstaller>=6.12" pywin32
          Write-Host "--- Final installed packages (pip list) ---"
          pip list

          Write-Host "--- Verifying all critical modules can be imported before build ---"
          $modules = @(
              'structlog', 'uvicorn', 'fastapi', 'starlette', 'pydantic',
              'pydantic_settings', 'sqlalchemy', 'aiosqlite', 'httpx', 'redis',
              'slowapi', 'limits', 'web_service', 'web_service.backend', 'web_service.backend.api'
          )
          $ErrorActionPreference = "Continue"
          foreach ($module in $modules) {
              python -c "import $module; print('✅ $module')"
              if ($LASTEXITCODE -ne 0) {
                  Write-Error "❌ Failed to import '$module'. This module is required for the application to run."
                  exit 1
              }
          }
          Write-Host "✅ All critical modules imported successfully."

      - name: 🐍 Set up PYTHONPATH
        shell: pwsh
        run: |
          echo "PYTHONPATH=${{ github.workspace }}" | Out-File -FilePath $env:GITHUB_ENV -Encoding utf8 -Append
          Write-Host "PYTHONPATH set to ${{ github.workspace }}"

      - name: '🩹 Temporarily Rename Shadowing Directory'
        shell: pwsh
        run: |
          if (Test-Path "${{ env.BACKEND_DIR }}/json") {
            Rename-Item -Path "${{ env.BACKEND_DIR }}/json" -NewName "json_temp" -Force
            Write-Host "Temporarily renamed 'json' directory to avoid import shadowing."
          } else {
            Write-Host "Directory '${{ env.BACKEND_DIR }}/json' not found, skipping rename."
          }

<<<<<<< HEAD
      - name: '🔬 Pre-build Import Verification'
        id: verify-imports
        shell: pwsh
        env:
          PYTHONUTF8: '1'
        run: |
          Write-Host "--- Verifying all critical modules can be imported before build ---"
          $modules = @(
              'structlog',
              'uvicorn',
              'fastapi',
              'starlette',
              'pydantic',
              'pydantic_settings',
              'sqlalchemy',
              'aiosqlite',
              'httpx',
              'redis',
              'slowapi',
              'limits',
              'web_service',
              'web_service.backend',
              'web_service.backend.api'
          )
          $ErrorActionPreference = "Continue"
          foreach ($module in $modules) {
              python -c "import $module; print('✅ $module')"
              if ($LASTEXITCODE -ne 0) {
                  Write-Error "❌ Failed to import '$module'. This module is required for the application to run."
                  exit 1
              }
          }
          Write-Host "✅ All critical modules imported successfully."

=======
>>>>>>> 7e2cb9a5
      - name: '🩹 Restore Shadowing Directory Name'
        if: always()
        shell: pwsh
        run: |
          if (Test-Path "${{ env.BACKEND_DIR }}/json_temp") {
            Rename-Item -Path "${{ env.BACKEND_DIR }}/json_temp" -NewName "json" -Force
            Write-Host "Restored 'json' directory name."
          } else {
            Write-Host "Skipping restore, 'json_temp' directory not found."
          }

      - name: '📦 Build Executable'
        shell: pwsh
        run: |
          Write-Host "=== BUILDING EXECUTABLE WITH UVICORN HOOK ==="

          # Verify hooks directory exists
          $hooksDir = "fortuna-backend-hooks"
          if (!(Test-Path $hooksDir)) {
            Write-Error "❌ CRITICAL: Hooks directory not found at $hooksDir"
            exit 1
          }
          Write-Host "✅ Hooks directory confirmed: $(Resolve-Path $hooksDir)"

          # Verify hook file exists
          $hookFile = Join-Path $hooksDir "hook-uvicorn.py"
          if (!(Test-Path $hookFile)) {
            Write-Error "❌ CRITICAL: Hook file not found at $hookFile"
            exit 1
          }
          Write-Host "✅ Hook file confirmed: $(Resolve-Path $hookFile)"

          # Build with hooks directory
          $hooksPath = Resolve-Path $hooksDir
          Write-Host "Hooks path verified at: $hooksPath"
          Write-Host "Running PyInstaller (hooks are specified in the .spec file)"

          pyinstaller --noconfirm --clean --log-level INFO fortuna-backend-electron.spec

          if ($LASTEXITCODE -ne 0) {
            Write-Error "❌ PyInstaller build failed with exit code $LASTEXITCODE"
            exit 1
          }

          Write-Host "✅ Build completed successfully"

      - name: '🔍 Post-build Bundle Inspection'
        id: inspect-bundle
        shell: pwsh
        run: |
          $internalDir = "dist/fortuna-backend/_internal"
          if (!(Test-Path $internalDir)) {
              throw "❌ CRITICAL: _internal directory not found after build. The bundle is incomplete."
          }

          Write-Host "✅ Bundle directory structure verified"
          Write-Host ""
          Write-Host "--- Checking for critical modules ---"

          $modules_to_check = @(
              "structlog",
              "uvicorn",
              "fastapi",
              "starlette",
              "pydantic",
              "sqlalchemy",
              "httpx",
              "redis"
          )

          $found_all = $true
          foreach ($module in $modules_to_check) {
              $found = Get-ChildItem -Path $internalDir -Recurse -Filter "*$module*" -ErrorAction SilentlyContinue | Select-Object -First 1
              if ($found) {
                  Write-Host "✅ Found '$module' in bundle"
              } else {
                  Write-Error "❌ CRITICAL: Did not find '$module' in the final bundle"
                  $found_all = $false
              }
          }

          Write-Host ""
          if (-not $found_all) {
              throw "One or more critical modules were not found in the PyInstaller bundle."
          }

          Write-Host "✅ All critical modules verified in the final bundle"

      - name: 📦 Download Tesseract OCR
        run: |
          Invoke-WebRequest -Uri https://digi.bib.uni-mannheim.de/tesseract/tesseract-ocr-w64-setup-5.4.0.20240606.exe -OutFile tesseract_installer.exe

      - name: 🧐 List dist directory
        shell: pwsh
        run: |
          Get-ChildItem -Path dist -Recurse

      - name: 🔍 Sanity Check Executable
        shell: pwsh
        run: |
          dist/fortuna-backend/fortuna-backend.exe --help

      - name: 📤 Upload
        uses: actions/upload-artifact@v4
        with:
          name: python-service-${{ matrix.arch }}
          path: dist/fortuna-backend.exe

  build-frontend:
    name: 🎨 Build Web Frontend
    runs-on: windows-latest
    steps:
      - uses: actions/checkout@v4
      - uses: actions/setup-node@v4
        with:
          node-version: ${{ env.NODE_VERSION }}
      - name: 🔨 Build
        working-directory: web_platform/frontend
        run: |
          npm ci
          npm run build
      - name: 📤 Upload
        uses: actions/upload-artifact@v4
        with:
          name: frontend-dist
          path: web_platform/frontend/out/

  build-electron-msi:
    name: '🚀 Build Electron MSI (${{ matrix.arch }})'
    runs-on: windows-latest
    needs: [validate-environment, build-python-service, build-frontend]
    strategy:
      matrix:
        arch: [x64, x86]
    steps:
      - uses: actions/checkout@v4
      - uses: actions/setup-node@v4
        with:
          node-version: ${{ env.NODE_VERSION }}
      - uses: actions/download-artifact@v4
        with:
          name: python-service-${{ matrix.arch }}
          path: temp_backend
      - uses: actions/download-artifact@v4
        with:
          name: frontend-dist
          path: electron/out
      - name: '🚚 Stage Backend'
        shell: pwsh
        run: |
          $dest = "electron/resources/fortuna-backend"
          New-Item -ItemType Directory -Path $dest -Force
          Copy-Item -Path "temp_backend/*" -Destination $dest -Recurse -Force
      - name: ✅ Verify backend staged for Electron
        shell: pwsh
        run: |
          Test-Path electron/resources/fortuna-backend/fortuna-backend.exe
      - name: '🏗️ Build MSI'
        working-directory: electron
        shell: pwsh
        env:
          ARCH: ${{ matrix.arch }}
        run: |
          npm ci
          $archFlag = if ($env:ARCH -eq 'x86') { '--ia32' } else { '--x64' }
          $name = "Fortuna-${{ matrix.arch }}-${{ needs.validate-environment.outputs.semver }}.msi"
          npx electron-builder --win msi $archFlag --publish never --config.extraMetadata.version="${{ needs.validate-environment.outputs.semver }}" --config.artifactName="$name"
      - name: '📤 Upload MSI'
        uses: actions/upload-artifact@v4
        with:
          name: fortuna-msi-${{ matrix.arch }}
          path: electron/dist/*.msi


      - name: '🔍 Verify PyInstaller Bundle'
        shell: pwsh
        run: |
          $exe = "dist/fortuna-backend/fortuna-backend.exe"
          $internalDir = "dist/fortuna-backend/_internal"

          Write-Host "Checking: $exe"
          if (!(Test-Path $exe)) {
            throw "Executable not found!"
          }
          Write-Host "✅ Executable exists"

          Write-Host "Checking: $internalDir"
          if (!(Test-Path $internalDir)) {
            throw "Dependencies not bundled!"
          }
          Write-Host "✅ Dependencies folder exists"

          # Check for key modules
          $keyModules = @("uvicorn", "fastapi", "starlette", "pydantic")
          foreach ($module in $keyModules) {
            $modulePath = Join-Path $internalDir $module
            if (Test-Path $modulePath) {
              Write-Host "✅ Found $module"
            } else {
              Write-Host "⚠️  Missing $module - might fail at runtime"
            }
          }

          # Try to run --help
          Write-Host "Testing executable..."
          & $exe --help 2>&1 | Select-Object -First 10

          if ($LASTEXITCODE -ne 0) {
            Write-Warning "Executable failed with code $LASTEXITCODE"
            Write-Host "This might be OK if it's just --help not being recognized"
          }

  smoke-test:
    name: '🔬 Smoke Test (${{ matrix.arch }})'
    runs-on: windows-latest
    needs: build-electron-msi
    strategy:
      matrix:
        arch: [x64, x86]
    steps:
      - name: '📥 Download MSI'
        uses: actions/download-artifact@v4
        with:
          name: fortuna-msi-${{ matrix.arch }}
          path: msi-installer
      - name: '🔥 Install & Verify'
        shell: pwsh
        run: |
          $msi = Get-ChildItem -Path "msi-installer" -Filter "*.msi" -Recurse | Select-Object -First 1
          if (-not $msi) { throw "MSI not found!" }

          Start-Process msiexec.exe -ArgumentList "/i `"$($msi.FullName)`" /qn /L*v install.log" -Wait

          $progFiles = ${env:ProgramFiles}
          if ('${{ matrix.arch }}' -eq 'x86') { $progFiles = ${env:ProgramFiles(x86)} }
          $installDir = Join-Path $progFiles "Fortuna Faucet"

      - name: '✅ Create Required Runtime Directories Post-Install'
        shell: pwsh
        run: |
          $progFiles = ${env:ProgramFiles}
          if ('${{ matrix.arch }}' -eq 'x86') { $progFiles = ${env:ProgramFiles(x86)} }
          $installDir = Join-Path $progFiles "Fortuna Faucet"
          if (! (Test-Path $installDir)) {
            Write-Error "Installation directory not found at $installDir."
            exit 1
          }
          New-Item -Path "$installDir\\data" -ItemType Directory -Force | Out-Null
          New-Item -Path "$installDir\\json" -ItemType Directory -Force | Out-Null
          New-Item -Path "$installDir\\logs" -ItemType Directory -Force | Out-Null
          Write-Host "✅ Created runtime directories (data, json, logs) in '$installDir'."

      - name: '🔬 Debug: Run Backend Directly'
        shell: pwsh
        continue-on-error: true
        run: |
          $progFiles = ${env:ProgramFiles}
          if ('${{ matrix.arch }}' -eq 'x86') { $progFiles = ${env:ProgramFiles(x86)} }
          $installDir = Join-Path $progFiles "Fortuna Faucet"
          $backendExe = Join-Path $installDir "resources/fortuna-backend/fortuna-backend.exe"

          if (Test-Path $backendExe) {
            Write-Host "Attempting to run backend directly for 10 seconds..."
            $process = Start-Process -FilePath $backendExe -NoNewWindow -PassThru
            Start-Sleep -Seconds 10
            Stop-Process -Id $process.Id -Force
            Write-Host "Backend process stopped."
          } else {
            Write-Error "Backend executable not found at $backendExe"
          }

      - name: '🚀 Launch & Verify'
        shell: pwsh
        run: |
          $progFiles = ${env:ProgramFiles}
          if ('${{ matrix.arch }}' -eq 'x86') { $progFiles = ${env:ProgramFiles(x86)} }
          $installDir = Join-Path $progFiles "Fortuna Faucet"

          Start-Process -FilePath "$installDir\\Fortuna Faucet.exe"
          Start-Sleep -Seconds 15

          $parent = Get-Process -Name "Fortuna Faucet" -ErrorAction SilentlyContinue
          $child = Get-Process -Name "fortuna-backend" -ErrorAction SilentlyContinue

          if (-not $parent) { throw "Main process 'Fortuna Faucet' not found!" }
          if (-not $child) { throw "Backend process 'fortuna-backend' not found!" }

          Write-Host "✅ Smoke test passed! Both processes are running."

      - name: '📸 Paparazzi (Visual Proof)'
        continue-on-error: true
        shell: pwsh
        run: |
          $url = "http://127.0.0.1:8000" # The backend serves the UI from this port
          Write-Host "Waiting for URL: $url"
          $maxRetries = 10
          $delay = 3
          for ($i=1; $i -le $maxRetries; $i++) {
            try {
              $response = Invoke-WebRequest -Uri $url -UseBasicParsing -TimeoutSec 5
              if ($response.StatusCode -eq 200) {
                Write-Host "✅ URL is accessible. Proceeding with screenshot."
                break
              }
            } catch {
              Write-Warning "Attempt ${i}: URL not accessible yet. Retrying in $delay seconds..."
              Start-Sleep -Seconds $delay
            }
            if ($i -eq $maxRetries) {
              throw "❌ URL did not become accessible after $maxRetries attempts."
            }
          }

          npm install playwright
          npx playwright install chromium --with-deps
          node -e "const { chromium } = require('playwright'); (async () => { const browser = await chromium.launch(); const page = await browser.newPage(); try { await page.goto('$url', {timeout: 15000}); await page.screenshot({ path: 'proof.png' }); } catch(e) { console.error(e); process.exit(1); } await browser.close(); })();"

      - name: '📤 Upload Visual Proof'
        uses: actions/upload-artifact@v4
        if: always()
        with:
          name: visual-proof-${{ matrix.arch }}
          path: proof.png

      - name: '🧹 Cleanup'
        if: always()
        shell: pwsh
        run: |
          Stop-Process -Name "Fortuna Faucet", "fortuna-backend" -Force -ErrorAction SilentlyContinue<|MERGE_RESOLUTION|>--- conflicted
+++ resolved
@@ -110,7 +110,6 @@
             Write-Host "Directory '${{ env.BACKEND_DIR }}/json' not found, skipping rename."
           }
 
-<<<<<<< HEAD
       - name: '🔬 Pre-build Import Verification'
         id: verify-imports
         shell: pwsh
@@ -145,8 +144,6 @@
           }
           Write-Host "✅ All critical modules imported successfully."
 
-=======
->>>>>>> 7e2cb9a5
       - name: '🩹 Restore Shadowing Directory Name'
         if: always()
         shell: pwsh
