--- conflicted
+++ resolved
@@ -76,16 +76,10 @@
       - name: 📦 Install Dependencies & Build
         shell: pwsh
         run: |
-<<<<<<< HEAD
           pip install --upgrade pip
           pip install uv
           uv pip install --system -r ${{ env.BACKEND_DIR }}/requirements.txt -c ${{ steps.constraints.outputs.file }}
           uv pip install --system pyinstaller==6.6.0
-=======
-          pip install --upgrade pip setuptools wheel
-          pip install -r ${{ env.BACKEND_DIR }}/requirements.txt -c ${{ steps.constraints.outputs.file }}
-          pip install pyinstaller==6.6.0 pywin32
->>>>>>> 206fecb2
           pyinstaller --noconfirm --clean fortuna-backend-electron.spec
 
       - name: 🔍 Sanity Check Executable
