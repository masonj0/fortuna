--- conflicted
+++ resolved
@@ -106,7 +106,6 @@
 
             Write-Host "--- filtering main requirements ---"
             Get-Content $requirementsFile | Where-Object { $_ -notmatch $regex } | Set-Content $tempRequirements
-<<<<<<< HEAD
 
             Write-Host "--- temporary requirements file content ---"
             Get-Content $tempRequirements
@@ -127,28 +126,6 @@
           Write-Host "--- installing build-time dependencies ---"
           pip install --upgrade "pyinstaller>=6.12" pywin32 -c $constraintsFile
 
-=======
-
-            Write-Host "--- temporary requirements file content ---"
-            Get-Content $tempRequirements
-
-            Write-Host "--- installing non-conflicting packages ---"
-            pip install -r $tempRequirements
-
-            Write-Host "--- installing CONFLICTING packages with x86 constraints ---"
-            # This is the key: install these separately using the strict constraints
-            pip install numpy pandas sqlalchemy -c $constraintsFile
-
-          } else {
-            Write-Host "--- x64 detected: installing all requirements directly ---"
-            pip install -r $requirementsFile
-          }
-
-          # 3. Install build-time dependencies
-          Write-Host "--- installing build-time dependencies ---"
-          pip install pyinstaller==6.6.0 pywin32 -c $constraintsFile
-
->>>>>>> eb8fa553
           # 4. Show final installed packages for verification
           Write-Host "--- final installed packages (pip list) ---"
           pip list
