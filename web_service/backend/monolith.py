import sys
import os
import threading
import time
import uvicorn
import webview
from fastapi import FastAPI
from fastapi.staticfiles import StaticFiles
from fastapi.middleware.cors import CORSMiddleware

# 1. Define the Monolith App directly (Decoupled from main.py)
app = FastAPI(title="Fortuna Monolith")

# Add CORS to allow the frontend to talk to the backend
app.add_middleware(
    CORSMiddleware,
    allow_origins=["*"],
    allow_credentials=True,
    allow_methods=["*"],
    allow_headers=["*"],
)

# 2. Try to import existing routers (Optional)
try:
    # Attempt to import the API router from the backend package
    # Adjust this import path based on your actual structure if needed
    from web_service.backend.api import router as api_router
    app.include_router(api_router, prefix="/api")
    print("[MONOLITH] ✅ Loaded API routers")
except ImportError as e:
    print(f"[MONOLITH] ⚠️ Could not load API routers: {e}")
    @app.get("/api/health")
    def health():
        return {"status": "ok", "mode": "monolith_fallback", "error": str(e)}

def resource_path(relative_path):
    """Get absolute path to resource, works for dev and for PyInstaller"""
    if hasattr(sys, '_MEIPASS'):
        return os.path.join(sys._MEIPASS, relative_path)
    return os.path.join(os.path.abspath("."), relative_path)

def capture_screenshot_with_playwright(url):
    """
    Use Playwright to capture a screenshot of the running Monolith.
    This runs AFTER the window opens, proving the app is alive.
    """
<<<<<<< HEAD
    screenshot_env_var = os.environ.get("SCREENSHOT_PATH")
    output_path = screenshot_env_var or "monolith-screenshot.png"

    print("--- Paparazzi Diagnostics ---")
    print(f"SCREENSHOT_PATH env var: {screenshot_env_var}")
    print(f"Final output path: {output_path}")
    print(f"Target URL: {url}")
    print("-----------------------------")

    try:
        from playwright.sync_api import sync_playwright

        print("[MONOLITH] 📸 Launching Playwright for screenshot...")

        with sync_playwright() as p:
            print("[Playwright] Launching browser...")
            browser = p.chromium.launch(headless=True)
            page = browser.new_page()

            print(f"[Playwright] Navigating to {url}...")
            page.goto(url, wait_until="networkidle", timeout=15000)

            print("[Playwright] Waiting for 2 seconds...")
            time.sleep(2)

            print(f"[Playwright] Taking screenshot to {output_path}...")
=======
    output_path = os.environ.get("SCREENSHOT_PATH", "monolith-screenshot.png")
    try:
        from playwright.sync_api import sync_playwright

        print(f"[MONOLITH] 📸 Launching Playwright for screenshot...")

        with sync_playwright() as p:
            browser = p.chromium.launch(headless=True)
            page = browser.new_page()

            print(f"[MONOLITH] Navigating to {url}...")
            page.goto(url, wait_until="networkidle", timeout=15000)

            time.sleep(2)

>>>>>>> 1d2a7dcd
            page.screenshot(path=output_path, full_page=True)

            print(f"[MONOLITH] ✅ Screenshot saved to {output_path}")

            browser.close()
<<<<<<< HEAD
            print("[Playwright] Browser closed.")
            return True

    except ImportError as e:
        print(f"[MONOLITH] ❌ Screenshot failed: Playwright not installed? {e}")
        return False
    except Exception as e:
        print(f"[MONOLITH] ❌ Screenshot failed with an unexpected error: {e}")
        # Also print traceback for more details
        import traceback
        traceback.print_exc()
=======
            return True

    except Exception as e:
        print(f"[MONOLITH] ❌ Screenshot failed: {e}")
>>>>>>> 1d2a7dcd
        return False

def start_monolith():
    # 3. Mount the bundled Frontend
    static_dir = resource_path("frontend_dist")
    if os.path.exists(static_dir):
        app.mount("/", StaticFiles(directory=static_dir, html=True), name="static")
        print(f"[MONOLITH] ✅ Serving frontend from {static_dir}")
    else:
        print(f"[MONOLITH] ❌ Frontend dist not found at {static_dir}")

    # 4. Start Server & Window
    port = 8000
    url = f"http://127.0.0.1:{port}"

    def run_server():
        uvicorn.run(
            app,
            host="127.0.0.1",
            port=port,
            log_level="info"
        )

    server_thread = threading.Thread(target=run_server, daemon=True)
    server_thread.start()

    time.sleep(2)

    webview.create_window('Fortuna Faucet', url, width=1280, height=800)

    screenshot_thread = threading.Thread(
        target=capture_screenshot_with_playwright,
        args=(url,),
        daemon=True
    )
    screenshot_thread.start()

    webview.start()

if __name__ == '__main__':
    if sys.platform == 'win32':
        import multiprocessing
        multiprocessing.freeze_support()
    start_monolith()<|MERGE_RESOLUTION|>--- conflicted
+++ resolved
@@ -44,7 +44,6 @@
     Use Playwright to capture a screenshot of the running Monolith.
     This runs AFTER the window opens, proving the app is alive.
     """
-<<<<<<< HEAD
     screenshot_env_var = os.environ.get("SCREENSHOT_PATH")
     output_path = screenshot_env_var or "monolith-screenshot.png"
 
@@ -71,29 +70,11 @@
             time.sleep(2)
 
             print(f"[Playwright] Taking screenshot to {output_path}...")
-=======
-    output_path = os.environ.get("SCREENSHOT_PATH", "monolith-screenshot.png")
-    try:
-        from playwright.sync_api import sync_playwright
-
-        print(f"[MONOLITH] 📸 Launching Playwright for screenshot...")
-
-        with sync_playwright() as p:
-            browser = p.chromium.launch(headless=True)
-            page = browser.new_page()
-
-            print(f"[MONOLITH] Navigating to {url}...")
-            page.goto(url, wait_until="networkidle", timeout=15000)
-
-            time.sleep(2)
-
->>>>>>> 1d2a7dcd
             page.screenshot(path=output_path, full_page=True)
 
             print(f"[MONOLITH] ✅ Screenshot saved to {output_path}")
 
             browser.close()
-<<<<<<< HEAD
             print("[Playwright] Browser closed.")
             return True
 
@@ -105,12 +86,6 @@
         # Also print traceback for more details
         import traceback
         traceback.print_exc()
-=======
-            return True
-
-    except Exception as e:
-        print(f"[MONOLITH] ❌ Screenshot failed: {e}")
->>>>>>> 1d2a7dcd
         return False
 
 def start_monolith():
