// web_platform/frontend/app/layout.tsx
import './globals.css';
import type { Metadata } from 'next';
import { Inter } from 'next/font/google';
import Providers from './Providers';

const inter = Inter({ subsets: ['latin'] });

export const metadata: Metadata = {
<<<<<<< HEAD
  title: 'Fortuna',
=======
  title: 'FortunaFaucet',
>>>>>>> a39c8d25
  description: 'Real-time horse racing analysis.',
};

export default function RootLayout({
  children,
}: {
  children: React.ReactNode;
}) {
  return (
    <html lang="en">
      <body className={`${inter.className} bg-white text-gray-900 dark:bg-gray-900 dark:text-gray-100`}>
        <Providers>{children}</Providers>
      </body>
    </html>
  );
}<|MERGE_RESOLUTION|>--- conflicted
+++ resolved
@@ -7,11 +7,7 @@
 const inter = Inter({ subsets: ['latin'] });
 
 export const metadata: Metadata = {
-<<<<<<< HEAD
-  title: 'Fortuna',
-=======
   title: 'FortunaFaucet',
->>>>>>> a39c8d25
   description: 'Real-time horse racing analysis.',
 };
 
