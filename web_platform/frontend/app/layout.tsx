// web_platform/frontend/app/layout.tsx
import './globals.css';
import type { Metadata } from 'next';
import { Inter } from 'next/font/google';
import Providers from './Providers';

const inter = Inter({ subsets: ['latin'] });

export const metadata: Metadata = {
<<<<<<< HEAD
  title: 'Fortuna',
=======
  title: 'Fortuna Faucet',
>>>>>>> 4c67c240
  description: 'Real-time horse racing analysis.',
};

export default function RootLayout({
  children,
}: {
  children: React.ReactNode;
}) {
  return (
    <html lang="en">
      <body className={`${inter.className} bg-white text-gray-900 dark:bg-gray-900 dark:text-gray-100`}>
        <Providers>{children}</Providers>
      </body>
    </html>
  );
}<|MERGE_RESOLUTION|>--- conflicted
+++ resolved
@@ -7,11 +7,7 @@
 const inter = Inter({ subsets: ['latin'] });
 
 export const metadata: Metadata = {
-<<<<<<< HEAD
-  title: 'Fortuna',
-=======
-  title: 'Fortuna Faucet',
->>>>>>> 4c67c240
+  title: 'FortunaFaucet',
   description: 'Real-time horse racing analysis.',
 };
 
