--- conflicted
+++ resolved
@@ -7,11 +7,7 @@
 const inter = Inter({ subsets: ['latin'] });
 
 export const metadata: Metadata = {
-<<<<<<< HEAD
-  title: 'Fortuna',
-=======
   title: 'FortunaFaucet',
->>>>>>> 7586c4f8
   description: 'Real-time horse racing analysis.',
 };
 
