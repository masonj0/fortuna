<Project Sdk="WixToolset.Sdk/4.0.5">

  <PropertyGroup>
    <OutputPath>.</OutputPath>
  </PropertyGroup>

  <ItemGroup>
    <PackageReference Include="WixToolset.Heat" Version="4.0.5" />
  </ItemGroup>

  <ItemGroup>
    <HarvestDirectory Include="staging/ui">
      <ComponentGroupName>FrontendComponents</ComponentGroupName>
      <DirectoryRefId>INSTALLFOLDER</DirectoryRefId>
      <SuppressRootDirectory>true</SuppressRootDirectory>
      <PreprocessorVariable>var.SourceDir</PreprocessorVariable>
    </HarvestDirectory>
    <BindPath Include="staging" />
  </ItemGroup>

<<<<<<< HEAD
=======
  <ItemGroup>
    <HarvestDirectory Include="staging\ui">
      <ComponentGroupName>FrontendComponents</ComponentGroupName>
      <DirectoryRefId>INSTALLFOLDER</DirectoryRefId>
      <SuppressRootDirectory>true</SuppressRootDirectory>
      <AutogenerateGuids>true</AutogenerateGuids>
      <OutputFile>frontend_components.wxs</OutputFile>
    </HarvestDirectory>
  </ItemGroup>
>>>>>>> 8a77653a
</Project><|MERGE_RESOLUTION|>--- conflicted
+++ resolved
@@ -18,16 +18,4 @@
     <BindPath Include="staging" />
   </ItemGroup>
 
-<<<<<<< HEAD
-=======
-  <ItemGroup>
-    <HarvestDirectory Include="staging\ui">
-      <ComponentGroupName>FrontendComponents</ComponentGroupName>
-      <DirectoryRefId>INSTALLFOLDER</DirectoryRefId>
-      <SuppressRootDirectory>true</SuppressRootDirectory>
-      <AutogenerateGuids>true</AutogenerateGuids>
-      <OutputFile>frontend_components.wxs</OutputFile>
-    </HarvestDirectory>
-  </ItemGroup>
->>>>>>> 8a77653a
 </Project>