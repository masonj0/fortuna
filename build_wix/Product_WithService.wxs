--- conflicted
+++ resolved
@@ -8,7 +8,6 @@
      xmlns:fire="http://wixtoolset.org/schemas/v4/wxs/firewall">
 
   <!-- 🔧 CRITICAL FIX: Define defaults for preprocessor variables -->
-<<<<<<< HEAD
   <?if not defined(ServicePort) ?>
     <?define ServicePort = 8102 ?>
   <?endif?>
@@ -18,17 +17,6 @@
   <?endif?>
 
   <?if not defined(SourceDir) ?>
-=======
-  <?if !$(var.ServicePort) ?>
-    <?define ServicePort = 8102 ?>
-  <?endif?>
-
-  <?if !$(var.Version) ?>
-    <?define Version = 0.0.0 ?>
-  <?endif?>
-
-  <?if !$(var.SourceDir) ?>
->>>>>>> b1ad0200
     <?define SourceDir = staging/backend ?>
   <?endif?>
 
