--- conflicted
+++ resolved
@@ -5,7 +5,6 @@
   <Package Name="Fortuna Faucet Web Service"
            Manufacturer="Fortuna Development Team"
            Version="1.0.0.0"
-<<<<<<< HEAD
            UpgradeCode="d8ba82a4-1215-4c83-9369-5254165563e4"
            Scope="perMachine">
 
@@ -16,17 +15,6 @@
     <Feature Id="MainApplication" Title="Main Application" Level="1">
       <ComponentGroupRef Id="ServiceComponents" />
       <ComponentGroupRef Id="ShortcutsComponentGroup" />
-=======
-           UpgradeCode="d8ba82a4-1215-4c83-9369-5254165563e4">
-
-    <MajorUpgrade DowngradeErrorMessage="A newer version of [ProductName] is already installed." />
-
-    <Feature Id="MainApplication" Title="Main Application">
-      <ComponentGroupRef Id="ServiceAndFirewall" />
-      <ComponentGroupRef Id="DirectoryAndEnv" />
-      <ComponentGroupRef Id="StartMenuShortcut" />
-      <!-- FrontendComponents removed - UI is now bundled in fortuna-backend.exe -->
->>>>>>> 42d5ec67
     </Feature>
 
     <!-- Directory Structure -->
@@ -41,7 +29,6 @@
                 Source="$(var.SourceDir)/fortuna-backend.exe"
                 KeyPath="yes" />
 
-<<<<<<< HEAD
           <!-- Environment Variables -->
           <Environment Id="FortunaDataDir" Name="FORTUNA_DATA_DIR" Value="[DataFolder]" Action="set" System="yes" />
           <Environment Id="FortunaLogDir" Name="FORTUNA_LOG_DIR" Value="[LogsFolder]" Action="set" System="yes" />
@@ -69,41 +56,6 @@
                                       Port="8000"
                                       Protocol="tcp"
                                       Scope="any" />
-=======
-          <util:ServiceConfig
-            ServiceName="FortunaBackendService"
-            Id="FortunaServiceConfig"
-            FirstFailureActionType="restart"
-            SecondFailureActionType="restart"
-            ThirdFailureActionType="restart"
-            RestartServiceDelayInSeconds="60" />
-
-          <util:ServiceInstall
-            Id="InstallFortunaService"
-            Name="FortunaBackendService"
-            DisplayName="Fortuna Faucet Backend"
-            Description="Handles data aggregation for Fortuna Faucet."
-            Account="NT AUTHORITY\LocalService"
-            Start="auto"
-            Type="ownProcess"
-            ErrorControl="normal" />
-
-          <util:ServiceControl
-            Id="StartFortunaService"
-            Name="FortunaBackendService"
-            Start="install"
-            Stop="both"
-            Remove="uninstall"
-            Wait="yes" />
-
-          <firewall:FirewallException
-            Id="FWException"
-            Name="Fortuna Faucet"
-            Port="8000"
-            Protocol="tcp"
-            Scope="any" />
-        </Component>
->>>>>>> 42d5ec67
 
           <CreateFolder Directory="DataFolder">
             <util:PermissionEx User="NT AUTHORITY\LocalService" GenericAll="yes" />
