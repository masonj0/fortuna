--- conflicted
+++ resolved
@@ -5,14 +5,9 @@
     # Guard for Windows compatibility
     multiprocessing.freeze_support()
 
-<<<<<<< HEAD
     # The pathex change in the .spec file ensures that the Python interpreter
     # can find the 'python_service' package. Therefore, this string is now
     # correct for both local development and the packaged executable.
-=======
-    # Now that the sys.path is fixed in the spec file, this string
-    # will work correctly in both development and the packaged .exe.
->>>>>>> a2f1c4d2
     uvicorn.run(
         app_string,
         host="0.0.0.0",
