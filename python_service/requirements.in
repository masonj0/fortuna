#
# Fortuna Faucet - High-Level Backend Dependencies
# This is the source of truth. Run 'pip-compile' to generate requirements.txt.
<<<<<<< HEAD
# Only pin versions here to resolve a specific, known conflict.
=======
>>>>>>> f358d36d
#

# --- Core Application Framework (Hard Pins) ---
fastapi==0.115.0
uvicorn==0.30.1
<<<<<<< HEAD
cryptography==42.0.5  # Pinned to satisfy pyopenssl < 43

# --- Core Application Dependencies (Flexible) ---
pydantic-settings
httpx[http2]
selectolax==0.4.0      # Pinned to ensure a version with pre-compiled wheels
=======
cryptography==42.0.5  # Pin to version compatible with pyopenssl < 43

pydantic-settings
httpx[http2]
selectolax==0.4.0      # Pin to modern version with pre-compiled wheels
>>>>>>> f358d36d
pandas
numpy
scipy
aiosqlite
SQLAlchemy
psycopg2-binary
structlog
<<<<<<< HEAD
certifi               # Unpinned to allow pip-compile to find the latest secure version

# --- Desktop & OS Integration (Flexible) ---
=======
certifi==2023.7.22      # Pin to resolve security vulnerability GHSA-xqr8-7jwr-rhp7

# --- Desktop & OS Integration ---
>>>>>>> f358d36d
psutil
pywin32
windows-toasts
keyring
pynput

# --- Development & Testing Dependencies ---
pytest
pytest-asyncio
black

# --- Build Dependencies (Hard Pins) ---
pyinstaller==6.1.0
wheel
setuptools<81
pip-tools<|MERGE_RESOLUTION|>--- conflicted
+++ resolved
@@ -1,29 +1,18 @@
 #
 # Fortuna Faucet - High-Level Backend Dependencies
 # This is the source of truth. Run 'pip-compile' to generate requirements.txt.
-<<<<<<< HEAD
 # Only pin versions here to resolve a specific, known conflict.
-=======
->>>>>>> f358d36d
 #
 
 # --- Core Application Framework (Hard Pins) ---
 fastapi==0.115.0
 uvicorn==0.30.1
-<<<<<<< HEAD
 cryptography==42.0.5  # Pinned to satisfy pyopenssl < 43
 
 # --- Core Application Dependencies (Flexible) ---
 pydantic-settings
 httpx[http2]
 selectolax==0.4.0      # Pinned to ensure a version with pre-compiled wheels
-=======
-cryptography==42.0.5  # Pin to version compatible with pyopenssl < 43
-
-pydantic-settings
-httpx[http2]
-selectolax==0.4.0      # Pin to modern version with pre-compiled wheels
->>>>>>> f358d36d
 pandas
 numpy
 scipy
@@ -31,15 +20,9 @@
 SQLAlchemy
 psycopg2-binary
 structlog
-<<<<<<< HEAD
 certifi               # Unpinned to allow pip-compile to find the latest secure version
 
 # --- Desktop & OS Integration (Flexible) ---
-=======
-certifi==2023.7.22      # Pin to resolve security vulnerability GHSA-xqr8-7jwr-rhp7
-
-# --- Desktop & OS Integration ---
->>>>>>> f358d36d
 psutil
 pywin32
 windows-toasts
