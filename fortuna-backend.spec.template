# -*- mode: python ; coding: utf-8 -*-
#
# This is the definitive PyInstaller spec file template for Fortuna Faucet.
# It programmatically collects all necessary dependencies to prevent hidden import errors.
#

from PyInstaller.utils.hooks import collect_all, copy_metadata
import os

block_cipher = None

# --- Core Configuration ---
app_name = 'fortuna-backend'
entry_point = 'run_backend.py' # CORRECT ENTRY POINT

# --- Data Files ---
# The '__ADAPTERS_PATH__' placeholder will be replaced by the workflow.
datas = [
    ('__ADAPTERS_PATH__', 'adapters'),
    ('python_service/data', 'data'),
    ('python_service/json', 'json')
]

hiddenimports = []
binaries = []

# --- Dependency Collection ---
# This list contains the foundational libraries that require deep inspection
# to find all their hidden imports and data files. This is the robust
# solution that prevents the bootloader crashes (exit code 3).

core_stack = [
    'uvicorn', 'fastapi', 'pydantic', 'pydantic_core', 'starlette',
    'anyio', 'sniffio', 'h11', 'httptools', 'websockets',
    'httpx', 'httpcore', 'certifi'
]

data_stack = [
    'redis', 'tenacity', 'requests', 'selectolax', 'bs4', 'lxml',
    'structlog', 'python-dotenv', 'pandas', 'numpy'
]

windows_stack = [
    'psutil', 'pywin32', 'pywintypes', 'win32api', 'win32con',
    'pynput', 'cryptography', 'cffi', 'keyring', 'pywin32-ctypes'
]

all_packages_to_collect = core_stack + data_stack + windows_stack

print(f"--- Collecting {len(all_packages_to_collect)} packages for PyInstaller ---")
for pkg in all_packages_to_collect:
    try:
        tmp_datas, tmp_binaries, tmp_hiddenimports = collect_all(pkg)
        datas += tmp_datas
        binaries += tmp_binaries
        hiddenimports += tmp_hiddenimports
        print(f"  ✓ Successfully collected {pkg}")
    except Exception as e:
        # Use ASCII-safe characters for the warning message
<<<<<<< HEAD
        print(f"  [WARNING] Could not collect {pkg}: {e}")
=======
        print(f"  !! WARNING: Could not collect {pkg}: {e}")
>>>>>>> 930c5d95

# --- Metadata & Final Hidden Imports ---
for pkg in ['pydantic', 'pydantic_core', 'fastapi', 'uvicorn', 'starlette', 'httpx']:
    try:
        datas += copy_metadata(pkg)
    except:
        pass

hiddenimports += [
    'uvicorn.lifespan', 'anyio._backends._asyncio', 'redis.asyncio',
    'keyring.backends.fail', # CRITICAL: Only include the safe backend
    '_ssl', '_hashlib', '_sqlite3'
]

# --- Analysis Object ---
a = Analysis(
    [entry_point],
    pathex=[os.getcwd()], # CRITICAL: Fixes Python path issues in the executable
    binaries=binaries,
    datas=datas,
    hiddenimports=hiddenimports,
    hookspath=[],
    runtime_hooks=[],
    excludes=['matplotlib', 'tkinter', 'pytest', 'IPython', 'streamlit'],
    noarchive=False
)

pyz = PYZ(a.pure, cipher=block_cipher)

exe = EXE(
    pyz, a.scripts, a.binaries, a.zipfiles, a.datas, [],
    name=app_name,
    debug=False,
    bootloader_ignore_signals=False,
    strip=False,
    upx=True,
    console=True,
    disable_windowed_traceback=False,
    argv_emulation=False,
    target_arch=None,
    codesign_identity=None,
    entitlements_file=None
)<|MERGE_RESOLUTION|>--- conflicted
+++ resolved
@@ -57,11 +57,7 @@
         print(f"  ✓ Successfully collected {pkg}")
     except Exception as e:
         # Use ASCII-safe characters for the warning message
-<<<<<<< HEAD
         print(f"  [WARNING] Could not collect {pkg}: {e}")
-=======
-        print(f"  !! WARNING: Could not collect {pkg}: {e}")
->>>>>>> 930c5d95
 
 # --- Metadata & Final Hidden Imports ---
 for pkg in ['pydantic', 'pydantic_core', 'fastapi', 'uvicorn', 'starlette', 'httpx']:
