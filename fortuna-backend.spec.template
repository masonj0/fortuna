--- conflicted
+++ resolved
@@ -26,7 +26,6 @@
 binaries = []
 
 # --- Dependency Collection ---
-<<<<<<< HEAD
 # RADICALLY MINIMALIST: This list contains only the bare essentials known
 # to have complex hidden imports. Everything else is left to PyInstaller's
 # default analysis. This is the definitive fix for the 4GB executable limit.
@@ -42,39 +41,13 @@
 
 print(f"--- Collecting {len(packages_to_collect)} essential packages for PyInstaller ---")
 for pkg in packages_to_collect:
-=======
-core_stack = [
-    'uvicorn', 'fastapi', 'pydantic', 'pydantic_core', 'starlette',
-    'anyio', 'sniffio', 'h11', 'httptools', 'websockets',
-    'httpx', 'httpcore', 'certifi'
-]
-data_stack = [
-    'redis', 'tenacity', 'requests', 'selectolax', 'bs4', 'lxml',
-    'structlog', 'python-dotenv'
-]
-windows_stack = [
-    'psutil', 'pywin32', 'pywintypes', 'win32api', 'win32con',
-    'pynput', 'cryptography', 'cffi', 'keyring', 'pywin32-ctypes'
-]
-all_packages_to_collect = core_stack + data_stack + windows_stack
-
-print(f"--- Collecting {len(all_packages_to_collect)} packages for PyInstaller ---")
-for pkg in all_packages_to_collect:
->>>>>>> c5df4ba7
     try:
         tmp_datas, tmp_binaries, tmp_hiddenimports = collect_all(pkg)
         datas += tmp_datas
         binaries += tmp_binaries
         hiddenimports += tmp_hiddenimports
-<<<<<<< HEAD
         print(f"  [OK] Successfully collected {pkg}")
     except Exception as e:
-=======
-        # ENCODING FIX: Replaced Unicode checkmark with ASCII-safe text.
-        print(f"  [OK] Successfully collected {pkg}")
-    except Exception as e:
-        # ENCODING FIX: Replaced Unicode warning with ASCII-safe text.
->>>>>>> c5df4ba7
         print(f"  [!!] WARNING: Could not collect {pkg}: {e}")
 
 # --- Metadata & Final Hidden Imports ---
@@ -84,24 +57,14 @@
     except:
         pass
 hiddenimports += [
-<<<<<<< HEAD
     'uvicorn.lifespan',
     'anyio._backends._asyncio',
     'keyring.backends.windows'
-=======
-    'uvicorn.lifespan', 'anyio._backends._asyncio', 'redis.asyncio',
-    'keyring.backends.fail',
-    '_ssl', '_hashlib', '_sqlite3'
->>>>>>> c5df4ba7
 ]
 
 # --- Analysis Object ---
 a = Analysis(
     [entry_point],
-<<<<<<< HEAD
-=======
-    # PATH FIX: The problematic 'pathex' directive has been removed.
->>>>>>> c5df4ba7
     pathex=[],
     binaries=binaries,
     datas=datas,
