--- conflicted
+++ resolved
@@ -26,7 +26,6 @@
 binaries = []
 
 # --- Dependency Collection ---
-<<<<<<< HEAD
 core_stack = [
     'uvicorn', 'fastapi', 'pydantic', 'pydantic_core', 'starlette',
     'anyio', 'sniffio', 'h11', 'httptools', 'websockets',
@@ -44,24 +43,6 @@
 
 print(f"--- Collecting {len(all_packages_to_collect)} packages for PyInstaller ---")
 for pkg in all_packages_to_collect:
-=======
-# RADICALLY MINIMALIST: This list contains only the bare essentials known
-# to have complex hidden imports. Everything else is left to PyInstaller's
-# default analysis. This is the definitive fix for the 4GB executable limit.
-packages_to_collect = [
-    'uvicorn',
-    'fastapi',
-    'starlette',
-    'pydantic',
-    'keyring',
-    'anyio',
-    'httpx',
-    'redis'
-]
-
-print(f"--- Collecting {len(packages_to_collect)} essential packages for PyInstaller ---")
-for pkg in packages_to_collect:
->>>>>>> a92ef7f0
     try:
         tmp_datas, tmp_binaries, tmp_hiddenimports = collect_all(pkg)
         datas += tmp_datas
@@ -78,36 +59,25 @@
     except:
         pass
 hiddenimports += [
-<<<<<<< HEAD
     'uvicorn.lifespan', 'anyio._backends._asyncio', 'redis.asyncio',
     'keyring.backends.fail',
     '_ssl', '_hashlib', '_sqlite3'
-=======
     'uvicorn.lifespan',
     'anyio._backends._asyncio',
     'keyring.backends.windows'
->>>>>>> a92ef7f0
 ]
 
 # --- Analysis Object ---
 a = Analysis(
     [entry_point],
-<<<<<<< HEAD
     pathex=[os.getcwd()],
-=======
-    pathex=[],
->>>>>>> a92ef7f0
     binaries=binaries,
     datas=datas,
     hiddenimports=hiddenimports,
     hookspath=[],
     runtime_hooks=[],
-<<<<<<< HEAD
     # THE FIX: Removed pandas, numpy, and scipy to resolve the contradiction.
     excludes=['matplotlib', 'tkinter', 'pytest', 'IPython', 'streamlit'],
-=======
-    excludes=['matplotlib', 'tkinter', 'pytest', 'IPython', 'streamlit', 'pandas', 'numpy', 'scipy'],
->>>>>>> a92ef7f0
     noarchive=False
 )
 
