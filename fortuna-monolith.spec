# -*- mode: python ; coding: utf-8 -*-
from pathlib import Path
import os
from PyInstaller.utils.hooks import collect_submodules, collect_data_files

block_cipher = None

# Use absolute paths to avoid confusion
project_root = Path(os.getcwd()).absolute()
backend_root = project_root / 'web_service' / 'backend'
frontend_dist = project_root / 'web_platform' / 'frontend' / 'out'

print(f"[SPEC] Project Root: {project_root}")
print(f"[SPEC] Frontend Dist: {frontend_dist}")

datas = []

# 1. Bundle Frontend
if frontend_dist.exists():
    datas.append((str(frontend_dist), 'frontend_dist'))
    print("[SPEC] ✅ Added frontend_dist")
else:
    print("[SPEC] ❌ WARNING: Frontend dist NOT found at expected path!")

# 2. Bundle Backend Assets
for folder in ['data', 'json', 'adapters']:
    source_path = backend_root / folder
    if source_path.exists():
        datas.append((str(source_path), folder))

# 3. Dependencies
hiddenimports = [
    'uvicorn', 'fastapi', 'starlette', 'pydantic', 'structlog',
<<<<<<< HEAD
    'webview', 'webview.platforms.winforms', 'clr',
    'tenacity', 'redis', 'sqlalchemy', 'greenlet',
    'playwright', 'playwright.sync_api'
=======
    'webview', 'webview.platforms.winforms',  # PyWebView dependencies
    'clr',  # Python.NET for Windows Forms
    'playwright', 'playwright.sync_api',  # Playwright for screenshots
>>>>>>> 5242cd7f
] + collect_submodules('web_service.backend')

a = Analysis(
    ['web_service/backend/monolith.py'],
    pathex=[str(project_root)],
    binaries=[],
    datas=datas,
    hiddenimports=hiddenimports,
    hookspath=[],
    hooksconfig={},
    runtime_hooks=[],
    excludes=[],
    win_no_prefer_redirects=False,
    win_private_assemblies=False,
    cipher=block_cipher,
    noarchive=False,
)

pyz = PYZ(a.pure, a.zipped_data, cipher=block_cipher)

exe = EXE(
    pyz, a.scripts, a.binaries, a.zipfiles, a.datas,
    name='FortunaMonolith',
    debug=False,
    strip=False,
    upx=True,
    console=False,
    disable_windowed_traceback=False,
    target_arch=None,
    codesign_identity=None,
    entitlements_file=None,
<<<<<<< HEAD
=======
    icon=None
>>>>>>> 5242cd7f
)<|MERGE_RESOLUTION|>--- conflicted
+++ resolved
@@ -31,15 +31,9 @@
 # 3. Dependencies
 hiddenimports = [
     'uvicorn', 'fastapi', 'starlette', 'pydantic', 'structlog',
-<<<<<<< HEAD
     'webview', 'webview.platforms.winforms', 'clr',
     'tenacity', 'redis', 'sqlalchemy', 'greenlet',
     'playwright', 'playwright.sync_api'
-=======
-    'webview', 'webview.platforms.winforms',  # PyWebView dependencies
-    'clr',  # Python.NET for Windows Forms
-    'playwright', 'playwright.sync_api',  # Playwright for screenshots
->>>>>>> 5242cd7f
 ] + collect_submodules('web_service.backend')
 
 a = Analysis(
@@ -71,8 +65,4 @@
     target_arch=None,
     codesign_identity=None,
     entitlements_file=None,
-<<<<<<< HEAD
-=======
-    icon=None
->>>>>>> 5242cd7f
 )