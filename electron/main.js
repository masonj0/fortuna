// electron/main.js
const { app, BrowserWindow, Tray, Menu, nativeImage, dialog } = require('electron');
const { spawn } = require('child_process');
const path = require('path');
const fs = require('fs');

class FortunaDesktopApp {
  constructor() {
    this.mainWindow = null;
    this.tray = null;
    this.backendProcess = null;

    if (!app.requestSingleInstanceLock()) {
      app.quit();
    } else {
      app.on('second-instance', () => {
        if (this.mainWindow) {
          if (this.mainWindow.isMinimized()) this.mainWindow.restore();
          this.mainWindow.focus();
        }
      });
    }
  }

  createMainWindow() {
    this.mainWindow = new BrowserWindow({
      width: 1600,
      height: 1000,
      title: 'Fortuna Faucet - Racing Analysis',
      icon: path.join(__dirname, 'assets', 'icon.ico'),
      webPreferences: {
        nodeIntegration: false,
        contextIsolation: true,
        preload: path.join(__dirname, 'preload.js')
      },
      autoHideMenuBar: true,
      backgroundColor: '#1a1a2e',
      show: false
    });

    this.mainWindow.on('close', (event) => {
      if (!app.isQuitting) {
        event.preventDefault();
        this.mainWindow.hide();
      }
    });

    const isDev = process.env.NODE_ENV === 'development';
    if (isDev) {
      this.mainWindow.loadURL('http://localhost:3000');
    } else {
      this.mainWindow.loadFile(path.join(__dirname, '..', 'web_platform', 'frontend', 'out', 'index.html'));
    }

    this.mainWindow.once('ready-to-show', () => {
      this.mainWindow.show();
    });
  }

  createSystemTray() {
    const iconPath = path.join(__dirname, 'assets', 'tray-icon.png');
    const icon = nativeImage.createFromPath(iconPath);
    this.tray = new Tray(icon.resize({ width: 16, height: 16 }));

    const contextMenu = Menu.buildFromTemplate([
      { label: 'Show Dashboard', click: () => this.showWindow() },
      { type: 'separator' },
      { label: 'Quit Fortuna Faucet', click: () => this.quitApp() }
    ]);

    this.tray.setToolTip('Fortuna Faucet - Monitoring Races');
    this.tray.setContextMenu(contextMenu);
    this.tray.on('double-click', () => this.showWindow());
  }

  showWindow() {
    if (this.mainWindow) {
      this.mainWindow.show();
      this.mainWindow.focus();
    }
  }

  quitApp() {
    app.isQuitting = true;
    app.quit();
  }

  async startBackend() {
    const isDev = process.env.NODE_ENV === 'development';
<<<<<<< HEAD

    let pythonPath;
    let serviceCwd;

    if (isDev) {
        pythonPath = path.join(process.cwd(), '.venv', 'Scripts', 'python.exe');
        serviceCwd = path.join(process.cwd(), 'python_service');
    } else {
        pythonPath = path.join(process.resourcesPath, 'app', 'python', 'python.exe');
        serviceCwd = path.join(process.resourcesPath, 'app', 'python_service');
    }

    if (!fs.existsSync(pythonPath)) {
        throw new Error(`Python executable not found at: ${pythonPath}`);
    }

    // --- ENHANCED LOGGING ---
    const logDir = app.getPath('userData');
    const logFile = path.join(logDir, 'backend_diagnostics.log');
    // Ensure log directory exists and create a writable stream
    if (!fs.existsSync(logDir)) {
      fs.mkdirSync(logDir, { recursive: true });
    }
    const logStream = fs.createWriteStream(logFile, { flags: 'a' });
    logStream.write(`--- Log session started at ${new Date().toISOString()} ---\n`);
    logStream.write(`Python Path: ${pythonPath}\n`);
    logStream.write(`Service CWD: ${serviceCwd}\n`);

    this.backendProcess = spawn(pythonPath,
        ['-m', 'uvicorn', 'api:app', '--host', '127.0.0.1', '--port', '8000'],
        {
            cwd: serviceCwd,
            // Detach the process from the parent, and pipe output to files
            detached: true,
            stdio: ['ignore', 'pipe', 'pipe']
        }
    );

    // Redirect stdout and stderr to the log file
    this.backendProcess.stdout.pipe(logStream);
    this.backendProcess.stderr.pipe(logStream);
=======

    let pythonPath;
    let serviceCwd;

    if (isDev) {
        // In development, use the project's virtual environment
        pythonPath = path.join(process.cwd(), '.venv', 'Scripts', 'python.exe');
        serviceCwd = path.join(process.cwd(), 'python_service');
    } else {
        // In production, use the embedded Python in the installed app resources
        pythonPath = path.join(process.resourcesPath, 'python', 'python.exe');
        serviceCwd = path.join(process.resourcesPath, 'app', 'python_service');
    }

    // Verify the executable path exists before attempting to spawn
    if (!fs.existsSync(pythonPath)) {
        throw new Error(`Python executable not found at: ${pythonPath}`);
    }

    this.backendProcess = spawn(pythonPath,
        ['-m', 'uvicorn', 'api:app', '--host', '127.0.0.1', '--port', '8000'],
        {
            cwd: serviceCwd,
            stdio: 'pipe' // Use 'pipe' to capture output
        }
    );
>>>>>>> da17e0cb

    return new Promise((resolve, reject) => {
        const timeout = setTimeout(() => {
            this.backendProcess.kill();
<<<<<<< HEAD
            logStream.write('--- Backend startup timed out ---\n');
            reject(new Error('Backend startup timed out after 15 seconds. Check backend_diagnostics.log for details.'));
        }, 15000);

        const onData = (data) => {
            const output = data.toString();
            if (output.includes('Uvicorn running')) {
                logStream.write('--- Backend started successfully ---\n');
                cleanupListeners();
=======
            reject(new Error('Backend startup timed out after 15 seconds.'));
        }, 15000);

        this.backendProcess.stdout.on('data', (data) => {
            const output = data.toString();
            console.log(`[Backend STDOUT]: ${output}`);
            if (output.includes('Uvicorn running')) {
                console.log('Backend started successfully.');
                clearTimeout(timeout);
>>>>>>> da17e0cb
                resolve();
            }
        };

<<<<<<< HEAD
        const onError = (data) => {
            const errorOutput = data.toString();
            logStream.write(`--- Backend failed to start: ${errorOutput} ---\n`);
            cleanupListeners();
            reject(new Error(`Backend failed to start. Check backend_diagnostics.log.`));
        };

        const cleanupListeners = () => {
=======
        this.backendProcess.stderr.on('data', (data) => {
            const errorOutput = data.toString();
            console.error(`[Backend STDERR]: ${errorOutput}`);
            // Reject on first error to fail fast
            clearTimeout(timeout);
            reject(new Error(`Backend failed to start: ${errorOutput}`));
        });

        this.backendProcess.on('close', (code) => {
            if (code !== 0) {
                console.error(`Backend process exited with code ${code}`);
                clearTimeout(timeout);
                reject(new Error(`Backend process exited with code ${code}`));
            }
        });

        this.backendProcess.on('error', (err) => {
            console.error('Failed to start backend process:', err);
>>>>>>> da17e0cb
            clearTimeout(timeout);
            this.backendProcess.stdout.removeListener('data', onData);
            this.backendProcess.stderr.removeListener('data', onError);
        };

        this.backendProcess.stdout.on('data', onData);
        this.backendProcess.stderr.on('data', onError);
    });
  }

  async initialize() {
    try {
      await this.startBackend();
      this.createMainWindow();
      this.createSystemTray();
    } catch(err) {
<<<<<<< HEAD
      const logPath = path.join(app.getPath('userData'), 'backend_diagnostics.log');
      const errorMessage = `Failed to initialize Fortuna Faucet: ${err.message}\n\nPlease check the log file for more details:\n${logPath}`;
=======
      const errorMessage = `Failed to initialize Fortuna Faucet: ${err.message}\n\nPlease check the logs for more details.`;
>>>>>>> da17e0cb
      dialog.showErrorBox('Fatal Initialization Error', errorMessage);
      console.error(errorMessage, err);
      app.quit();
    }
  }

  cleanup() {
    console.log('Cleaning up backend process...');
    if (this.backendProcess) {
      this.backendProcess.kill();
    }
  }
}

let fortunaApp;

app.whenReady().then(() => {
  fortunaApp = new FortunaDesktopApp();
  fortunaApp.initialize();
});

app.on('window-all-closed', (event) => {
  // Prevent app from quitting when all windows are closed.
  // The app will continue to run in the system tray.
  event.preventDefault();
});

app.on('before-quit', () => {
  if (fortunaApp) {
    fortunaApp.cleanup();
  }
});<|MERGE_RESOLUTION|>--- conflicted
+++ resolved
@@ -87,7 +87,6 @@
 
   async startBackend() {
     const isDev = process.env.NODE_ENV === 'development';
-<<<<<<< HEAD
 
     let pythonPath;
     let serviceCwd;
@@ -129,39 +128,10 @@
     // Redirect stdout and stderr to the log file
     this.backendProcess.stdout.pipe(logStream);
     this.backendProcess.stderr.pipe(logStream);
-=======
-
-    let pythonPath;
-    let serviceCwd;
-
-    if (isDev) {
-        // In development, use the project's virtual environment
-        pythonPath = path.join(process.cwd(), '.venv', 'Scripts', 'python.exe');
-        serviceCwd = path.join(process.cwd(), 'python_service');
-    } else {
-        // In production, use the embedded Python in the installed app resources
-        pythonPath = path.join(process.resourcesPath, 'python', 'python.exe');
-        serviceCwd = path.join(process.resourcesPath, 'app', 'python_service');
-    }
-
-    // Verify the executable path exists before attempting to spawn
-    if (!fs.existsSync(pythonPath)) {
-        throw new Error(`Python executable not found at: ${pythonPath}`);
-    }
-
-    this.backendProcess = spawn(pythonPath,
-        ['-m', 'uvicorn', 'api:app', '--host', '127.0.0.1', '--port', '8000'],
-        {
-            cwd: serviceCwd,
-            stdio: 'pipe' // Use 'pipe' to capture output
-        }
-    );
->>>>>>> da17e0cb
 
     return new Promise((resolve, reject) => {
         const timeout = setTimeout(() => {
             this.backendProcess.kill();
-<<<<<<< HEAD
             logStream.write('--- Backend startup timed out ---\n');
             reject(new Error('Backend startup timed out after 15 seconds. Check backend_diagnostics.log for details.'));
         }, 15000);
@@ -171,22 +141,10 @@
             if (output.includes('Uvicorn running')) {
                 logStream.write('--- Backend started successfully ---\n');
                 cleanupListeners();
-=======
-            reject(new Error('Backend startup timed out after 15 seconds.'));
-        }, 15000);
-
-        this.backendProcess.stdout.on('data', (data) => {
-            const output = data.toString();
-            console.log(`[Backend STDOUT]: ${output}`);
-            if (output.includes('Uvicorn running')) {
-                console.log('Backend started successfully.');
-                clearTimeout(timeout);
->>>>>>> da17e0cb
                 resolve();
             }
         };
 
-<<<<<<< HEAD
         const onError = (data) => {
             const errorOutput = data.toString();
             logStream.write(`--- Backend failed to start: ${errorOutput} ---\n`);
@@ -195,26 +153,6 @@
         };
 
         const cleanupListeners = () => {
-=======
-        this.backendProcess.stderr.on('data', (data) => {
-            const errorOutput = data.toString();
-            console.error(`[Backend STDERR]: ${errorOutput}`);
-            // Reject on first error to fail fast
-            clearTimeout(timeout);
-            reject(new Error(`Backend failed to start: ${errorOutput}`));
-        });
-
-        this.backendProcess.on('close', (code) => {
-            if (code !== 0) {
-                console.error(`Backend process exited with code ${code}`);
-                clearTimeout(timeout);
-                reject(new Error(`Backend process exited with code ${code}`));
-            }
-        });
-
-        this.backendProcess.on('error', (err) => {
-            console.error('Failed to start backend process:', err);
->>>>>>> da17e0cb
             clearTimeout(timeout);
             this.backendProcess.stdout.removeListener('data', onData);
             this.backendProcess.stderr.removeListener('data', onError);
@@ -231,12 +169,8 @@
       this.createMainWindow();
       this.createSystemTray();
     } catch(err) {
-<<<<<<< HEAD
       const logPath = path.join(app.getPath('userData'), 'backend_diagnostics.log');
       const errorMessage = `Failed to initialize Fortuna Faucet: ${err.message}\n\nPlease check the log file for more details:\n${logPath}`;
-=======
-      const errorMessage = `Failed to initialize Fortuna Faucet: ${err.message}\n\nPlease check the logs for more details.`;
->>>>>>> da17e0cb
       dialog.showErrorBox('Fatal Initialization Error', errorMessage);
       console.error(errorMessage, err);
       app.quit();
