--- conflicted
+++ resolved
@@ -1,11 +1,5 @@
 # -*- mode: python ; coding: utf-8 -*-
 from pathlib import Path
-<<<<<<< HEAD
-=======
-
-from pathlib import Path
-from PyInstaller.utils.hooks import collect_data_files, collect_submodules
->>>>>>> 64d8d626
 
 block_cipher = None
 project_root = Path(SPECPATH).parent
