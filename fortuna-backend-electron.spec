--- conflicted
+++ resolved
@@ -5,7 +5,6 @@
 from PyInstaller.utils.hooks import collect_data_files, collect_submodules
 
 block_cipher = None
-<<<<<<< HEAD
 project_root = Path(SPECPATH).parent
 
 a = Analysis(
@@ -22,17 +21,6 @@
         'asyncio',
         'asyncio.windows_events',
         'asyncio.selector_events',
-=======
-project_root = Path(SPECPATH)
-
-def include(rel_path: str, target: str, container: list):
-    source = project_root / rel_path
-    if source.exists():
-        container.append((str(source), target))
-        print(f"[spec] Including {source} -> {target}")
-    else:
-        print(f"[spec] Missing optional path: {source}")
->>>>>>> a7f9e145
 
 datas = []
 hiddenimports = set()
