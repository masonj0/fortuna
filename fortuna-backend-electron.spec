--- conflicted
+++ resolved
@@ -1,35 +1,21 @@
 # -*- mode: python ; coding: utf-8 -*-
 """
 PyInstaller spec file for Fortuna Backend
-<<<<<<< HEAD
 Final working version with collect_submodules() integration
-=======
-CORRECTED VERSION: This spec uses the robust 'collect_submodules' technique
-to emulate '--collect-all' behavior for problematic packages like tenacity.
->>>>>>> dd7c9c16
 """
 
 import sys
 from pathlib import Path
 
 # ============================================================================
-<<<<<<< HEAD
 # Spec file directory
 # ============================================================================
-=======
-# Basic Configuration
-# ============================================================================
-block_cipher = None
->>>>>>> dd7c9c16
 spec_file_dir = Path(SPECPATH).parent.resolve()
 hooks_directory = spec_file_dir / 'fortuna-backend-hooks'
 
 print(f"[SPEC] Spec directory: {spec_file_dir}")
 print(f"[SPEC] Hooks directory: {hooks_directory}")
-<<<<<<< HEAD
 print(f"[SPEC] Hooks exist: {Path(hooks_directory).exists()}")
-=======
->>>>>>> dd7c9c16
 
 # ============================================================================
 # Data Files (for non-Python assets)
@@ -40,7 +26,6 @@
     datas.append((str(frontend_path), 'ui'))
     print(f"[SPEC] ✅ Frontend found: {frontend_path}")
 else:
-<<<<<<< HEAD
     print(f"[SPEC] ⚠️  Frontend not found: {frontend_path}")
 
 # ============================================================================
@@ -55,23 +40,6 @@
 
 # ============================================================================
 # CRITICAL: Minimal explicit hidden imports
-=======
-    print(f"[SPEC] ⚠️  Frontend not found, UI will not be bundled: {frontend_path}")
-
-# Add data files from core libraries that are not auto-detected
-try:
-    from PyInstaller.utils.hooks import collect_data_files
-    datas += collect_data_files('starlette')
-    datas += collect_data_files('fastapi')
-    datas += collect_data_files('certifi')
-    datas += collect_data_files('tzdata')
-    print("[SPEC] ✅ Collected standard library data files.")
-except ImportError:
-    print("[SPEC] ⚠️ Could not import 'collect_data_files'. Standard library data may be missing.")
-
-# ============================================================================
-# Hidden Imports (The Correct Approach)
->>>>>>> dd7c9c16
 # ============================================================================
 # 1. Start with a minimal list of imports that analysis might miss.
 hidden_imports = [
@@ -81,7 +49,6 @@
     'pywin32',
     'pywintypes',
     'pythoncom',
-<<<<<<< HEAD
 ]
 
 print(f"[SPEC] Starting with {len(hidden_imports)} explicit hidden imports")
@@ -103,19 +70,9 @@
     ('httpx', 'HTTP client'),
     ('redis', 'Cache client'),
     ('sqlalchemy', 'ORM'),
-=======
-    'win32serviceutil',
-    'win32service',
-    'win32event',
-    'pydantic_settings.sources', # For .env file support
-    'sqlalchemy.dialects.sqlite',
-    'aiosqlite',
-    'greenlet',
->>>>>>> dd7c9c16
 ]
 print(f"[SPEC] Initial hidden imports: {len(hidden_imports)}")
 
-<<<<<<< HEAD
 for package_name, description in problematic_packages:
     try:
         modules = collect_submodules(package_name)
@@ -130,40 +87,6 @@
 
 # ============================================================================
 # Analysis configuration
-=======
-# 2. Emulate '--collect-all' by using collect_submodules directly in the spec.
-#    This is the robust way to handle packages with complex/dynamic imports.
-print("[SPEC] Force-collecting submodules for problematic packages...")
-try:
-    from PyInstaller.utils.hooks import collect_submodules
-    problematic_packages = [
-        'tenacity',
-        'uvicorn',
-        'structlog',
-        'fastapi',
-        'starlette',
-        'httpx',
-        'redis',
-        'slowapi',
-        'limits',
-    ]
-
-    for package in problematic_packages:
-        try:
-            collected_modules = collect_submodules(package)
-            hidden_imports.extend(collected_modules)
-            print(f"[SPEC] ✅ Collected {len(collected_modules)} submodules from '{package}'")
-        except Exception as e:
-            print(f"[SPEC] ⚠️  Could not collect submodules from '{package}': {e}")
-
-    print(f"[SPEC] ✅ Total hidden imports after collection: {len(hidden_imports)}")
-
-except ImportError:
-    print("[SPEC] ⚠️ Could not import 'collect_submodules'. Dynamic collection will be skipped.")
-
-# ============================================================================
-# Analysis Configuration
->>>>>>> dd7c9c16
 # ============================================================================
 a = Analysis(
     ['web_service/backend/main.py'],
@@ -171,11 +94,7 @@
     binaries=[],
     datas=datas,
     hiddenimports=hidden_imports,
-<<<<<<< HEAD
     hookspath=[hooks_directory],
-=======
-    hookspath=[str(hooks_directory) if hooks_directory.exists() else ''],
->>>>>>> dd7c9c16
     hooksconfig={},
     runtime_hooks=[],
     excludes=[
