--- conflicted
+++ resolved
@@ -2,16 +2,9 @@
 
 import os
 from pathlib import Path
-<<<<<<< HEAD
 
 block_cipher = None
 project_root = Path(SPECPATH).parent
-=======
-from PyInstaller.utils.hooks import collect_data_files, collect_submodules
-
-block_cipher = None
-project_root = Path(SPECPATH)
->>>>>>> a7f9e145
 
 def include_tree(rel_path: str, target: str, store: list):
     absolute = project_root / rel_path
@@ -21,7 +14,6 @@
     else:
         print(f"[spec] Skipping missing include: {absolute}")
 
-<<<<<<< HEAD
 # 1. Add frontend assets
 frontend_path = project_root / 'web_service/frontend/out'
 if frontend_path.exists():
@@ -31,16 +23,6 @@
 adapters_path = project_root / 'web_service/backend/adapters'
 if adapters_path.exists():
     datas.append((str(adapters_path), 'adapters'))
-=======
-datas = []
-hiddenimports = set()
-
-include_tree('web_service/frontend/out', 'ui', datas)
-include_tree('web_service/backend/adapters', 'adapters', datas)
-include_tree('web_service/backend/data', 'data', datas)
-include_tree('web_service/backend/json', 'json', datas)
-include_tree('web_service/backend/templates', 'templates', datas)
->>>>>>> a7f9e145
 
 datas += collect_data_files('uvicorn', includes=['*.html', '*.json'])
 datas += collect_data_files('slowapi', includes=['*.json', '*.yaml'])
